--- conflicted
+++ resolved
@@ -28,12 +28,7 @@
       
       <p>“Mode of operation” accounts for user agents which may not always show a focus indicator, or only show the focus indicator when the keyboard is used. User agents may optimise when the focus indicator is shown, such as only showing it when a keyboard is used. Authors are responsible for providing at least one mode of operation where the focus is visible. In most cases there is only one mode of operation so this success criterion applies. The focus indicator must not be time limited, when the keyboard focus is shown it must remain.</p>
       
-<<<<<<< HEAD
-   	<p>Note that a keyboard focus indicator can take different forms.<span class="wcag22"> While Focus Visible does not specify what that form is, <a href="focus-appearance">2.4.13 Focus Appearance (Level AAA)</a> provides guidance on creating a consistent, visible indicator.</span></p>
-=======
-   	<p>Note that a keyboard focus indicator can take different forms.<span class="wcag22"> This criterion does not specify what the form is, but <a href="focus-not-obscured-minimum">Focus Appearance</a> does define how visible the indicator should be. Passing <a href="focus-not-obscured-minimum">Focus Appearance (Minimum)</a> would pass this success criterion.</span></p>
->>>>>>> e3c79761
-      
+   	<p>Note that a keyboard focus indicator can take different forms.<span class="wcag22"> While Focus Visible does not specify what that form is, <a href="focus-appearance">2.4.13 Focus Appearance (Level AAA)</a> provides guidance on creating a consistent, visible indicator.</span></p>     
       
    </section>
    <section id="benefits">

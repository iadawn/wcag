<!DOCTYPE html>
<html lang="en" xml:lang="en" xmlns="http://www.w3.org/1999/xhtml">
<head>
   <meta charset="UTF-8"></meta>
   <title>Understanding Location</title>
   <link rel="stylesheet" type="text/css" href="../../css/sources.css" class="remove"></link>
</head>
<body>
   <h1>Understanding Location</h1>
   
   
   <section id="intent">
      <h2>Intent of Location</h2>
      
      
      <p>The intent of this Success Criterion is to provide a way for the user to orient herself
         within a set of Web pages, a Web site, or a Web application and find related information.
      </p>
      
      
   </section>
   <section id="benefits">
      <h2>Benefits of Location</h2>
      
      
      <ul>
         
         <li>This Success Criterion is helpful for people with a short attention span who may become
            confused when following a long series of navigation steps to a Web page. It is also
            helpful when a user follows a link directly to a page deep within a set of Web pages
            and needs to navigate that Web site to understand the content of that page or to find
            more related information.
         </li>
         
      </ul>
      
   </section>
   
   <section id="examples">
      <h2>Examples of Location</h2>
      
      
      <ul>
         
         <li>
            
            <p>
               								       
               <strong>Links to help user determine their location in a site</strong>
               							     
            </p>
            
            <p>A research group is part of an educational department at a university. The group's
               home page links to the department home page and the university's home page.
            </p>
            
         </li>
         
         <li>
            
            <p>
               								       
               <strong>A breadcrumb trail</strong>
               							     
            </p>
            
            <p>A portal Web site organizes topics into categories. As the user navigates through
               categories and subcategories, a breadcrumb trail shows the current location in the
               hierarchy of categories. Each page also contains a link to the portal home page.
            </p>
            
         </li>
         
      </ul>
      
   </section>
   
   <section id="resources">
      <h2>Resources for Location</h2>
      
      
      <ul>
         
         <li>
            								       
            <a href="http://www.standards-schmandards.com/2004/title-text-separators/">The Sound of the Accessible Title Tag Separator</a>
            							     
         </li>
         
      </ul>
      
   </section>
   
   <section id="techniques">
      <h2>Techniques for Location</h2>
      
      
      <section id="sufficient">
         <h3>Sufficient Techniques for Location</h3>
         
         
         <ol>
            
            <li>
               									         
<<<<<<< HEAD
               <a href="https://www.w3.org/WAI/WCAG21/Techniques/G65">Providing a breadcrumb trail</a>
=======
               <a href="https://www.w3.org/WAI/WCAG21/Techniques/general/G65">Providing a breadcrumb trail</a>
>>>>>>> 15a333e7
               								       
            </li>
            
            <li>
               									         
<<<<<<< HEAD
               <a href="https://www.w3.org/WAI/WCAG21/Techniques/G63">Providing a Site Map</a>
=======
               <a href="https://www.w3.org/WAI/WCAG21/Techniques/general/G63">Providing a Site Map</a>
>>>>>>> 15a333e7
               								       
            </li>
            
            <li>
               									         
<<<<<<< HEAD
               <a href="https://www.w3.org/WAI/WCAG21/Techniques/G128">Indicating current location within navigation bars</a>
=======
               <a href="https://www.w3.org/WAI/WCAG21/Techniques/general/G128">Indicating current location within navigation bars</a>
>>>>>>> 15a333e7
               								       
            </li>
            
            <li>
               
               <p> 
                  
<<<<<<< HEAD
                  <a href="https://www.w3.org/WAI/WCAG21/Techniques/G127">Identifying a Web page's relationship to a larger collection of Web pages</a> using one of the following techniques:
=======
                  <a href="https://www.w3.org/WAI/WCAG21/Techniques/general/G127">Identifying a Web page's relationship to a larger collection of Web pages</a> using one of the following techniques:
>>>>>>> 15a333e7
               </p>
               
               <ul>
                  
                  <li>
                     											             
<<<<<<< HEAD
                     <a href="https://www.w3.org/WAI/WCAG21/Techniques/H59">Using the link element and navigation tools</a>
=======
                     <a href="https://www.w3.org/WAI/WCAG21/Techniques/html/H59">Using the link element and navigation tools</a>
>>>>>>> 15a333e7
                     										           
                  </li>
                  
               </ul>
               
            </li>
            
         </ol>
         
      </section>
      
      <section id="advisory">
         <h3>Additional Techniques (Advisory) for Location</h3>
         
         
         <ul>
            
            <li>
               
<<<<<<< HEAD
               <a href="https://www.w3.org/WAI/WCAG21/Techniques/PDF14"></a>
=======
               <a href="https://www.w3.org/WAI/WCAG21/Techniques/pdf/PDF14"></a>
>>>>>>> 15a333e7
               
            </li>
            
            <li>
               
<<<<<<< HEAD
               <a href="https://www.w3.org/WAI/WCAG21/Techniques/PDF17"></a>
=======
               <a href="https://www.w3.org/WAI/WCAG21/Techniques/pdf/PDF17"></a>
>>>>>>> 15a333e7
               
            </li>
            
            <li>
               Providing a link to the home page or main page (future link)
               
            </li>
            
            <li>Providing an easy-to-read version of information about the organization of a set of
               Web pages (future link) 
               
            </li>
            
            <li>Providing a sign language version of information about the organization of a set of
               Web pages
               (future link) 
               
            </li>
            
            <li>Providing an easy-to-read summary at the beginning of each section of content (future
               link) 
               
            </li>
            
         </ul>
         
      </section>
      
      <section id="failure">
         <h3>Failures for Location</h3>
         
         
      </section>
      
   </section>
   
</body>
</html><|MERGE_RESOLUTION|>--- conflicted
+++ resolved
@@ -103,31 +103,19 @@
             
             <li>
                									         
-<<<<<<< HEAD
-               <a href="https://www.w3.org/WAI/WCAG21/Techniques/G65">Providing a breadcrumb trail</a>
-=======
                <a href="https://www.w3.org/WAI/WCAG21/Techniques/general/G65">Providing a breadcrumb trail</a>
->>>>>>> 15a333e7
                								       
             </li>
             
             <li>
                									         
-<<<<<<< HEAD
-               <a href="https://www.w3.org/WAI/WCAG21/Techniques/G63">Providing a Site Map</a>
-=======
                <a href="https://www.w3.org/WAI/WCAG21/Techniques/general/G63">Providing a Site Map</a>
->>>>>>> 15a333e7
                								       
             </li>
             
             <li>
                									         
-<<<<<<< HEAD
-               <a href="https://www.w3.org/WAI/WCAG21/Techniques/G128">Indicating current location within navigation bars</a>
-=======
                <a href="https://www.w3.org/WAI/WCAG21/Techniques/general/G128">Indicating current location within navigation bars</a>
->>>>>>> 15a333e7
                								       
             </li>
             
@@ -135,22 +123,14 @@
                
                <p> 
                   
-<<<<<<< HEAD
-                  <a href="https://www.w3.org/WAI/WCAG21/Techniques/G127">Identifying a Web page's relationship to a larger collection of Web pages</a> using one of the following techniques:
-=======
                   <a href="https://www.w3.org/WAI/WCAG21/Techniques/general/G127">Identifying a Web page's relationship to a larger collection of Web pages</a> using one of the following techniques:
->>>>>>> 15a333e7
                </p>
                
                <ul>
                   
                   <li>
                      											             
-<<<<<<< HEAD
-                     <a href="https://www.w3.org/WAI/WCAG21/Techniques/H59">Using the link element and navigation tools</a>
-=======
                      <a href="https://www.w3.org/WAI/WCAG21/Techniques/html/H59">Using the link element and navigation tools</a>
->>>>>>> 15a333e7
                      										           
                   </li>
                   
@@ -170,21 +150,13 @@
             
             <li>
                
-<<<<<<< HEAD
-               <a href="https://www.w3.org/WAI/WCAG21/Techniques/PDF14"></a>
-=======
                <a href="https://www.w3.org/WAI/WCAG21/Techniques/pdf/PDF14"></a>
->>>>>>> 15a333e7
                
             </li>
             
             <li>
                
-<<<<<<< HEAD
-               <a href="https://www.w3.org/WAI/WCAG21/Techniques/PDF17"></a>
-=======
                <a href="https://www.w3.org/WAI/WCAG21/Techniques/pdf/PDF17"></a>
->>>>>>> 15a333e7
                
             </li>
             

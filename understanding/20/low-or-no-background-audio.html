--- conflicted
+++ resolved
@@ -76,11 +76,7 @@
             
             <li>
                									         
-<<<<<<< HEAD
-               <a href="https://www.w3.org/WAI/WCAG21/Techniques/G56">Mixing audio files so that non-speech sounds are at least 20 decibels lower than the
-=======
                <a href="https://www.w3.org/WAI/WCAG21/Techniques/general/G56">Mixing audio files so that non-speech sounds are at least 20 decibels lower than the
->>>>>>> 15a333e7
                   speech audio content
                </a>
                								       

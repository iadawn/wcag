<!DOCTYPE html>
<html lang="en" xml:lang="en" xmlns="http://www.w3.org/1999/xhtml">
<head>
   <meta charset="UTF-8"></meta>
   <title>Understanding Re-authenticating</title>
   <link rel="stylesheet" type="text/css" href="../../css/sources.css" class="remove"></link>
</head>
<body>
   <h1>Understanding Re-authenticating</h1>
   
   
   <section id="intent">
      <h2>Intent of Re-authenticating</h2>
      
      
      <p>The intent of this Success Criterion is to allow all users to complete authenticated
         transactions that have inactivity time limits or other circumstances that would cause
         a user to be logged out while in the midst of completing the transaction.
      </p>
      
      <p>For security reasons, many sites implement an authentication time limit after a certain
         period of inactivity. These time limits may cause problems for persons with disabilities
         because it may take longer for them to complete the activity. 
      </p>
      
      <p>Other sites will log a person out of a session if a person logs in on the Web site
         from another computer or if other activities arise that make the site suspicious of
         whether the person is still the same legitimate person who logged in originally. When
         users are logged out while still in the midst of a transaction - it is important that
         they be given the ability to re-authenticate and continue with the transaction without
         the loss of any data already entered.
         
      </p>
      
      
   </section>
   <section id="benefits">
      <h2>Benefits of Re-authenticating</h2>
      
      
      <ul>
         
         <li>This Success Criterion benefits people who may require additional time to complete
            an activity. People with cognitive limitations may read slowly and require additional
            time to read and respond to a questionnaire. Users interacting via a screen reader
            may need extra time to navigate and complete a complicated form. 
            A person with motor impairments or who navigates with an alternative input device
            may require additional time to navigate through or complete input within a form.
         </li>
         
         <li>In circumstances where a sign-language interpreter may be relating audio content to
            a user who is deaf, control over time limits is also important.
         </li>
         
      </ul>
      
   </section>
   
   <section id="examples">
      <h2>Examples of Re-authenticating</h2>
      
      
      <ul>
         
         <li>
            
            <p>
               								       
               <strong>A shopping site checkout</strong>
               							     
            </p>
            
            <p>A user with extremely limited use of the hands is logged into a shopping site. It
               takes so long to enter credit card information into the application that a time limit
               occurs while the user is performing the checkout process. When the user returns to
               the checkout process and submits the form, the site returns a login screen to re-authenticate.
               After the user logs in, the check out process is restored with the same information
               and at the same stage. The user did not lose any data because the server had temporarily
               accepted and stored the submission even though the session had timed out and restored
               the user to the same state after re-authentication was completed.
            </p>
            
         </li>
         
         <li>
            
            <p>
               								       
               <strong>Authentication in an email program</strong>
               							     
            </p>
            
            <p>An email program has an authentication time-out after 30 minutes. The program prompts
               the user several minutes before the time-out occurs and provides a link to open a
               new window in order to re-authenticate. The original window with the in-progress email
               remains intact and, after re-authentication, the user may send that data.
            </p>
            
         </li>
         
         <li>
            
            <p>
               								       
               <strong>A questionnaire with a time limit
                  
               </strong>
               							     
            </p>
            
            <p>A long questionnaire provided within a single Web page has information at the beginning
               that indicates that the session will time out after 15 minutes. The user is also informed
               that the questionnaire can be saved at any point and completed at a later time. Within
               the Web page there are several buttons provided to save the partially completed form.
               In addition, with JavaScript in the list of accessibility-supported content technologies
               that are relied upon, the user can elect to be alerted via a pop-up if the session
               is close to timing out. 
            </p>
            
         </li>
         
      </ul>
      
   </section>
   
   <section id="resources">
      <h2>Resources for Re-authenticating</h2>
      
      
   </section>
   
   <section id="techniques">
      <h2>Techniques for Re-authenticating</h2>
      
      
      <section id="sufficient">
         <h3>Sufficient Techniques for Re-authenticating</h3>
         
         
         <ol>
            
            <li>
               
               <p>
                  Providing options to continue without loss of data using one of the following techniques:
               </p>
               
               <ul>
                  
                  <li>
                     											             
<<<<<<< HEAD
                     <a href="https://www.w3.org/WAI/WCAG21/Techniques/G105">Saving data so that it can be used after a user re-authenticates</a>
=======
                     <a href="https://www.w3.org/WAI/WCAG21/Techniques/general/G105">Saving data so that it can be used after a user re-authenticates</a>
>>>>>>> 15a333e7
                     										           
                  </li>
                  
                  <li>
                     											             
<<<<<<< HEAD
                     <a href="https://www.w3.org/WAI/WCAG21/Techniques/G181">Encoding user data as hidden data in re-authorization page</a>
=======
                     <a href="https://www.w3.org/WAI/WCAG21/Techniques/general/G181">Encoding user data as hidden data in re-authorization page</a>
>>>>>>> 15a333e7
                     										           
                  </li>
                  
               </ul>
               
            </li>
            
         </ol>
         
         <div class="note">
            
            <p>Refer to 
<<<<<<< HEAD
               <a href="https://www.w3.org/WAI/WCAG21/Understanding/time-limits-required-behaviors">Techniques for Addressing Success Criterion 2.2.1</a> for techniques related to providing notifications about time limits.
=======
               <a href="timing-adjustable#techniques">Techniques for Addressing Success Criterion 2.2.1</a> for techniques related to providing notifications about time limits.
>>>>>>> 15a333e7
               
            </p>
            
         </div>
         
      </section>
      
      <section id="advisory">
         <h3>Additional Techniques (Advisory) for Re-authenticating</h3>
         
         
      </section>
      
      <section id="failure">
         <h3>Failures for Re-authenticating</h3>
         
         
         <ul>
            
            <li>
               									         
<<<<<<< HEAD
               <a href="https://www.w3.org/WAI/WCAG21/Techniques/F12">Failure due to having a session time limit without a mechanism for saving user's input
=======
               <a href="https://www.w3.org/WAI/WCAG21/Techniques/failure/F12">Failure due to having a session time limit without a mechanism for saving user's input
>>>>>>> 15a333e7
                  and re-establishing that information upon re-authentication
               </a>
               								       
            </li>
            
         </ul>
         
      </section>
      
   </section>
   
</body>
</html><|MERGE_RESOLUTION|>--- conflicted
+++ resolved
@@ -149,21 +149,13 @@
                   
                   <li>
                      											             
-<<<<<<< HEAD
-                     <a href="https://www.w3.org/WAI/WCAG21/Techniques/G105">Saving data so that it can be used after a user re-authenticates</a>
-=======
                      <a href="https://www.w3.org/WAI/WCAG21/Techniques/general/G105">Saving data so that it can be used after a user re-authenticates</a>
->>>>>>> 15a333e7
                      										           
                   </li>
                   
                   <li>
                      											             
-<<<<<<< HEAD
-                     <a href="https://www.w3.org/WAI/WCAG21/Techniques/G181">Encoding user data as hidden data in re-authorization page</a>
-=======
                      <a href="https://www.w3.org/WAI/WCAG21/Techniques/general/G181">Encoding user data as hidden data in re-authorization page</a>
->>>>>>> 15a333e7
                      										           
                   </li>
                   
@@ -176,11 +168,7 @@
          <div class="note">
             
             <p>Refer to 
-<<<<<<< HEAD
-               <a href="https://www.w3.org/WAI/WCAG21/Understanding/time-limits-required-behaviors">Techniques for Addressing Success Criterion 2.2.1</a> for techniques related to providing notifications about time limits.
-=======
                <a href="timing-adjustable#techniques">Techniques for Addressing Success Criterion 2.2.1</a> for techniques related to providing notifications about time limits.
->>>>>>> 15a333e7
                
             </p>
             
@@ -202,11 +190,7 @@
             
             <li>
                									         
-<<<<<<< HEAD
-               <a href="https://www.w3.org/WAI/WCAG21/Techniques/F12">Failure due to having a session time limit without a mechanism for saving user's input
-=======
                <a href="https://www.w3.org/WAI/WCAG21/Techniques/failure/F12">Failure due to having a session time limit without a mechanism for saving user's input
->>>>>>> 15a333e7
                   and re-establishing that information upon re-authentication
                </a>
                								       

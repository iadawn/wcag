<!DOCTYPE html>
<html lang="en" xml:lang="en" xmlns="http://www.w3.org/1999/xhtml">
<head>
   <meta charset="UTF-8"></meta>
   <title>Understanding Multiple Ways</title>
   <link rel="stylesheet" type="text/css" href="../../css/sources.css" class="remove"></link>
</head>
<body>
   <h1>Understanding Multiple Ways</h1>
   
   
   <section id="intent">
      <h2>Intent of Multiple Ways</h2>
      
      
      <p>The intent of this Success Criterion is to make it possible for users to locate content
         in a manner that best meets their needs. Users may find one technique easier or more
         comprehensible to use than another.
      </p>
      
      <p>Even small sites should provide users some means of orientation. For a three or four
         page site, with all pages linked from the home page, it may be sufficient simply to
         provide links from and to the home page where the links on the home page can also
         serve as a site map.
      </p>
      
      
   </section>
   <section id="benefits">
      <h2>Benefits of Multiple Ways</h2>
      
      
      <ul>
         
         <li>Providing an opportunity to navigate sites in more than one manner can help people
            find information faster. Users with visual impairments may find it easier to navigate
            to the correct part of the site by using a search, rather than scrolling through a
            large navigation bar using a screen magnifier or screen reader. A person with cognitive
            disabilities may prefer a table of contents or site map that provides an overview
            of the site rather than reading and traversing through several Web pages. Some users
            may prefer to explore the site in a sequential manner, moving from Web page to Web
            page in order to best understand the concepts and layout.
         </li>
         
         <li>Individuals with cognitive limitations may find it easier to use search features than
            to use a hierarchical navigation scheme that be difficult to understand.
         </li>
         
      </ul>
      
   </section>
   
   <section id="examples">
      <h2>Examples of Multiple Ways</h2>
      
      
      <ul>
         
         <li>
            
            <p>
               								       
               <strong>A search mechanism.</strong>
               							     
            </p>
            
            <p>A large food processing company provides a site containing recipes created using its
               products. The site provides a search mechanism to search for recipes using a particular
               ingredient. In addition, it provides a list box that lists several categories of foods.
               A user may type "soup" in to the search engine or may select "soup" from the list
               box to go to a page with a list of recipes made from the company's soup products
            </p>
            
         </li>
         
         <li>
            
            <p>
               								       
               <strong>Links between Web pages.</strong>
               							     
            </p>
            
            <p>A local hair salon has created a Web site to promote its services. The site contains
               only five Web pages. There are links on each Web page to sequentially move forward
               or backward through the Web pages. In addition, each Web page contains a list of links
               to reach each of the other Web pages.
            </p>
            
         </li>
         
         <li>
            
            <p>
               								       
               <strong>Where content is a result of a process or task - Funds transfer confirmation.</strong>
               							     
            </p>
            
            <p>An on-line banking site allows fund transfer between accounts via the Web. There is
               no other way to locate the confirmation of fund transfer until the account owner completes
               the transfer.
            </p>
            
         </li>
         
         <li>
            
            <p>
               								       
               <strong>Where content is a result of a process or task - Search engine results.</strong>
               							     
            </p>
            
            <p>A search engine provides the search results based on user input. There is no other
               way to locate the search results except to perform the search process itself.
            </p>
            
         </li>
         
      </ul>
      
   </section>
   
   <section id="resources">
      <h2>Resources for Multiple Ways</h2>
      
      
   </section>
   
   <section id="techniques">
      <h2>Techniques for Multiple Ways</h2>
      
      
      <section id="sufficient">
         <h3>Sufficient Techniques for Multiple Ways</h3>
         
         
         <ol>
            
            <li>
               
               <p>Using two or more of the following techniques:</p>
               
               <ul>
                  
                  <li>
                     											             
<<<<<<< HEAD
                     <a href="https://www.w3.org/WAI/WCAG21/Techniques/G125">Providing links to navigate to related Web pages</a>
=======
                     <a href="https://www.w3.org/WAI/WCAG21/Techniques/general/G125">Providing links to navigate to related Web pages</a>
>>>>>>> 15a333e7
                     										           
                  </li>
                  
                  <li>
                     											             
<<<<<<< HEAD
                     <a href="https://www.w3.org/WAI/WCAG21/Techniques/G64">Providing a Table of Contents</a>
=======
                     <a href="https://www.w3.org/WAI/WCAG21/Techniques/general/G64">Providing a Table of Contents</a>
>>>>>>> 15a333e7
                     										           
                  </li>
                  
                  <li>
                     
<<<<<<< HEAD
                     <a href="https://www.w3.org/WAI/WCAG21/Techniques/PDF2"></a>
=======
                     <a href="https://www.w3.org/WAI/WCAG21/Techniques/pdf/PDF2"></a>
>>>>>>> 15a333e7
                     
                  </li>
                  
                  <li>
                     											             
<<<<<<< HEAD
                     <a href="https://www.w3.org/WAI/WCAG21/Techniques/G63">Providing a Site Map</a>
=======
                     <a href="https://www.w3.org/WAI/WCAG21/Techniques/general/G63">Providing a Site Map</a>
>>>>>>> 15a333e7
                     										           
                  </li>
                  
                  <li>
                     											             
<<<<<<< HEAD
                     <a href="https://www.w3.org/WAI/WCAG21/Techniques/G161">Providing a search function to help users find content</a>
=======
                     <a href="https://www.w3.org/WAI/WCAG21/Techniques/general/G161">Providing a search function to help users find content</a>
>>>>>>> 15a333e7
                     										           
                  </li>
                  
                  <li>
                     											             
<<<<<<< HEAD
                     <a href="https://www.w3.org/WAI/WCAG21/Techniques/G126">Providing a list of links to all other Web pages</a>
=======
                     <a href="https://www.w3.org/WAI/WCAG21/Techniques/general/G126">Providing a list of links to all other Web pages</a>
>>>>>>> 15a333e7
                     										           
                  </li>
                  
                  <li>
                     											             
<<<<<<< HEAD
                     <a href="https://www.w3.org/WAI/WCAG21/Techniques/G185">Linking to all of the pages on the site from the home page</a>
=======
                     <a href="https://www.w3.org/WAI/WCAG21/Techniques/general/G185">Linking to all of the pages on the site from the home page</a>
>>>>>>> 15a333e7
                     										           
                  </li>
                  
               </ul>
               
            </li>
            
         </ol>
         
      </section>
      
      <section id="advisory">
         <h3>Additional Techniques (Advisory) for Multiple Ways</h3>
         
         
         <ul>
            
            <li>
               									         
<<<<<<< HEAD
               <a href="https://www.w3.org/WAI/WCAG21/Techniques/H59">Using the link element and navigation tools</a>
=======
               <a href="https://www.w3.org/WAI/WCAG21/Techniques/html/H59">Using the link element and navigation tools</a>
>>>>>>> 15a333e7
               								       
            </li>
            
            <li>
               Including information about presentation modes in tables of contents and concept maps
               (future link)
               
            </li>
            
         </ul>
         
      </section>
      
      <section id="failure">
         <h3>Failures for Multiple Ways</h3>
         
         
      </section>
      
   </section>
   
</body>
</html><|MERGE_RESOLUTION|>--- conflicted
+++ resolved
@@ -146,71 +146,43 @@
                   
                   <li>
                      											             
-<<<<<<< HEAD
-                     <a href="https://www.w3.org/WAI/WCAG21/Techniques/G125">Providing links to navigate to related Web pages</a>
-=======
                      <a href="https://www.w3.org/WAI/WCAG21/Techniques/general/G125">Providing links to navigate to related Web pages</a>
->>>>>>> 15a333e7
-                     										           
-                  </li>
-                  
-                  <li>
-                     											             
-<<<<<<< HEAD
-                     <a href="https://www.w3.org/WAI/WCAG21/Techniques/G64">Providing a Table of Contents</a>
-=======
+                     										           
+                  </li>
+                  
+                  <li>
+                     											             
                      <a href="https://www.w3.org/WAI/WCAG21/Techniques/general/G64">Providing a Table of Contents</a>
->>>>>>> 15a333e7
                      										           
                   </li>
                   
                   <li>
                      
-<<<<<<< HEAD
-                     <a href="https://www.w3.org/WAI/WCAG21/Techniques/PDF2"></a>
-=======
                      <a href="https://www.w3.org/WAI/WCAG21/Techniques/pdf/PDF2"></a>
->>>>>>> 15a333e7
                      
                   </li>
                   
                   <li>
                      											             
-<<<<<<< HEAD
-                     <a href="https://www.w3.org/WAI/WCAG21/Techniques/G63">Providing a Site Map</a>
-=======
                      <a href="https://www.w3.org/WAI/WCAG21/Techniques/general/G63">Providing a Site Map</a>
->>>>>>> 15a333e7
-                     										           
-                  </li>
-                  
-                  <li>
-                     											             
-<<<<<<< HEAD
-                     <a href="https://www.w3.org/WAI/WCAG21/Techniques/G161">Providing a search function to help users find content</a>
-=======
+                     										           
+                  </li>
+                  
+                  <li>
+                     											             
                      <a href="https://www.w3.org/WAI/WCAG21/Techniques/general/G161">Providing a search function to help users find content</a>
->>>>>>> 15a333e7
-                     										           
-                  </li>
-                  
-                  <li>
-                     											             
-<<<<<<< HEAD
-                     <a href="https://www.w3.org/WAI/WCAG21/Techniques/G126">Providing a list of links to all other Web pages</a>
-=======
+                     										           
+                  </li>
+                  
+                  <li>
+                     											             
                      <a href="https://www.w3.org/WAI/WCAG21/Techniques/general/G126">Providing a list of links to all other Web pages</a>
->>>>>>> 15a333e7
-                     										           
-                  </li>
-                  
-                  <li>
-                     											             
-<<<<<<< HEAD
-                     <a href="https://www.w3.org/WAI/WCAG21/Techniques/G185">Linking to all of the pages on the site from the home page</a>
-=======
+                     										           
+                  </li>
+                  
+                  <li>
+                     											             
                      <a href="https://www.w3.org/WAI/WCAG21/Techniques/general/G185">Linking to all of the pages on the site from the home page</a>
->>>>>>> 15a333e7
                      										           
                   </li>
                   
@@ -230,11 +202,7 @@
             
             <li>
                									         
-<<<<<<< HEAD
-               <a href="https://www.w3.org/WAI/WCAG21/Techniques/H59">Using the link element and navigation tools</a>
-=======
                <a href="https://www.w3.org/WAI/WCAG21/Techniques/html/H59">Using the link element and navigation tools</a>
->>>>>>> 15a333e7
                								       
             </li>
             

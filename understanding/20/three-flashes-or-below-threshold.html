<!DOCTYPE html>
<html lang="en" xml:lang="en" xmlns="http://www.w3.org/1999/xhtml">
<head>
   <meta charset="UTF-8"></meta>
   <title>Understanding Three Flashes or Below Threshold</title>
   <link rel="stylesheet" type="text/css" href="../../css/sources.css" class="remove"></link>
</head>
<body>
   <h1>Understanding Three Flashes or Below Threshold</h1>
   
   
   <section id="intent">
      <h2>Intent of Three Flashes or Below Threshold</h2>
      
      
      <p>The intent of this Success Criterion is to allow users to access the full content
         of a site without inducing seizures due to photosensitivity.
      </p>
      
      <p>Individuals who have photosensitive seizure disorders can have a seizure triggered
         by content that flashes at certain frequencies for more than a few flashes. People
         are even more sensitive to red flashing than to other colors, so a special test is
         provided for saturated red flashing. These guidelines are based on guidelines for
         the broadcasting industry as adapted for computer screens, where content is viewed
         from a closer distance (using a larger angle of vision).
      </p>
      
      <p>Flashing can be caused by the display, the computer rendering the image or by the
         content being rendered. The author has no control of the first two. They can be addressed
         by the design and speed of the display and computer. The intent of this criterion
         is to ensure that flicker that violates the flash thresholds is not caused by the
         content itself. For example, the content could contain a video clip or animated image
         of a series of strobe flashes, or close-ups of rapid-fire explosions.
         
      </p>
      
      <p>This Success Criterion replaces a much more restrictive criterion in WCAG 1.0 that
         did not allow any flashing (even of a single pixel) within a broad frequency range
         (3 to 50 Hz). This Success Criterion is based on existing specifications in use in
         the UK and by others for television broadcast and has been adapted for computer display
         viewing. The 1024 x 768 screen is used as the reference screen resolution for the
         evaluation. The 341 x 256 pixel block represents a 10 degree viewport at a typical
         viewing distance. (The 10 degree field is taken from the original specifications and
         represents the central vision portion of the eye, where people are most susceptible
         to photo stimuli.)
      </p>
      
      <p>The combined area of flashes occurring concurrently and contiguously means the total
         area that is actually flashing at the same time. It is calculated by adding up the
         contiguous area that is flashing simultaneously within any 10 degree angle of view.
      </p>
      
      <div class="note">
         
         <p>The terms "blinking" and "flashing" can sometimes refer to the same content.</p>
         
         <ul>
            
            <li>"Blinking" refers to content that causes a distraction problem. Blinking can be allowed
               for a short time as long as it stops (or can be stopped)
            </li>
            
            <li>"Flashing" refers to content that can trigger a seizure (if it is more than 3 per
               second and large and bright enough). This cannot be allowed even for a second or it
               could cause a seizure. And turning the flash off is also not an option since the seizure
               could occur faster than most users could turn it off.
            </li>
            
            <li>Blinking usually does not occur at speeds of 3 per second or more, but it can. If
               blinking occurs faster than 3 per second, it would also be considered a flash.
            </li>
            
         </ul>
         
      </div>
      
      
   </section>
   <section id="benefits">
      <h2>Benefits of Three Flashes or Below Threshold</h2>
      
      
      <ul>
         
         <li>Individuals who have seizures when viewing flashing material will be able to view
            all of the material on a site without having a seizure and without having to miss
            the full experience of the content by being limited to text alternatives. This includes
            people with photosensitive epilepsy as well as other photosensitive seizure disorders.
         </li>
         
      </ul>
      
   </section>
   
   <section id="examples">
      <h2>Examples of Three Flashes or Below Threshold</h2>
      
      
      <ul>
         
         <li>
            A Web site has video of muzzle flash of machine gun fire, but limits the size of the
            flashing image to a small portion of the screen below the flash threshold size.
            
            
         </li>
         
         <li>A movie with a scene involving very bright lightning flashes is edited so that the
            lightning only flashes three times in any one second period. 
            
            
         </li>
         
      </ul>
      
   </section>
   
   <section id="resources">
      <h2>Resources for Three Flashes or Below Threshold</h2>
      
      
      <ul>
         
         <li>
            								       
            <a href="http://www.hardingfpa.com/">Harding FPA Web Site</a>
            							     
         </li>
         
         <li>
            								       
            <a href="http://trace.wisc.edu/peat/">Trace Center Photosensitive Epilepsy Analysis Tool (PEAT)</a>
            							     
         </li>
         
         <li>
            								       
            <a href="http://trace.wisc.edu/peat/photosensitive.php">Information about Photosensitive Seizure Disorders</a>
            							     
         </li>
         
         <li>
            								       
            <a href="https://www.epilepsy.org.uk/">Epilepsy Action</a>
            							     
         </li>
         
         <li>
            	
            <a href="http://www.epilepsy.com/learn/triggers-seizures/photosensitivity-and-seizures">Epilepsy Foundation</a>
            							     
         </li>
         
         <li>
            								       
            <a href="http://www.ofcom.org.uk/static/archive/itc/itc_publications/codes_guidance/flashing_images/index.asp.html">ITC Guidance Note for Licensees on Flashing Images and Regular Patterns in Television</a>
            							     
         </li>
         
      </ul>
      
   </section>
   
   <section id="techniques">
      <h2>Techniques for Three Flashes or Below Threshold</h2>
      
      
      <section id="sufficient">
         <h3>Sufficient Techniques for Three Flashes or Below Threshold</h3>
         
         
         <ol>
            
            <li>
               									         
<<<<<<< HEAD
               <a href="https://www.w3.org/WAI/WCAG21/Techniques/G19">Ensuring that no component of the content flashes more than three times in any one
=======
               <a href="https://www.w3.org/WAI/WCAG21/Techniques/general/G19">Ensuring that no component of the content flashes more than three times in any one
>>>>>>> 15a333e7
                  second period
               </a>
               								       
            </li>
            
            <li>
               									         
<<<<<<< HEAD
               <a href="https://www.w3.org/WAI/WCAG21/Techniques/G176">Keeping the flashing area small enough</a>
=======
               <a href="https://www.w3.org/WAI/WCAG21/Techniques/general/G176">Keeping the flashing area small enough</a>
>>>>>>> 15a333e7
               								       
            </li>
            
            <li>
               									         
<<<<<<< HEAD
               <a href="https://www.w3.org/WAI/WCAG21/Techniques/G15">Using a tool to ensure that content does not violate the general flash threshold or
=======
               <a href="https://www.w3.org/WAI/WCAG21/Techniques/general/G15">Using a tool to ensure that content does not violate the general flash threshold or
>>>>>>> 15a333e7
                  red flash threshold
               </a>
               								       
            </li>
            
         </ol>
         
      </section>
      
      <section id="advisory">
         <h3>Additional Techniques (Advisory) for Three Flashes or Below Threshold</h3>
         
         
         <ul>
            
            <li>Reducing contrast for any flashing content (future link)    </li>
            
            <li>Avoiding fully saturated reds for any flashing content (future link)    </li>
            
            <li>Reducing the number of flashes even if they do not violate thresholds (future link)
               
            </li>
            
            <li>Providing a mechanism to suppress any flashing content before it begins (future link)
               
               
            </li>
            
            <li>Slowing down live material to avoid rapid flashes (as in flashbulbs) (future link)</li>
            
            <li>Freezing the image momentarily if 3 flashes within one second are detected (future
               link)
            </li>
            
            <li>Dropping the contrast ratio if 3 flashes within one second are detected (future link)</li>
            
            <li>Allowing users to set a custom flash rate limit (future link)</li>
            
         </ul>
         
      </section>
      
      <section id="failure">
         <h3>Failures for Three Flashes or Below Threshold</h3>
         
         
      </section>
      
   </section>
   
</body>
</html><|MERGE_RESOLUTION|>--- conflicted
+++ resolved
@@ -173,11 +173,7 @@
             
             <li>
                									         
-<<<<<<< HEAD
-               <a href="https://www.w3.org/WAI/WCAG21/Techniques/G19">Ensuring that no component of the content flashes more than three times in any one
-=======
                <a href="https://www.w3.org/WAI/WCAG21/Techniques/general/G19">Ensuring that no component of the content flashes more than three times in any one
->>>>>>> 15a333e7
                   second period
                </a>
                								       
@@ -185,21 +181,13 @@
             
             <li>
                									         
-<<<<<<< HEAD
-               <a href="https://www.w3.org/WAI/WCAG21/Techniques/G176">Keeping the flashing area small enough</a>
-=======
                <a href="https://www.w3.org/WAI/WCAG21/Techniques/general/G176">Keeping the flashing area small enough</a>
->>>>>>> 15a333e7
                								       
             </li>
             
             <li>
                									         
-<<<<<<< HEAD
-               <a href="https://www.w3.org/WAI/WCAG21/Techniques/G15">Using a tool to ensure that content does not violate the general flash threshold or
-=======
                <a href="https://www.w3.org/WAI/WCAG21/Techniques/general/G15">Using a tool to ensure that content does not violate the general flash threshold or
->>>>>>> 15a333e7
                   red flash threshold
                </a>
                								       

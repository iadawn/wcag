<!DOCTYPE html>
<html lang="en" xml:lang="en" xmlns="http://www.w3.org/1999/xhtml">
<head>
   <meta charset="UTF-8"></meta>
   <title>Understanding Three Flashes or Below Threshold</title>
   <link rel="stylesheet" type="text/css" href="../../css/sources.css" class="remove"></link>
</head>
<body>
   <h1>Understanding Three Flashes or Below Threshold</h1>
   
   
   <section id="intent">
      <h2>Intent of Three Flashes or Below Threshold</h2>
      
      
      <p>The intent of this Success Criterion is to allow users to access the full content
         of a site without inducing seizures due to photosensitivity.
      </p>
      
      <p>Individuals who have photosensitive seizure disorders can have a seizure triggered
         by content that flashes at certain frequencies for more than a few flashes. People
         are even more sensitive to red flashing than to other colors, so a special test is
         provided for saturated red flashing. These guidelines were originally based on guidelines for
         the broadcasting industry as adapted for desktop monitors, where content is viewed
         from a closer distance (using a larger angle of vision).
      </p>
      
      <p>Flashing can be caused by the display, the computer rendering the image or by the
         content being rendered. The author has no control of the first two. They can be addressed
         by the design and speed of the display and computer. The intent of this criterion
         is to ensure that flicker that violates the flash thresholds is not caused by the
         content itself. For example, the content could contain a video clip or animated image
         of a series of strobe flashes, or close-ups of rapid-fire explosions.
         
      </p>
      
      <p>This Success Criterion replaces a much more restrictive criterion in WCAG 1.0 that
         did not allow any flashing (even of a single pixel) within a broad frequency range
         (3 to 50 Hz). This Success Criterion is based on existing specifications in use in
         the UK and by others for television broadcast and has been adapted for computer display
         viewing. In WCAG 2.0, a 1024 x 768 screen was used as the reference screen resolution for the
         evaluation. The 341 x 256 pixel block represents a 10 degree viewport at a typical
         viewing distance. (The 10 degree field is taken from the original specifications and
         represents the central vision portion of the eye, where people are most susceptible
         to photo stimuli.)
      </p>
      <p>With the proliferation of devices of varying screen sizes (from small hand-helds to large living room displays), as well as the adoption of <a href="https://www.w3.org/TR/WCAG21/#dfn-css-pixels">CSS pixels</a> as a density-independent unit of measurement, the prior assessment criteria may seem outdated. However, an image of a consistent size uses up relatively the same percentage of a user's visual field on any device. On a large screen, the image takes up less size, but the large screen takes up a larger part of the visual field. On a mobile screen, the image may take up most or all of the screen; however, the mobile screen itself takes up a smaller portion of the user's visual field. So the same dimension of the flashing content, represented in CSS pixels can still provide a consistent means of assessment. Substituting CSS pixels for the original pixel block means that the combined area of flashing becomes 341 x 256 CSS pixels, or a flashing area of 87,296 CSS pixels.</p>

      <p>Content should be analyzed at the largest scale at which a user may view the content, and at the standard zoom level of the user agent. For example, with a video that may play in an area of a web page and also at full screen, the video should be analyzed for risks at full screen.</p>

      <p>Where video content is provided in color spaces other than sRGB, the version provided with the highest dynamic range should be tested. In such cases the industry standard definition of a general flash is a change in luminance of 20 cd/m2 or more where the darker image is below 160 cd/m2. (<a href="https://www.itu.int/rec/R-REC-BT.1702/">ITU-R BT.1702</a>.) This is applicable for standard dynamic range (SDR) and high dynamic range (HDR) content. For HDR content when the darker state is 160 cd/m2 or more, a general flash is one where the Michelson contrast is 1/17 or greater — where the Michelson contrast is calculated as (LHigh - LLow) / (LHigh + LLow), and where LHigh and LLow are the luminance of the high and low luminance states, respectively.</p>

      <p>For short clips that might be looped (such as GIF animations), the content should be analyzed while looping. </p>

      <p class="note">The specification cannot account for the actual viewing distance that a person chooses. Users that are closer to their screens than the idealized viewing distance will be affected by flashing areas that normatively pass. The same problem applies to users who rely on zoom or screen magnification. Conversely, users who are further away from the screen than the idealized distance should be able to tolerate flashing areas that are larger than the threshold.</p>
      
      <p>The combined area of flashes occurring concurrently and contiguously means the total
         area that is actually flashing at the same time. It is calculated by adding up the
         contiguous area that is flashing simultaneously within any 10 degree angle of view.
      </p>
      
      <div class="note">
         
         <p>The terms "blinking" and "flashing" can sometimes refer to the same content.</p>
         
         <ul>
            
            <li>"Blinking" refers to content that causes a distraction problem. Blinking can be allowed
               for a short time as long as it stops (or can be stopped)
            </li>
            
            <li>"Flashing" refers to content that can trigger a seizure (if it is more than 3 per
               second and large and bright enough). This cannot be allowed even for a second or it
               could cause a seizure. And turning the flash off is also not an option since the seizure
               could occur faster than most users could turn it off.
            </li>
            
            <li>Blinking usually does not occur at speeds of 3 per second or more, but it can. If
               blinking occurs faster than 3 per second, it would also be considered a flash.
            </li>
            
         </ul>
         
      </div>

      <div class="note">
         <p>The new (in WCAG 2.2) working definition in the field for <strong>"pair of opposing transitions involving a saturated red"</strong> is a pair of opposing transitions where, one transition is either to or from a state with a value R/(R + G + B) that is greater than or equal to 0.8, and the difference between states is more than 0.2 (unitless) in the CIE 1976 UCS chromaticity diagram. [ISO 9241-391] </p>
         <p>The chromaticity difference is calculated as:</p>
         <ul>
            <li><code>SQRT( (u'1 - u'2)^2 + (v'1 - v'2)^2 )</code></li>
         </ul>
         <p>where u'1 and v'1 are chromaticity coordinates of State 1 and u'2 and v'2 are chromaticity coordinates of State 2. The 1976 UCS chromaticity coordinates of u' and v' are calculated as:</p>
         <ul>
            <li><code>u' = 4 * X / (X + 15 * Y + 3 * Z)</code></li>
            <li><code>v' = 9 * Y / (X + 15 * Y + 3 * Z)</code></li>
         </ul>
         <p>where X, Y, and Z are the tristimulus values of a color in the CIE XYZ colorspace, which can be calculated as:</p>
         <ul>
            <li><code>X = 0.4124564 * R + 0.3575761 * G + 0.1804375 * B</code></li>
            <li><code>Y = 0.2126729 * R + 0.7151522 * G + 0.0721750 * B</code></li>
            <li><code>Z = 0.0193339 * R + 0.1191920 * G + 0.9503041 * B</code></li>
         </ul>
<<<<<<< HEAD
         <p>where R, G, & B are values that range from 0-1 as specified in “relative luminance” definition. </p>
=======
         <p>where R, G, &amp; B are values that range from 0-1 as specified in “relative luminance” definition. </p>
>>>>>>> 7fbcf4c2
      </div>
      
      
   </section>
   <section id="benefits">
      <h2>Benefits of Three Flashes or Below Threshold</h2>
      
      
      <ul>
         
         <li>Individuals who have seizures when viewing flashing material will be able to view
            all of the material on a site without having a seizure and without having to miss
            the full experience of the content by being limited to text alternatives. This includes
            people with photosensitive epilepsy as well as other photosensitive seizure disorders.
         </li>
         
      </ul>
      
   </section>
   
   <section id="examples">
      <h2>Examples of Three Flashes or Below Threshold</h2>
      
      
      <ul>
         
         <li>
            A Web site has video of muzzle flash of machine gun fire, but limits the size of the
            flashing image to a small portion of the screen below the flash threshold size.
            
            
         </li>
         
         <li>A movie with a scene involving very bright lightning flashes is edited so that the
            lightning only flashes three times in any one second period. 
            
            
         </li>
         
      </ul>
      
   </section>
   
   <section id="resources">
      <h2>Resources for Three Flashes or Below Threshold</h2>
      
      
      <ul>
         
         <li>
            								       
            <a href="https://www.hardingfpa.com/">Harding FPA Web Site</a>
            							     
         </li>
         
         <li>
            								       
            <a href="https://trace.umd.edu/peat/">Trace Center Photosensitive Epilepsy Analysis Tool (PEAT)</a>
            							     
         </li>
         
         <li>
            								       
            <a href="https://trace.umd.edu/information-about-photosensitive-seizure-disorders/">Information about Photosensitive Seizure Disorders</a>
            							     
         </li>
         
         <li>
            								       
            <a href="https://www.epilepsy.org.uk/">Epilepsy Action</a>
            							     
         </li>
         
         <li>
            	
            <a href="http://www.epilepsy.com/learn/triggers-seizures/photosensitivity-and-seizures">Epilepsy Foundation - Photosensitivity and Seizures</a>
            							     
         </li>
      
      </ul>
      
   </section>
   
   <section id="techniques">
      <h2>Techniques for Three Flashes or Below Threshold</h2>
      
      
      <section id="sufficient">
         <h3>Sufficient Techniques for Three Flashes or Below Threshold</h3>
         
         
         <ol>
            
            <li>
               									         
               <a href="https://www.w3.org/WAI/WCAG21/Techniques/general/G19" class="general">Ensuring that no component of the content flashes more than three times in any one
                  second period
               </a>
               								       
            </li>
            
            <li>
               									         
               <a href="https://www.w3.org/WAI/WCAG21/Techniques/general/G176" class="general">Keeping the flashing area small enough</a>
               								       
            </li>
            
            <li>
               									         
               <a href="https://www.w3.org/WAI/WCAG21/Techniques/general/G15" class="general">Using a tool to ensure that content does not violate the general flash threshold or
                  red flash threshold
               </a>
               								       
            </li>
            
         </ol>
         
      </section>
      
      <section id="advisory">
         <h3>Additional Techniques (Advisory) for Three Flashes or Below Threshold</h3>
         
      </section>
      
      <section id="failure">
         <h3>Failures for Three Flashes or Below Threshold</h3>
         
         
      </section>
      
   </section>
   
</body>
</html><|MERGE_RESOLUTION|>--- conflicted
+++ resolved
@@ -100,11 +100,7 @@
             <li><code>Y = 0.2126729 * R + 0.7151522 * G + 0.0721750 * B</code></li>
             <li><code>Z = 0.0193339 * R + 0.1191920 * G + 0.9503041 * B</code></li>
          </ul>
-<<<<<<< HEAD
-         <p>where R, G, & B are values that range from 0-1 as specified in “relative luminance” definition. </p>
-=======
          <p>where R, G, &amp; B are values that range from 0-1 as specified in “relative luminance” definition. </p>
->>>>>>> 7fbcf4c2
       </div>
       
       

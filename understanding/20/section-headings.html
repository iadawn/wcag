<!DOCTYPE html>
<html lang="en" xml:lang="en" xmlns="http://www.w3.org/1999/xhtml">
<head>
   <meta charset="UTF-8"></meta>
   <title>Understanding Section Headings</title>
   <link rel="stylesheet" type="text/css" href="../../css/sources.css" class="remove"></link>
</head>
<body>
   <h1>Understanding Section Headings</h1>
   
   
   <section id="intent">
      <h2>Intent of Section Headings</h2>
      
      
      <p>The intent of this Success Criterion is to provide headings for sections of a Web
         page, when the page is organized into sections. For instance, long documents are often
         divided into a variety of chapters, chapters have subtopics and subtopics are divided
         into various sections, sections into paragraphs, etc. When such sections exist, they
         need to have headings that introduce them. This clearly indicates the organization
         of the content, facilitates navigation within the content, and provides mental "handles"
         that aid in comprehension of the content. Other page elements may complement headings
         to improve presentation (e.g., horizontal rules and boxes), but visual presentation
         is not sufficient to identify document sections.
      </p>
      
      <p>This provision is included at Level AAA because it cannot be applied to all types
         of content and it may not always be possible to insert headings. For example, when
         posting a pre-existing document to the Web, headings that an author did not include
         in the original document cannot be inserted. Or, a long letter would often cover different
         topics, but putting headings into a letter would be very strange. However, if a document
         can be broken up into sections with headings, it facilitates both understanding and
         navigation.
      </p>
      
      
   </section>
   <section id="benefits">
      <h2>Benefits of Section Headings</h2>
      
      
      <ul>
         
         <li>People who are blind will know when they have moved from one section of a Web page
            to another and will know the purpose of each section.
         </li>
         
         <li>People with some learning disabilities will be able to use the headings to understand
            the overall organization of the page content more easily.
         </li>
         
         <li>People who navigate content by keyboard will be able to jump the focus from heading
            to heading, enabling them to find quickly content of interest.
         </li>
         
         <li>In pages where content in part of the page updates, headings can be used to quickly
            access updated content.
         </li>
         
      </ul>
      
   </section>
   
   <section id="examples">
      <h2>Examples of Section Headings</h2>
      
      
      <ul>
         
         <li>A menu contains different sections for different courses. Each section has a heading:
            Appetizers, Salad, Soup, Entree, Dessert.
         </li>
         
         <li>A Web application contains a settings page that is divided into groups of related
            settings. Each section contains a heading describing the class of settings.
         </li>
         
      </ul>
      
   </section>
   
   <section id="resources">
      <h2>Resources for Section Headings</h2>
      
      
      <ul>
         
         <li>
            
            <a href="http://webaim.org/techniques/semanticstructure/">WebAIM: Semantic Structure</a>
            
         </li>
         
         <li>
            
            <a href="http://accessibility.psu.edu/headingshtml/">Heading Tags</a>
            
         </li>
         
      </ul>
      
   </section>
   
   <section id="techniques">
      <h2>Techniques for Section Headings</h2>
      
      
      <section id="sufficient">
         <h3>Sufficient Techniques for Section Headings</h3>
         
         
         <ol>
            
            <li>
               									         
<<<<<<< HEAD
               <a href="https://www.w3.org/WAI/WCAG21/Techniques/G141">Organizing a page using headings</a>
=======
               <a href="https://www.w3.org/WAI/WCAG21/Techniques/general/G141">Organizing a page using headings</a>
>>>>>>> 15a333e7
               								       
            </li>
            	
            <li>
               			
<<<<<<< HEAD
               <a href="https://www.w3.org/WAI/WCAG21/Techniques/H69">Providing heading elements at the beginning of each section of content</a>
=======
               <a href="https://www.w3.org/WAI/WCAG21/Techniques/html/H69">Providing heading elements at the beginning of each section of content</a>
>>>>>>> 15a333e7
               		
            </li>
            
         </ol>
         
      </section>
      
      <section id="advisory">
         <h3>Additional Techniques (Advisory) for Section Headings</h3>
         
         
         <ul>
            
            <li>Using the 'live' property to mark live regions (future link) (ARIA)</li>
            
            <li>
               Providing mechanisms to navigate to different sections of the content of a Web page
               (future link) 
               
               
            </li>
            
         </ul>
         
      </section>
      
      <section id="failure">
         <h3>Failures for Section Headings</h3>
         
         
      </section>
      
   </section>
   
</body>
</html><|MERGE_RESOLUTION|>--- conflicted
+++ resolved
@@ -113,21 +113,13 @@
             
             <li>
                									         
-<<<<<<< HEAD
-               <a href="https://www.w3.org/WAI/WCAG21/Techniques/G141">Organizing a page using headings</a>
-=======
                <a href="https://www.w3.org/WAI/WCAG21/Techniques/general/G141">Organizing a page using headings</a>
->>>>>>> 15a333e7
                								       
             </li>
             	
             <li>
                			
-<<<<<<< HEAD
-               <a href="https://www.w3.org/WAI/WCAG21/Techniques/H69">Providing heading elements at the beginning of each section of content</a>
-=======
                <a href="https://www.w3.org/WAI/WCAG21/Techniques/html/H69">Providing heading elements at the beginning of each section of content</a>
->>>>>>> 15a333e7
                		
             </li>
             

<!DOCTYPE html>
<html lang="en" xml:lang="en" xmlns="http://www.w3.org/1999/xhtml">
<head>
   <meta charset="UTF-8"></meta>
   <title>Understanding Consistent Identification</title>
   <link rel="stylesheet" type="text/css" href="../../css/sources.css" class="remove"></link>
</head>
<body>
   <h1>Understanding Consistent Identification</h1>
   
   
   <section id="intent">
      <h2>Intent of Consistent Identification</h2>
      
      
      <p>The intent of this Success Criterion is to ensure consistent identification of functional
         components that appear repeatedly within a set of Web pages. A strategy that people
         who use screen readers use when operating a Web site is to rely heavily on their familiarity
         with functions that may appear on different Web pages. If identical functions have
         different labels on different Web pages, the site will be considerably more difficult
         to use. It may also be confusing and increase the cognitive load for people with cognitive
         limitations. Therefore, consistent labeling will help. 
         
      </p>
      
      <p>This consistency extends to the text alternatives. If icons or other non-text items
         have the same functionality, then their text alternatives should be consistent as
         well.
      </p>
      
      <p>If there are two components on a web page that both have the same functionality as
         a component on another page in a set of web pages, then all 3 must be consistent.
         Hence the two on the same page will be consistent.
      </p>
      
      <p>While it is desirable and best practice always to be consistent within a single web
         page, 3.2.4 only addresses consistency within a set of web pages where something is
         repeated on more than one page in the set.
      </p>
      
      
   </section>
   <section id="benefits">
      <h2>Benefits of Consistent Identification</h2>
      
      
      <ul>
         
         <li>People who learn functionality on one page on a site can find the desired functions
            on other pages if they are present.
         </li>
         
         <li>When non-text content is used in a consistent way to identify components with the
            same functionality, people with difficulty reading text or detecting text alternatives
            can interact with the Web without depending on text alternatives.
         </li>
         
         <li>People who depend on text alternatives can have a more predictable experience. They
            can also search for the component if it has a consistent label on different pages.
         </li>
         
      </ul>
      
   </section>
   
   <section id="examples">
      <h2>Examples of Consistent Identification</h2>
      
      
      <ul>
         
         <li>
            
            <p>
               								       
               <strong>Example 1: Document Icon</strong>
               							     
            </p>
            
            <p>A document icon is used to indicate document download throughout a site. The text
               alternative for the icon always begins with the word “Download," followed by a shortened
               form of the document title. Using different text alternatives to identify document
               names for different documents is a consistent use of text alternatives.
            </p>
            
         </li>
         
         <li>
            
            <p>
               								       
               <strong>Example 2: Check Mark</strong>
               							     
            </p>
            
            <p>A check mark icon functions as "approved", on one page but as "included" on another.
               Since they serve different functions, they have different text alternatives.
               
            </p>
            
         </li>
         
         <li>
            
            <p>
               								       
               <strong>Example 3: Consistent references to other pages</strong>
               							     
            </p>
            
            <p> A Web site publishes articles on-line. Each article spans multiple Web pages and
               each page contains a link to the first page, the next page and the previous page of
               the article. If the references to the next page read "page 2", "page 3", "page 4"
               etcetera, the labels are not the same but they are consistent. Therefore, these references
               are not failures of this Success Criterion. 
            </p>
            
         </li>
         
         <li>
            
            <p>
               								       
               <strong>Example 4: Icons with similar functions</strong>
               							     
            </p>
            
            <p>An e-commerce application uses a printer icon that allows the user to print receipts
               and invoices. In one part of the application, the printer icon is labeled "Print receipt"
               and is used to print receipts, while in another part it is labeled "Print invoice"
               and is used to print invoices. The labeling is consistent ("Print x"), but the labels
               are different to reflect the different functions of the icons. Therefore, this example
               does not fail the Success Criterion.
               
            </p>
            
         </li>
         
         <li>
            
            <p>
               								       
               <strong>Example 5: Save icon</strong>
               							     
            </p>
            
            <p>A common "save" icon is used through out the site where page save function is provided
               on multiple Web pages.
            </p>
            
         </li>
         
         <li>
            
            <p>
               								       
               <strong>Example 6: Icon and adjacent link to same destination</strong>
               							     
            </p>
            
            <p>An icon with alt text and a link are next to each other and go to the same location.
               The best practice would be to group them into one link as per 
<<<<<<< HEAD
               <a href="https://www.w3.org/WAI/WCAG21/Techniques/H2"></a>. However if they are visually positioned one above the other but separated in the
=======
               <a href="https://www.w3.org/WAI/WCAG21/Techniques/html/H2"></a>. However if they are visually positioned one above the other but separated in the
>>>>>>> 15a333e7
               source, this may not be possible. To meet the Success Criterion, the link text for
               these two links need only be consistent, not identical. But best practice is to have
               identical text so that when users encounter the second one, it is clear that it goes
               to the same place as the first.
            </p>
            
         </li>
         
         <li>
            
            <p>
               								       
               <strong>Example 7: Example of a Failure</strong>
               							     
            </p>
            
            <p>A submit "search" button on one Web page and a "find" button on another Web page both
               have a field to enter a term and list topics in the Web site related to the term submitted.
               In this case, the buttons have the same functionality but are not labeled consistently.
               
               
            </p>
            
         </li>
         
      </ul>
      
   </section>
   
   <section id="resources">
      <h2>Resources for Consistent Identification</h2>
      
      
   </section>
   
   <section id="techniques">
      <h2>Techniques for Consistent Identification</h2>
      
      
      <section id="sufficient">
         <h3>Sufficient Techniques for Consistent Identification</h3>
         
         
         <ol>
            
            <li>
               
<<<<<<< HEAD
               <a href="https://www.w3.org/WAI/WCAG21/Techniques/G197">Using consistent labels, names, and text alternatives for content that has the same
=======
               <a href="https://www.w3.org/WAI/WCAG21/Techniques/general/G197">Using consistent labels, names, and text alternatives for content that has the same
>>>>>>> 15a333e7
                  functionality.
               </a>
               									         
               <strong>AND</strong> following the 
<<<<<<< HEAD
               <a href="https://www.w3.org/WAI/WCAG21/Understanding/text-equiv-all">sufficient techniques for Success Criterion 1.1.1</a> and 
               <a href="https://www.w3.org/WAI/WCAG21/Understanding/ensure-compat-rsv">sufficient techniques for Success Criterion 4.1.2</a> for providing labels, names, and text alternatives.
=======
               <a href="non-text-content#techniques">sufficient techniques for Success Criterion 1.1.1</a> and 
               <a href="name-role-value#techniques">sufficient techniques for Success Criterion 4.1.2</a> for providing labels, names, and text alternatives.
>>>>>>> 15a333e7
            </li>
            
         </ol>
         
         <div class="note">
            
            <p>Text alternatives that are "consistent" are not always "identical." For instance,
               you may have an graphical arrow at the bottom of a Web page that links to the next
               Web page. The text alternative may say "Go to page 4." Naturally, it would not be
               appropriate to repeat this exact text alternative on the next Web page. It would be
               more appropriate to say "Go to page 5". Although these text alternatives would not
               be identical, they would be consistent, and therefore would satisfy this Success Criterion.
            </p>
            
            <p> A single non-text-content-item may be used to serve different functions. In such
               cases, different text alternatives are necessary and should be used. Examples can
               be commonly found with the use of icons such as check marks, cross marks, and traffic
               signs. Their functions can be different depending on the context of the Web page.
               A check mark icon may function as "approved", "completed", or "included", to name
               a few, depending on the situation. Using "check mark" as text alternative across all
               Web pages does not help users understand the function of the icon. Different text
               alternatives can be used when the same non-text content serves multiple functions.
            </p>
            
         </div>
         
      </section>
      
      <section id="advisory">
         <h3>Additional Techniques (Advisory) for Consistent Identification</h3>
         
         
         <ul>
            
            <li>
               Ensuring that the text alternative conveys the function of the component and what
               will happen when the user activates it (future link)
               
            </li>
            
            <li>
               Using the same non-text content for a given function whenever possible (future link)
               
            </li>
            
         </ul>
         
      </section>
      
      <section id="failure">
         <h3>Failures for Consistent Identification</h3>
         
         
         <ul>
            
            <li>
               									         
<<<<<<< HEAD
               <a href="https://www.w3.org/WAI/WCAG21/Techniques/F31">Failure due to using two different labels for the same function on different pages</a>
=======
               <a href="https://www.w3.org/WAI/WCAG21/Techniques/failure/F31">Failure due to using two different labels for the same function on different pages</a>
>>>>>>> 15a333e7
               								       
            </li>
            
         </ul>
         
      </section>
      
   </section>
   
</body>
</html><|MERGE_RESOLUTION|>--- conflicted
+++ resolved
@@ -160,11 +160,7 @@
             
             <p>An icon with alt text and a link are next to each other and go to the same location.
                The best practice would be to group them into one link as per 
-<<<<<<< HEAD
-               <a href="https://www.w3.org/WAI/WCAG21/Techniques/H2"></a>. However if they are visually positioned one above the other but separated in the
-=======
                <a href="https://www.w3.org/WAI/WCAG21/Techniques/html/H2"></a>. However if they are visually positioned one above the other but separated in the
->>>>>>> 15a333e7
                source, this may not be possible. To meet the Success Criterion, the link text for
                these two links need only be consistent, not identical. But best practice is to have
                identical text so that when users encounter the second one, it is clear that it goes
@@ -212,22 +208,13 @@
             
             <li>
                
-<<<<<<< HEAD
-               <a href="https://www.w3.org/WAI/WCAG21/Techniques/G197">Using consistent labels, names, and text alternatives for content that has the same
-=======
                <a href="https://www.w3.org/WAI/WCAG21/Techniques/general/G197">Using consistent labels, names, and text alternatives for content that has the same
->>>>>>> 15a333e7
                   functionality.
                </a>
                									         
                <strong>AND</strong> following the 
-<<<<<<< HEAD
-               <a href="https://www.w3.org/WAI/WCAG21/Understanding/text-equiv-all">sufficient techniques for Success Criterion 1.1.1</a> and 
-               <a href="https://www.w3.org/WAI/WCAG21/Understanding/ensure-compat-rsv">sufficient techniques for Success Criterion 4.1.2</a> for providing labels, names, and text alternatives.
-=======
                <a href="non-text-content#techniques">sufficient techniques for Success Criterion 1.1.1</a> and 
                <a href="name-role-value#techniques">sufficient techniques for Success Criterion 4.1.2</a> for providing labels, names, and text alternatives.
->>>>>>> 15a333e7
             </li>
             
          </ol>
@@ -285,11 +272,7 @@
             
             <li>
                									         
-<<<<<<< HEAD
-               <a href="https://www.w3.org/WAI/WCAG21/Techniques/F31">Failure due to using two different labels for the same function on different pages</a>
-=======
                <a href="https://www.w3.org/WAI/WCAG21/Techniques/failure/F31">Failure due to using two different labels for the same function on different pages</a>
->>>>>>> 15a333e7
                								       
             </li>
             

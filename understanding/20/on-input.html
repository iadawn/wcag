<!DOCTYPE html>
<html lang="en" xml:lang="en" xmlns="http://www.w3.org/1999/xhtml">
<head>
   <meta charset="UTF-8"></meta>
   <title>Understanding On Input</title>
   <link rel="stylesheet" type="text/css" href="../../css/sources.css" class="remove"></link>
</head>
<body>
   <h1>Understanding On Input</h1>
   
   
   <section id="intent">
      <h2>Intent of On Input</h2>
      
      
      <p>The intent of this Success Criterion is to ensure that entering data or selecting
         a form control has predictable effects. Changing the setting of any user interface
         component is changing some aspect in the control that will persist when the user is
         no longer interacting with it. So checking a checkbox, entering text into a text field,
         or changing the selected option in a list control changes its setting, but activating
         a link or a button does not. Changes in context can confuse users who do not easily
         perceive the change or are easily distracted by changes. Changes of context are appropriate
         only when it is clear that such a change will happen in response to the user's action.
         
         
      </p>
      
      <div class="note">
         
         <p>This Success Criterion covers changes in context due to changing the setting of a
            control. Clicking on links or tabs in a tab control is activating the control, not
            changing the setting of that control.
         </p>
         
      </div>
      
      <div class="note">
         
         <p>What is meant by "component" and "user interface component" here is also sometimes
            called "user interface element".
         </p>
         
      </div>
      
      
   </section>
   <section id="benefits">
      <h2>Benefits of On Input</h2>
      
      
      <ul>
         
         <li>This Success Criterion helps users with disabilities by making interactive content
            more predictable. Unexpected changes of context can be so disorienting for users with
            visual disabilities or cognitive limitations that they are unable to use the content.
            
            
         </li>
         
         <li>
            
            <p>Individuals who are unable to detect changes of context are less likely to become
               disoriented while navigating a site. For example:
               
            </p>
            
            <ul>
               
               <li>Individuals who are blind or have low vision may have difficulty knowing when a visual
                  context change has occurred, such as a new window popping up. In this case, warning
                  users of context changes in advance minimizes confusion when the user discovers that
                  the back button no longer behaves as expected. 
                  
               </li>
               
            </ul>
            
         </li>
         
         <li>Some individuals with low vision, with reading and intellectual disabilities, and
            others who have difficulty interpreting visual cues may benefit from additional cues
            in order to detect changes of context.
         </li>
         
      </ul>
      
   </section>
   
   <section id="examples">
      <h2>Examples of On Input</h2>
      
      
      <ul>
         
         <li>
            A form is provided for creating calendar entries in a Web based calendaring and scheduling
            application. Along with the standard fields for subject, time and location, there
            is a set of radio buttons to select the type of calendar entry to create.  The calendar
            entry type can be meeting, appointment or reminder.  If the user selects the radio
            for meeting, additional fields are displayed on the page for entering the meeting
            participants. Different fields appear if the reminder button is chosen. Because only
            parts of the entry change and the overall structure remains the same the basic context
            remains for the user.  
            
         </li>
         
         <li>
            A form contains fields representing US phone numbers. All of the numbers have a three
            digit area code followed by a three digit prefix and finally a four digit number,
            and each part of the phone number is entered into a separate field. When the user
            completes the entry of one field the focus automatically moves to the next field of
            the phone number. This behavior of phone fields is described for the user at the beginning
            of the form.
            
         </li>
         
      </ul>
      
   </section>
   
   <section id="resources">
      <h2>Resources for On Input</h2>
      
      
   </section>
   
   <section id="techniques">
      <h2>Techniques for On Input</h2>
      
      
      <section id="sufficient">
         <h3>Sufficient Techniques for On Input</h3>
         
         
         <ol>
            
            <li>
               
               <p> 
                  
<<<<<<< HEAD
                  <a href="https://www.w3.org/WAI/WCAG21/Techniques/G80">Providing a submit button to initiate a change of context</a> using a technology-specific technique listed below
=======
                  <a href="https://www.w3.org/WAI/WCAG21/Techniques/general/G80">Providing a submit button to initiate a change of context</a> using a technology-specific technique listed below
>>>>>>> 15a333e7
               </p>
               
               <ul>
                  
                  <li>
                     
<<<<<<< HEAD
                     <a href="https://www.w3.org/WAI/WCAG21/Techniques/H32">Providing submit buttons</a>
=======
                     <a href="https://www.w3.org/WAI/WCAG21/Techniques/html/H32">Providing submit buttons</a>
>>>>>>> 15a333e7
                     
                  </li>
                  
                  <li>
                     
<<<<<<< HEAD
                     <a href="https://www.w3.org/WAI/WCAG21/Techniques/H84">Using a button with a select element to perform an action (future link)</a>
=======
                     <a href="https://www.w3.org/WAI/WCAG21/Techniques/html/H84">Using a button with a select element to perform an action (future link)</a>
>>>>>>> 15a333e7
                     
                  </li>
                  
                  <li>
                     
<<<<<<< HEAD
                     <a href="https://www.w3.org/WAI/WCAG21/Techniques/FLASH4">Providing submit buttons in Flash</a>
=======
                     <a href="https://www.w3.org/WAI/WCAG21/Techniques/flash/FLASH4">Providing submit buttons in Flash</a>
>>>>>>> 15a333e7
                     
                  </li>
                  
                  <li>
                     
<<<<<<< HEAD
                     <a href="https://www.w3.org/WAI/WCAG21/Techniques/PDF15"></a>
=======
                     <a href="https://www.w3.org/WAI/WCAG21/Techniques/pdf/PDF15"></a>
>>>>>>> 15a333e7
                     
                  </li>
                  
                  <li>
                     
<<<<<<< HEAD
                     <a href="https://www.w3.org/WAI/WCAG21/Techniques/SL10"></a>
=======
                     <a href="https://www.w3.org/WAI/WCAG21/Techniques/silverlight/SL10"></a>
>>>>>>> 15a333e7
                     
                  </li>
                  
               </ul>
               
            </li>
            
            <li>
               
<<<<<<< HEAD
               <a href="https://www.w3.org/WAI/WCAG21/Techniques/G13">Describing what will happen before a change to a form control is made</a>
=======
               <a href="https://www.w3.org/WAI/WCAG21/Techniques/general/G13">Describing what will happen before a change to a form control is made</a>
>>>>>>> 15a333e7
               
            </li>
            
            <li>
               
<<<<<<< HEAD
               <a href="https://www.w3.org/WAI/WCAG21/Techniques/SCR19"></a>
=======
               <a href="https://www.w3.org/WAI/WCAG21/Techniques/script/SCR19"></a>
>>>>>>> 15a333e7
               
            </li>
            
         </ol>
         
         <div class="note">
            
            <p>A change of content is not always a 
               <a>change of context</a>. This success criterion is automatically met if changes in content are not also changes
               of context.
            </p>
            
         </div>
         
      </section>
      
      <section id="advisory">
         <h3>Additional Techniques (Advisory) for On Input</h3>
         
         
         <ul>
            
            <li>
               
<<<<<<< HEAD
               <a href="https://www.w3.org/WAI/WCAG21/Techniques/G201">Giving users advanced warning when opening a new window</a>
=======
               <a href="https://www.w3.org/WAI/WCAG21/Techniques/general/G201">Giving users advanced warning when opening a new window</a>
>>>>>>> 15a333e7
               
            </li>
            
         </ul>
         
      </section>
      
      <section id="failure">
         <h3>Failures for On Input</h3>
         
         
         <ul>
            
            <li>
               
<<<<<<< HEAD
               <a href="https://www.w3.org/WAI/WCAG21/Techniques/F36">Failure due to automatically submitting a form and presenting new content without
=======
               <a href="https://www.w3.org/WAI/WCAG21/Techniques/failure/F36">Failure due to automatically submitting a form and presenting new content without
>>>>>>> 15a333e7
                  prior warning when the last field in the form is given a value
               </a>
               
            </li>
            
            <li>
               
<<<<<<< HEAD
               <a href="https://www.w3.org/WAI/WCAG21/Techniques/F37">Failure due to launching a new window without prior warning when the status of a radio
=======
               <a href="https://www.w3.org/WAI/WCAG21/Techniques/failure/F37">Failure due to launching a new window without prior warning when the status of a radio
>>>>>>> 15a333e7
                  button, check box or select list is changed
               </a>
               
            </li>
            
            
         </ul>
         
      </section>
      
   </section>
   
</body>
</html><|MERGE_RESOLUTION|>--- conflicted
+++ resolved
@@ -138,62 +138,38 @@
                
                <p> 
                   
-<<<<<<< HEAD
-                  <a href="https://www.w3.org/WAI/WCAG21/Techniques/G80">Providing a submit button to initiate a change of context</a> using a technology-specific technique listed below
-=======
                   <a href="https://www.w3.org/WAI/WCAG21/Techniques/general/G80">Providing a submit button to initiate a change of context</a> using a technology-specific technique listed below
->>>>>>> 15a333e7
                </p>
                
                <ul>
                   
                   <li>
                      
-<<<<<<< HEAD
-                     <a href="https://www.w3.org/WAI/WCAG21/Techniques/H32">Providing submit buttons</a>
-=======
                      <a href="https://www.w3.org/WAI/WCAG21/Techniques/html/H32">Providing submit buttons</a>
->>>>>>> 15a333e7
-                     
-                  </li>
-                  
-                  <li>
-                     
-<<<<<<< HEAD
-                     <a href="https://www.w3.org/WAI/WCAG21/Techniques/H84">Using a button with a select element to perform an action (future link)</a>
-=======
+                     
+                  </li>
+                  
+                  <li>
+                     
                      <a href="https://www.w3.org/WAI/WCAG21/Techniques/html/H84">Using a button with a select element to perform an action (future link)</a>
->>>>>>> 15a333e7
-                     
-                  </li>
-                  
-                  <li>
-                     
-<<<<<<< HEAD
-                     <a href="https://www.w3.org/WAI/WCAG21/Techniques/FLASH4">Providing submit buttons in Flash</a>
-=======
+                     
+                  </li>
+                  
+                  <li>
+                     
                      <a href="https://www.w3.org/WAI/WCAG21/Techniques/flash/FLASH4">Providing submit buttons in Flash</a>
->>>>>>> 15a333e7
-                     
-                  </li>
-                  
-                  <li>
-                     
-<<<<<<< HEAD
-                     <a href="https://www.w3.org/WAI/WCAG21/Techniques/PDF15"></a>
-=======
+                     
+                  </li>
+                  
+                  <li>
+                     
                      <a href="https://www.w3.org/WAI/WCAG21/Techniques/pdf/PDF15"></a>
->>>>>>> 15a333e7
-                     
-                  </li>
-                  
-                  <li>
-                     
-<<<<<<< HEAD
-                     <a href="https://www.w3.org/WAI/WCAG21/Techniques/SL10"></a>
-=======
+                     
+                  </li>
+                  
+                  <li>
+                     
                      <a href="https://www.w3.org/WAI/WCAG21/Techniques/silverlight/SL10"></a>
->>>>>>> 15a333e7
                      
                   </li>
                   
@@ -203,21 +179,13 @@
             
             <li>
                
-<<<<<<< HEAD
-               <a href="https://www.w3.org/WAI/WCAG21/Techniques/G13">Describing what will happen before a change to a form control is made</a>
-=======
                <a href="https://www.w3.org/WAI/WCAG21/Techniques/general/G13">Describing what will happen before a change to a form control is made</a>
->>>>>>> 15a333e7
-               
-            </li>
-            
-            <li>
-               
-<<<<<<< HEAD
-               <a href="https://www.w3.org/WAI/WCAG21/Techniques/SCR19"></a>
-=======
+               
+            </li>
+            
+            <li>
+               
                <a href="https://www.w3.org/WAI/WCAG21/Techniques/script/SCR19"></a>
->>>>>>> 15a333e7
                
             </li>
             
@@ -242,11 +210,7 @@
             
             <li>
                
-<<<<<<< HEAD
-               <a href="https://www.w3.org/WAI/WCAG21/Techniques/G201">Giving users advanced warning when opening a new window</a>
-=======
                <a href="https://www.w3.org/WAI/WCAG21/Techniques/general/G201">Giving users advanced warning when opening a new window</a>
->>>>>>> 15a333e7
                
             </li>
             
@@ -262,11 +226,7 @@
             
             <li>
                
-<<<<<<< HEAD
-               <a href="https://www.w3.org/WAI/WCAG21/Techniques/F36">Failure due to automatically submitting a form and presenting new content without
-=======
                <a href="https://www.w3.org/WAI/WCAG21/Techniques/failure/F36">Failure due to automatically submitting a form and presenting new content without
->>>>>>> 15a333e7
                   prior warning when the last field in the form is given a value
                </a>
                
@@ -274,11 +234,7 @@
             
             <li>
                
-<<<<<<< HEAD
-               <a href="https://www.w3.org/WAI/WCAG21/Techniques/F37">Failure due to launching a new window without prior warning when the status of a radio
-=======
                <a href="https://www.w3.org/WAI/WCAG21/Techniques/failure/F37">Failure due to launching a new window without prior warning when the status of a radio
->>>>>>> 15a333e7
                   button, check box or select list is changed
                </a>
                

--- conflicted
+++ resolved
@@ -128,40 +128,7 @@
       
       <section id="sufficient">
          <h3>Sufficient Techniques for Error Suggestion</h3>
-         
-         
-<<<<<<< HEAD
-=======
-         <section class="situation" id="error-suggestion-situation-0">
-            
-            <h4>Situation A: If a mandatory field contains no information:</h4>
-            
-            <ol>
-               
-               <li>
-                  										           
-                  <a href="https://www.w3.org/WAI/WCAG21/Techniques/general/G83" class="general">Providing a text description that identifies the field as mandatory</a>
-                  									         
-               </li>
-               
-               <li>
-                  										           
-                  <a href="https://www.w3.org/WAI/WCAG21/Techniques/aria/ARIA2" class="aria">ARIA2: Identifying required fields with the "required" property</a>
-                  									         
-               </li>
-               
-               <li>
-                  
-                  <a href="https://www.w3.org/WAI/WCAG21/Techniques/pdf/PDF5" class="pdf"></a>
-                  
-               </li>
-               
-            </ol>
-            
-            
-         </section>
-         
->>>>>>> 82a5387f
+       
          <section class="situation" id="error-suggestion-situation-1">
             
             <h4>Situation A: If information for a field is required to be in a specific data format:</h4>

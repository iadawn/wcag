--- conflicted
+++ resolved
@@ -143,21 +143,13 @@
                
                <li>
                   
-<<<<<<< HEAD
-                  <a href="https://www.w3.org/WAI/WCAG21/Techniques/ARIA14"></a>
-=======
                   <a href="https://www.w3.org/WAI/WCAG21/Techniques/aria/ARIA14"></a>
->>>>>>> 15a333e7
-                  
-               </li>
-               
-               <li>
-                  
-<<<<<<< HEAD
-                  <a href="https://www.w3.org/WAI/WCAG21/Techniques/ARIA16"></a>
-=======
+                  
+               </li>
+               
+               <li>
+                  
                   <a href="https://www.w3.org/WAI/WCAG21/Techniques/aria/ARIA16"></a>
->>>>>>> 15a333e7
                   
                </li>
                
@@ -165,11 +157,7 @@
                   
                   <p> 
                      
-<<<<<<< HEAD
-                     <a href="https://www.w3.org/WAI/WCAG21/Techniques/G108">Using markup features to expose the name and role, allow user-settable properties
-=======
                      <a href="https://www.w3.org/WAI/WCAG21/Techniques/general/G108">Using markup features to expose the name and role, allow user-settable properties
->>>>>>> 15a333e7
                         to be directly set, and provide notification of changes
                      </a> using technology-specific techniques below:
                   </p>
@@ -178,41 +166,25 @@
                      
                      <li>
                         												               
-<<<<<<< HEAD
-                        <a href="https://www.w3.org/WAI/WCAG21/Techniques/H91">Using HTML form controls and links</a>
-=======
                         <a href="https://www.w3.org/WAI/WCAG21/Techniques/html/H91">Using HTML form controls and links</a>
->>>>>>> 15a333e7
-                        											             
-                     </li>
-                     
-                     <li>
-                        												               
-<<<<<<< HEAD
-                        <a href="https://www.w3.org/WAI/WCAG21/Techniques/H44">Using label elements to associate text labels with form controls</a>
-=======
+                        											             
+                     </li>
+                     
+                     <li>
+                        												               
                         <a href="https://www.w3.org/WAI/WCAG21/Techniques/html/H44">Using label elements to associate text labels with form controls</a>
->>>>>>> 15a333e7
-                        											             
-                     </li>
-                     
-                     <li>
-                        												               
-<<<<<<< HEAD
-                        <a href="https://www.w3.org/WAI/WCAG21/Techniques/H64">Using the title attribute of the frame element</a>
-=======
+                        											             
+                     </li>
+                     
+                     <li>
+                        												               
                         <a href="https://www.w3.org/WAI/WCAG21/Techniques/html/H64">Using the title attribute of the frame element</a>
->>>>>>> 15a333e7
-                        											             
-                     </li>
-                     
-                     <li>
-                        												               
-<<<<<<< HEAD
-                        <a href="https://www.w3.org/WAI/WCAG21/Techniques/H65">Using the title attribute to identify form controls when the label element cannot
-=======
+                        											             
+                     </li>
+                     
+                     <li>
+                        												               
                         <a href="https://www.w3.org/WAI/WCAG21/Techniques/html/H65">Using the title attribute to identify form controls when the label element cannot
->>>>>>> 15a333e7
                            be used
                         </a>
                         											             
@@ -220,11 +192,7 @@
                      
                      <li>
                         												               
-<<<<<<< HEAD
-                        <a href="https://www.w3.org/WAI/WCAG21/Techniques/H88">Using (X)HTML according to spec</a>
-=======
                         <a href="https://www.w3.org/WAI/WCAG21/Techniques/html/H88">Using (X)HTML according to spec</a>
->>>>>>> 15a333e7
                         											             
                      </li>
                      
@@ -254,11 +222,7 @@
                      
                      <li>
                         
-<<<<<<< HEAD
-                        <a href="https://www.w3.org/WAI/WCAG21/Techniques/ARIA16"></a>
-=======
                         <a href="https://www.w3.org/WAI/WCAG21/Techniques/aria/ARIA16"></a>
->>>>>>> 15a333e7
                         
                      </li>
                      
@@ -280,11 +244,7 @@
                   
                   <p>
                      										           
-<<<<<<< HEAD
-                     <a href="https://www.w3.org/WAI/WCAG21/Techniques/G135">Using the accessibility API features of a technology to expose the names and roles,
-=======
                      <a href="https://www.w3.org/WAI/WCAG21/Techniques/general/G135">Using the accessibility API features of a technology to expose the names and roles,
->>>>>>> 15a333e7
                         allow user-settable properties to be directly set, and provide notification of changes
                      </a> using technology-specific techniques below:
                      									
@@ -294,71 +254,43 @@
                      
                      <li>
                         												               
-<<<<<<< HEAD
-                        <a href="https://www.w3.org/WAI/WCAG21/Techniques/FLASH32">Using auto labeling to associate text labels with form controls</a>
-=======
                         <a href="https://www.w3.org/WAI/WCAG21/Techniques/flash/FLASH32">Using auto labeling to associate text labels with form controls</a>
->>>>>>> 15a333e7
-                        											             
-                     </li>
-                     
-                     <li>
-                        												               
-<<<<<<< HEAD
-                        <a href="https://www.w3.org/WAI/WCAG21/Techniques/FLASH29">Setting the label property for form components</a>
-=======
+                        											             
+                     </li>
+                     
+                     <li>
+                        												               
                         <a href="https://www.w3.org/WAI/WCAG21/Techniques/flash/FLASH29">Setting the label property for form components</a>
->>>>>>> 15a333e7
-                        											             
-                     </li>
-                     
-                     <li>
-                        												               
-<<<<<<< HEAD
-                        <a href="https://www.w3.org/WAI/WCAG21/Techniques/FLASH30">Specifying accessible names for image buttons</a>
-=======
+                        											             
+                     </li>
+                     
+                     <li>
+                        												               
                         <a href="https://www.w3.org/WAI/WCAG21/Techniques/flash/FLASH30">Specifying accessible names for image buttons</a>
->>>>>>> 15a333e7
-                        											             
-                     </li>
-                     
-                     <li>
-                        
-<<<<<<< HEAD
-                        <a href="https://www.w3.org/WAI/WCAG21/Techniques/PDF10"></a>
-=======
+                        											             
+                     </li>
+                     
+                     <li>
+                        
                         <a href="https://www.w3.org/WAI/WCAG21/Techniques/pdf/PDF10"></a>
->>>>>>> 15a333e7
-                        
-                     </li>
-                     
-                     <li>
-                        
-<<<<<<< HEAD
-                        <a href="https://www.w3.org/WAI/WCAG21/Techniques/PDF12"></a>
-=======
+                        
+                     </li>
+                     
+                     <li>
+                        
                         <a href="https://www.w3.org/WAI/WCAG21/Techniques/pdf/PDF12"></a>
->>>>>>> 15a333e7
-                        
-                     </li>
-                     
-                     <li>
-                        
-<<<<<<< HEAD
-                        <a href="https://www.w3.org/WAI/WCAG21/Techniques/SL26"></a>
-=======
+                        
+                     </li>
+                     
+                     <li>
+                        
                         <a href="https://www.w3.org/WAI/WCAG21/Techniques/silverlight/SL26"></a>
->>>>>>> 15a333e7
-                        
-                     </li>
-                     
-                     <li>
-                        
-<<<<<<< HEAD
-                        <a href="https://www.w3.org/WAI/WCAG21/Techniques/SL32"></a>
-=======
+                        
+                     </li>
+                     
+                     <li>
+                        
                         <a href="https://www.w3.org/WAI/WCAG21/Techniques/silverlight/SL32"></a>
->>>>>>> 15a333e7
                         
                      </li>
                      
@@ -380,11 +312,7 @@
                   
                   <p>
                      										           
-<<<<<<< HEAD
-                     <a href="https://www.w3.org/WAI/WCAG21/Techniques/G10">Creating components using a technology that supports the accessibility API features
-=======
                      <a href="https://www.w3.org/WAI/WCAG21/Techniques/general/G10">Creating components using a technology that supports the accessibility API features
->>>>>>> 15a333e7
                         of the platforms on which the user agents will be run to expose the names and roles,
                         allow user-settable properties to be directly set, and provide notification of changes
                      </a> using technology-specific techniques below:
@@ -395,71 +323,43 @@
                      
                      <li>
                         
-<<<<<<< HEAD
-                        <a href="https://www.w3.org/WAI/WCAG21/Techniques/ARIA4"></a>
-=======
                         <a href="https://www.w3.org/WAI/WCAG21/Techniques/aria/ARIA4"></a>
->>>>>>> 15a333e7
-                        
-                     </li>
-                     
-                     <li>
-                        
-<<<<<<< HEAD
-                        <a href="https://www.w3.org/WAI/WCAG21/Techniques/ARIA5"></a>
-=======
+                        
+                     </li>
+                     
+                     <li>
+                        
                         <a href="https://www.w3.org/WAI/WCAG21/Techniques/aria/ARIA5"></a>
->>>>>>> 15a333e7
-                        
-                     </li>
-                     
-                     <li>
-                        
-<<<<<<< HEAD
-                        <a href="https://www.w3.org/WAI/WCAG21/Techniques/ARIA16"></a>
-=======
+                        
+                     </li>
+                     
+                     <li>
+                        
                         <a href="https://www.w3.org/WAI/WCAG21/Techniques/aria/ARIA16"></a>
->>>>>>> 15a333e7
-                        
-                     </li>
-                     
-                     <li>
-                        
-<<<<<<< HEAD
-                        <a href="https://www.w3.org/WAI/WCAG21/Techniques/SL6"></a>
-=======
+                        
+                     </li>
+                     
+                     <li>
+                        
                         <a href="https://www.w3.org/WAI/WCAG21/Techniques/silverlight/SL6"></a>
->>>>>>> 15a333e7
-                        
-                     </li>
-                     
-                     <li>
-                        
-<<<<<<< HEAD
-                        <a href="https://www.w3.org/WAI/WCAG21/Techniques/SL18"></a>
-=======
+                        
+                     </li>
+                     
+                     <li>
+                        
                         <a href="https://www.w3.org/WAI/WCAG21/Techniques/silverlight/SL18"></a>
->>>>>>> 15a333e7
-                        
-                     </li>
-                     
-                     <li>
-                        
-<<<<<<< HEAD
-                        <a href="https://www.w3.org/WAI/WCAG21/Techniques/SL20"></a>
-=======
+                        
+                     </li>
+                     
+                     <li>
+                        
                         <a href="https://www.w3.org/WAI/WCAG21/Techniques/silverlight/SL20"></a>
->>>>>>> 15a333e7
-                        
-                     </li>
-                     
-                     <li>
-                        
-<<<<<<< HEAD
-                        <a href="https://www.w3.org/WAI/WCAG21/Techniques/SL30"></a>
-=======
+                        
+                     </li>
+                     
+                     <li>
+                        
                         <a href="https://www.w3.org/WAI/WCAG21/Techniques/silverlight/SL30"></a>
->>>>>>> 15a333e7
                         
                      </li>
                      
@@ -498,11 +398,7 @@
                
                <p>
                   									         
-<<<<<<< HEAD
-                  <a href="https://www.w3.org/WAI/WCAG21/Techniques/F59">Failure due to using script to make div or span a user interface control in HTML</a>
-=======
                   <a href="https://www.w3.org/WAI/WCAG21/Techniques/failure/F59">Failure due to using script to make div or span a user interface control in HTML</a>
->>>>>>> 15a333e7
                   								       
                </p>
                
@@ -516,31 +412,19 @@
             
             <li>
                									         
-<<<<<<< HEAD
-               <a href="https://www.w3.org/WAI/WCAG21/Techniques/F15">Failure due to implementing custom controls that do not use an accessibility API</a>
-=======
                <a href="https://www.w3.org/WAI/WCAG21/Techniques/failure/F15">Failure due to implementing custom controls that do not use an accessibility API</a>
->>>>>>> 15a333e7
-               								       
-            </li>
-            
-            <li>
-               									         
-<<<<<<< HEAD
-               <a href="https://www.w3.org/WAI/WCAG21/Techniques/F20">Failure due to not updating text alternatives when changes to non-text content occur</a>
-=======
+               								       
+            </li>
+            
+            <li>
+               									         
                <a href="https://www.w3.org/WAI/WCAG21/Techniques/failure/F20">Failure due to not updating text alternatives when changes to non-text content occur</a>
->>>>>>> 15a333e7
-               								       
-            </li>
-            
-            <li>
-               									         
-<<<<<<< HEAD
-               <a href="https://www.w3.org/WAI/WCAG21/Techniques/F68">Failure of 1.3.1 and 4.1.2 due to the association of label and user interface controls
-=======
+               								       
+            </li>
+            
+            <li>
+               									         
                <a href="https://www.w3.org/WAI/WCAG21/Techniques/failure/F68">Failure of 1.3.1 and 4.1.2 due to the association of label and user interface controls
->>>>>>> 15a333e7
                   not being programmatically determinable
                </a>
                								       
@@ -548,11 +432,7 @@
             
             <li>
                									         
-<<<<<<< HEAD
-               <a href="https://www.w3.org/WAI/WCAG21/Techniques/F79">Failure of Success Criterion 4.1.2 due to the focus state of a user interface component
-=======
                <a href="https://www.w3.org/WAI/WCAG21/Techniques/failure/F79">Failure of Success Criterion 4.1.2 due to the focus state of a user interface component
->>>>>>> 15a333e7
                   not being programmatically determinable or no notification of change of focus state
                   available
                </a>
@@ -561,11 +441,7 @@
             
             <li>
                									         
-<<<<<<< HEAD
-               <a href="https://www.w3.org/WAI/WCAG21/Techniques/F86">Failure of Success Criterion 4.1.2 due to not providing names for each part of a multi-part
-=======
                <a href="https://www.w3.org/WAI/WCAG21/Techniques/failure/F86">Failure of Success Criterion 4.1.2 due to not providing names for each part of a multi-part
->>>>>>> 15a333e7
                   form field, such as a US telephone number
                </a>
                								       
@@ -573,11 +449,7 @@
             
             <li>
                									         
-<<<<<<< HEAD
-               <a href="https://www.w3.org/WAI/WCAG21/Techniques/F89">Failure of 2.4.4 due to using null alt on an image where the image is the only content
-=======
                <a href="https://www.w3.org/WAI/WCAG21/Techniques/failure/F89">Failure of 2.4.4 due to using null alt on an image where the image is the only content
->>>>>>> 15a333e7
                   in a link
                </a>
                								       

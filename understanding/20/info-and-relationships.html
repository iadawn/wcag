<!DOCTYPE html>
<html lang="en" xml:lang="en" xmlns="http://www.w3.org/1999/xhtml">
<head>
   <meta charset="UTF-8"></meta>
   <title>Understanding Info and Relationships</title>
   <link rel="stylesheet" type="text/css" href="../../css/sources.css" class="remove"></link>
</head>
<body>
   <h1>Understanding Info and Relationships</h1>
   
   
   <section id="intent">
      <h2>Intent of Info and Relationships</h2>
      
      
      <p>The intent of this Success Criterion is to ensure that information and relationships
         that are implied by visual or auditory formatting are preserved when the presentation
         format changes. For example, the presentation format changes when the content is read
         by a screen reader or when a user style sheet is substituted for the style sheet provided
         by the author.
      </p>
      
      <p>
         						Sighted users perceive structure and relationships through various visual cues
         — headings are often in a larger, bold font separated from paragraphs by blank lines;
         list items are preceded by a bullet and perhaps indented; paragraphs are separated
         by a blank line; items that share a common characteristic are organized into tabular
         rows and columns; form fields may be positioned as groups that share text labels;
         a different background color may be used to indicate that several items are related
         to each other; words that have special status are indicated by changing the font family
         and /or bolding, italicizing, or underlining them; items that share a common characteristic
         are organized into a table where the relationship of cells sharing the same row or
         column and the relationship of each cell to its row and/or column header are necessary
         for understanding; and so on. Having these structures and these relationships programmatically
         determined or available in text ensures that information important for comprehension
         will be perceivable to all.
         
      </p>
      
      <p>Auditory cues may be used as well. For example, a chime might indicate the beginning
         of a new section; a change in voice pitch or speech rate may be used to emphasize
         important information or to indicate quoted text; etc.
      </p>
      
      <p>
         When such relationships are perceivable to one set of users, those relationships can
         be made to be perceivable to all. One method of determining whether or not information
         has been properly provided to all users is to access the information serially in different
         modalities.
         
      </p>
      
      <p>If links to glossary items are implemented using anchor elements (or the proper link
         element for the technology in use) and identified using a different font face, a screen
         reader user will hear that the item is a link when the glossary term is encountered
         even though they may not receive information about the change in font face. An on-line
         catalog may indicate prices using a larger font colored red. A screen reader or person
         who cannot perceive red, still has the information about the price as long as it is
         preceded by the currency symbol.
      </p>
      
      <p>Some technologies do not provide a means to programmatically determine some types
         of information and relationships. In that case then there should be a text description
         of the information and relationships. For instance, "all required fields are marked
         with an asterisk (*)". The text description should be near the information it is describing
         (when the page is linearized), such as in the parent element or in the adjacent element.
      </p>
      
      <p>There may also be cases where it may be a judgment call as to whether the relationships
         should be programmatically determined or be presented in text. However, when technologies
         support programmatic relationships, it is strongly encouraged that information and
         relationships be programmatically determined rather than described in text.
      </p>
      
      <div class="note">
         
         <p>It is not required that color values be programmatically determined. The information
            conveyed by color cannot be adequately presented simply by exposing the value. Therefore,
            
<<<<<<< HEAD
            <a href="https://www.w3.org/TR/WCAG21/#visual-audio-contrast-without-color">Success Criterion 1.4.1
=======
            <a href="use-of-color">Success Criterion 1.4.1
>>>>>>> 15a333e7
               
            </a> addresses the specific case of color, rather than Success Criterion 1.3.1.
            
         </p>
         
      </div>
      
      
   </section>
   <section id="benefits">
      <h2>Benefits of Info and Relationships</h2>
      
      
      <ul>
         
         <li>This Success Criterion helps people with different disabilities by allowing user agents
            to adapt content according to the needs of individual users.
            
         </li>
         
         <li>Users who are blind (using a screen reader) benefit when information conveyed through
            color is also available in text (including text alternatives for images that use color
            to convey information).
         </li>
         
         <li>Users who are deaf-blind using braille (text) refreshable displays may be unable to
            access color-dependent information.
         </li>
         
      </ul>
      
   </section>
   
   <section id="examples">
      <h2>Examples of Info and Relationships</h2>
      
      
      <ul>
         
         <li>
            
            <p>
               								       
               <strong>
                  A form with required fields
                  
               </strong>
               							     
            </p>
            
            <p>
               A form contains several required fields. The labels for the required fields are displayed
               in red. In addition, at the end of each label is an asterisk character, *. The instructions
               for completing the form indicate that "all required fields are displayed in red and
               marked with an asterisk *", followed by an example.
               
               
            </p>
            
         </li>
         
         <li>
            
            <p>
               								       
               <strong>A form that uses color and text to indicate required fields</strong>
               							     
            </p>
            
            <p>A form contains both required and optional fields. Instructions at the top of the
               form explain that required fields are labeled with red text and also with an icon
               whose text alternative says, "Required." Both the red text and the icon are programmatically
               associated with the appropriate form fields so that assistive technology users can
               determine the required fields. 
               
            </p>
            
         </li>
         
         <li>
            
            <p>
               								       
               <strong>A bus schedule table where the headers for each cell can be programmatically determined</strong>
               							     
            </p>
            
            <p>A bus schedule consists of a table with the bus stops listed vertically in the first
               column and the different buses listed horizontally across the first row. Each cell
               contains the time when the bus will be at that bus stop. The bus stop and bus cells
               are identified as headers for their corresponding row or column so that assistive
               technology can programmatically determine which bus and which bus stop are associated
               with the time in each cell.
               
            </p>
            
         </li>
         
         <li>
            
            <p>
               								       
               <strong>A form where the labels for the checkboxes can be programmatically determined</strong>
               							     
            </p>
            
            <p>In a form, the labels for each checkbox can be programmatically determined by assistive
               technology.
               
            </p>
            
         </li>
         
         <li>
            
            <p>
               								       
               <strong>A text document</strong>
               							     
            </p>
            
            <p>A simple text document is formatted with double blank lines before titles, asterisks
               to indicate list items and other standard formatting conventions so that its structure
               can be programmatically determined.
               
            </p>
            
         </li>
         
      </ul>
      
   </section>
   
   <section id="resources">
      <h2>Resources for Info and Relationships</h2>
      
      
      <ul>
         
         <li>
            
            <a href="http://webaim.org/techniques/semanticstructure/">WebAIM: Semantic Structure</a>
            
         </li>
         
         <li>
            
            <a href="http://accessibility.psu.edu/headingshtml/">Heading Tags</a>
            
         </li>
         
      </ul>
      
   </section>
   
   <section id="techniques">
      <h2>Techniques for Info and Relationships</h2>
      
      
      <section id="sufficient">
         <h3>Sufficient Techniques for Info and Relationships</h3>
         
         
         <section class="situation" id="info-and-relationships-situation-0">
            
            <h4>Situation A: The technology provides semantic structure to make information and relationships
               conveyed through presentation programmatically determinable:
            </h4>
            
            <ol>
               
               <li>
                  
<<<<<<< HEAD
                  <a href="https://www.w3.org/WAI/WCAG21/Techniques/ARIA11"></a>
=======
                  <a href="https://www.w3.org/WAI/WCAG21/Techniques/aria/ARIA11"></a>
>>>>>>> 15a333e7
                  
               </li>
               
               <li>
                  
<<<<<<< HEAD
                  <a href="https://www.w3.org/WAI/WCAG21/Techniques/ARIA12"></a>
=======
                  <a href="https://www.w3.org/WAI/WCAG21/Techniques/aria/ARIA12"></a>
>>>>>>> 15a333e7
                  
               </li>
               
               <li>
                  
<<<<<<< HEAD
                  <a href="https://www.w3.org/WAI/WCAG21/Techniques/ARIA13"></a>
=======
                  <a href="https://www.w3.org/WAI/WCAG21/Techniques/aria/ARIA13"></a>
>>>>>>> 15a333e7
                  
               </li>
               
               <li>
                  
<<<<<<< HEAD
                  <a href="https://www.w3.org/WAI/WCAG21/Techniques/ARIA16"></a>
=======
                  <a href="https://www.w3.org/WAI/WCAG21/Techniques/aria/ARIA16"></a>
>>>>>>> 15a333e7
                  
               </li>
               
               <li>
                  
<<<<<<< HEAD
                  <a href="https://www.w3.org/WAI/WCAG21/Techniques/ARIA17"></a>
=======
                  <a href="https://www.w3.org/WAI/WCAG21/Techniques/aria/ARIA17"></a>
>>>>>>> 15a333e7
                  
               </li>
               
               <li>
                  
<<<<<<< HEAD
                  <a href="https://www.w3.org/WAI/WCAG21/Techniques/ARIA20"></a>
=======
                  <a href="https://www.w3.org/WAI/WCAG21/Techniques/aria/ARIA20"></a>
>>>>>>> 15a333e7
                  
               </li>
               
               <li>
                  										           
<<<<<<< HEAD
                  <a href="https://www.w3.org/WAI/WCAG21/Techniques/G115">Using semantic elements to mark up structure</a>
                  										           
                  <strong>AND</strong>
                  										           
                  <a href="https://www.w3.org/WAI/WCAG21/Techniques/H49">H49 Using semantic markup to mark emphasized or special text</a>
=======
                  <a href="https://www.w3.org/WAI/WCAG21/Techniques/general/G115">Using semantic elements to mark up structure</a>
                  										           
                  <strong>AND</strong>
                  										           
                  <a href="https://www.w3.org/WAI/WCAG21/Techniques/html/H49">H49 Using semantic markup to mark emphasized or special text</a>
>>>>>>> 15a333e7
                  									         
               </li>
               
               <li>
                  										           
<<<<<<< HEAD
                  <a href="https://www.w3.org/WAI/WCAG21/Techniques/G117">Using text to convey information that is conveyed by variations in presentation of
=======
                  <a href="https://www.w3.org/WAI/WCAG21/Techniques/general/G117">Using text to convey information that is conveyed by variations in presentation of
>>>>>>> 15a333e7
                     text
                  </a>
                  									         
               </li>
               
               <li>
                  										           
<<<<<<< HEAD
                  <a href="https://www.w3.org/WAI/WCAG21/Techniques/G140">Separating information and structure from presentation to enable different presentations</a>
=======
                  <a href="https://www.w3.org/WAI/WCAG21/Techniques/general/G140">Separating information and structure from presentation to enable different presentations</a>
>>>>>>> 15a333e7
                  									         
               </li>
               
               <li>
                  
                  <p>Making information and relationships conveyed through presentation programmatically
                     determinable using the following techniques:
                  </p>
                  
                  <ul>
                     
                     <li>
                        												               
<<<<<<< HEAD
                        <a href="https://www.w3.org/WAI/WCAG21/Techniques/G138">Using semantic markup whenever color cues are used</a>
=======
                        <a href="https://www.w3.org/WAI/WCAG21/Techniques/general/G138">Using semantic markup whenever color cues are used</a>
>>>>>>> 15a333e7
                        											             
                     </li>
                     
                     <li>
                        												               
<<<<<<< HEAD
                        <a href="https://www.w3.org/WAI/WCAG21/Techniques/H51">Using table markup to present tabular information</a>
=======
                        <a href="https://www.w3.org/WAI/WCAG21/Techniques/html/H51">Using table markup to present tabular information</a>
>>>>>>> 15a333e7
                        											             
                     </li>
                     
                     <li>
                        
<<<<<<< HEAD
                        <a href="https://www.w3.org/WAI/WCAG21/Techniques/PDF6"></a>
=======
                        <a href="https://www.w3.org/WAI/WCAG21/Techniques/pdf/PDF6"></a>
>>>>>>> 15a333e7
                        
                     </li>
                     
                     <li>
                        
<<<<<<< HEAD
                        <a href="https://www.w3.org/WAI/WCAG21/Techniques/PDF20"></a>
=======
                        <a href="https://www.w3.org/WAI/WCAG21/Techniques/pdf/PDF20"></a>
>>>>>>> 15a333e7
                        
                     </li>
                     
                     <li>
                        												               
<<<<<<< HEAD
                        <a href="https://www.w3.org/WAI/WCAG21/Techniques/H39">Using caption elements to associate data table captions with data tables</a>
=======
                        <a href="https://www.w3.org/WAI/WCAG21/Techniques/html/H39">Using caption elements to associate data table captions with data tables</a>
>>>>>>> 15a333e7
                        											             
                     </li>
                     
                     <li>
                        												               
<<<<<<< HEAD
                        <a href="https://www.w3.org/WAI/WCAG21/Techniques/FLASH31">Specifying caption text for a DataGrid</a>
=======
                        <a href="https://www.w3.org/WAI/WCAG21/Techniques/flash/FLASH31">Specifying caption text for a DataGrid</a>
>>>>>>> 15a333e7
                        											             
                     </li>
                     
                     <li>
                        												               
<<<<<<< HEAD
                        <a href="https://www.w3.org/WAI/WCAG21/Techniques/H73">Using the summary attribute of the table element to give an overview of data tables</a>
=======
                        <a href="https://www.w3.org/WAI/WCAG21/Techniques/html/H73">Using the summary attribute of the table element to give an overview of data tables</a>
>>>>>>> 15a333e7
                        											             
                     </li>
                     
                     <li>
                        												               
<<<<<<< HEAD
                        <a href="https://www.w3.org/WAI/WCAG21/Techniques/FLASH23">Adding summary information to a DataGrid</a>
=======
                        <a href="https://www.w3.org/WAI/WCAG21/Techniques/flash/FLASH23">Adding summary information to a DataGrid</a>
>>>>>>> 15a333e7
                        											             
                     </li>
                     
                     <li>
                        												               
<<<<<<< HEAD
                        <a href="https://www.w3.org/WAI/WCAG21/Techniques/H63">Using the scope attribute to associate header cells and data cells in data tables</a>
=======
                        <a href="https://www.w3.org/WAI/WCAG21/Techniques/html/H63">Using the scope attribute to associate header cells and data cells in data tables</a>
>>>>>>> 15a333e7
                        											             
                     </li>
                     
                     <li>
                        												               
<<<<<<< HEAD
                        <a href="https://www.w3.org/WAI/WCAG21/Techniques/H43">Using id and headers attributes to associate data cells with header cells in data
=======
                        <a href="https://www.w3.org/WAI/WCAG21/Techniques/html/H43">Using id and headers attributes to associate data cells with header cells in data
>>>>>>> 15a333e7
                           tables
                        </a>
                        											             
                     </li>
                     
                     <li>
                        												               
<<<<<<< HEAD
                        <a href="https://www.w3.org/WAI/WCAG21/Techniques/FLASH21">Using the DataGrid component to associate column headers with cells</a>
=======
                        <a href="https://www.w3.org/WAI/WCAG21/Techniques/flash/FLASH21">Using the DataGrid component to associate column headers with cells</a>
>>>>>>> 15a333e7
                        											             
                     </li>
                     
                     <li>
                        												               
<<<<<<< HEAD
                        <a href="https://www.w3.org/WAI/WCAG21/Techniques/H44">Using label elements to associate text labels with form controls</a>
=======
                        <a href="https://www.w3.org/WAI/WCAG21/Techniques/html/H44">Using label elements to associate text labels with form controls</a>
>>>>>>> 15a333e7
                        											             
                     </li>
                     
                     <li>
                        												               
<<<<<<< HEAD
                        <a href="https://www.w3.org/WAI/WCAG21/Techniques/H65">Using the title attribute to identify form controls when the label element cannot
=======
                        <a href="https://www.w3.org/WAI/WCAG21/Techniques/html/H65">Using the title attribute to identify form controls when the label element cannot
>>>>>>> 15a333e7
                           be used
                        </a>
                        											             
                     </li>
                     
                     <li>
                        
<<<<<<< HEAD
                        <a href="https://www.w3.org/WAI/WCAG21/Techniques/PDF10"></a>
=======
                        <a href="https://www.w3.org/WAI/WCAG21/Techniques/pdf/PDF10"></a>
>>>>>>> 15a333e7
                        
                     </li>
                     
                     <li>
                        
<<<<<<< HEAD
                        <a href="https://www.w3.org/WAI/WCAG21/Techniques/PDF12"></a>
=======
                        <a href="https://www.w3.org/WAI/WCAG21/Techniques/pdf/PDF12"></a>
>>>>>>> 15a333e7
                        
                     </li>
                     
                     <li>
                        												               
<<<<<<< HEAD
                        <a href="https://www.w3.org/WAI/WCAG21/Techniques/FLASH32">Using auto labeling to associate text labels with form controls</a>
=======
                        <a href="https://www.w3.org/WAI/WCAG21/Techniques/flash/FLASH32">Using auto labeling to associate text labels with form controls</a>
>>>>>>> 15a333e7
                        											             
                     </li>
                     
                     <li>
                        												               
<<<<<<< HEAD
                        <a href="https://www.w3.org/WAI/WCAG21/Techniques/FLASH29">Setting the label property for form components</a>
=======
                        <a href="https://www.w3.org/WAI/WCAG21/Techniques/flash/FLASH29">Setting the label property for form components</a>
>>>>>>> 15a333e7
                        											             
                     </li>
                     
                     <li>
                        												               
<<<<<<< HEAD
                        <a href="https://www.w3.org/WAI/WCAG21/Techniques/FLASH25">Labeling a form control by setting its accessible name</a>
=======
                        <a href="https://www.w3.org/WAI/WCAG21/Techniques/flash/FLASH25">Labeling a form control by setting its accessible name</a>
>>>>>>> 15a333e7
                        											             
                     </li>
                     
                     <li>
                        												               
<<<<<<< HEAD
                        <a href="https://www.w3.org/WAI/WCAG21/Techniques/H71">Providing a label for groups of radio buttons or checkboxes using the fieldset and
=======
                        <a href="https://www.w3.org/WAI/WCAG21/Techniques/html/H71">Providing a label for groups of radio buttons or checkboxes using the fieldset and
>>>>>>> 15a333e7
                           legend elements
                        </a>
                        											             
                     </li>
                     
                     <li>
                        
<<<<<<< HEAD
                        <a href="https://www.w3.org/WAI/WCAG21/Techniques/SL20"></a>
=======
                        <a href="https://www.w3.org/WAI/WCAG21/Techniques/silverlight/SL20"></a>
>>>>>>> 15a333e7
                        
                     </li>
                     
                     <li>
                        
<<<<<<< HEAD
                        <a href="https://www.w3.org/WAI/WCAG21/Techniques/SL26"></a>
=======
                        <a href="https://www.w3.org/WAI/WCAG21/Techniques/silverlight/SL26"></a>
>>>>>>> 15a333e7
                        
                     </li>
                     
                     <li>
                        												               
<<<<<<< HEAD
                        <a href="https://www.w3.org/WAI/WCAG21/Techniques/H85">Using OPTGROUP to group OPTION elements inside a SELECT</a>
=======
                        <a href="https://www.w3.org/WAI/WCAG21/Techniques/html/H85">Using OPTGROUP to group OPTION elements inside a SELECT</a>
>>>>>>> 15a333e7
                        											             
                     </li>
                     
                     <li>
                        												               
<<<<<<< HEAD
                        <a href="https://www.w3.org/WAI/WCAG21/Techniques/H48">Using ol, ul and dl for lists</a>
=======
                        <a href="https://www.w3.org/WAI/WCAG21/Techniques/html/H48">Using ol, ul and dl for lists</a>
>>>>>>> 15a333e7
                        											             
                     </li>
                     
                     <li>
                        												               
<<<<<<< HEAD
                        <a href="https://www.w3.org/WAI/WCAG21/Techniques/H42">Using h1-h6 to identify headings</a>
=======
                        <a href="https://www.w3.org/WAI/WCAG21/Techniques/html/H42">Using h1-h6 to identify headings</a>
>>>>>>> 15a333e7
                        											             
                     </li>
                     
                     <li>
                        
<<<<<<< HEAD
                        <a href="https://www.w3.org/WAI/WCAG21/Techniques/PDF9"></a>
=======
                        <a href="https://www.w3.org/WAI/WCAG21/Techniques/pdf/PDF9"></a>
>>>>>>> 15a333e7
                        
                     </li>
                     
                     <li>
                        												               
<<<<<<< HEAD
                        <a href="https://www.w3.org/WAI/WCAG21/Techniques/SCR21">Using functions of the Document Object Model (DOM) to add content to a page</a>
=======
                        <a href="https://www.w3.org/WAI/WCAG21/Techniques/script/SCR21">Using functions of the Document Object Model (DOM) to add content to a page</a>
>>>>>>> 15a333e7
                        											             
                     </li>
                     
                     <li>
                        
<<<<<<< HEAD
                        <a href="https://www.w3.org/WAI/WCAG21/Techniques/PDF11"></a>
=======
                        <a href="https://www.w3.org/WAI/WCAG21/Techniques/pdf/PDF11"></a>
>>>>>>> 15a333e7
                        
                     </li>
                     
                     <li>
                        
<<<<<<< HEAD
                        <a href="https://www.w3.org/WAI/WCAG21/Techniques/PDF17"></a>
=======
                        <a href="https://www.w3.org/WAI/WCAG21/Techniques/pdf/PDF17"></a>
>>>>>>> 15a333e7
                        
                     </li>
                     
                     <li>
                        
<<<<<<< HEAD
                        <a href="https://www.w3.org/WAI/WCAG21/Techniques/PDF21"></a>
=======
                        <a href="https://www.w3.org/WAI/WCAG21/Techniques/pdf/PDF21"></a>
>>>>>>> 15a333e7
                        
                     </li>
                     
                     <li>
                        
<<<<<<< HEAD
                        <a href="https://www.w3.org/WAI/WCAG21/Techniques/H97"></a>
=======
                        <a href="https://www.w3.org/WAI/WCAG21/Techniques/html/H97"></a>
>>>>>>> 15a333e7
                        
                     </li>
                     
                  </ul>
                  
               </li>
               
            </ol>
            
         </section>
         
         <section class="situation" id="info-and-relationships-situation-1">
            
            <h4> Situation B: The technology in use does NOT provide the semantic structure to make
               the information and relationships conveyed through presentation programmatically determinable:
            </h4>
            
            <ol>
               
               <li>
                  										           
<<<<<<< HEAD
                  <a href="https://www.w3.org/WAI/WCAG21/Techniques/G117">Using text to convey information that is conveyed by variations in presentation of
=======
                  <a href="https://www.w3.org/WAI/WCAG21/Techniques/general/G117">Using text to convey information that is conveyed by variations in presentation of
>>>>>>> 15a333e7
                     text
                  </a>
                  									         
               </li>
               
               <li>
                  										           
<<<<<<< HEAD
                  <a href="https://www.w3.org/WAI/WCAG21/Techniques/FLASH8">Adding a group name to the accessible name of a form control</a>
=======
                  <a href="https://www.w3.org/WAI/WCAG21/Techniques/flash/FLASH8">Adding a group name to the accessible name of a form control</a>
>>>>>>> 15a333e7
                  									         
               </li>
               
               <li>
                  
                  <p>Making information and relationships conveyed through presentation programmatically
                     determinable or available in text using the following techniques:
                  </p>
                  
                  <ul>
                     
                     <li>
                        												               
<<<<<<< HEAD
                        <a href="https://www.w3.org/WAI/WCAG21/Techniques/T1">Using standard text formatting conventions for paragraphs</a>
=======
                        <a href="https://www.w3.org/WAI/WCAG21/Techniques/text/T1">Using standard text formatting conventions for paragraphs</a>
>>>>>>> 15a333e7
                        											             
                     </li>
                     
                     <li>
                        												               
<<<<<<< HEAD
                        <a href="https://www.w3.org/WAI/WCAG21/Techniques/T2">Using standard text formatting conventions for lists</a>
=======
                        <a href="https://www.w3.org/WAI/WCAG21/Techniques/text/T2">Using standard text formatting conventions for lists</a>
>>>>>>> 15a333e7
                        											             
                     </li>
                     
                     <li>
                        												               
<<<<<<< HEAD
                        <a href="https://www.w3.org/WAI/WCAG21/Techniques/T3">Using standard text formatting conventions for headings</a>
=======
                        <a href="https://www.w3.org/WAI/WCAG21/Techniques/text/T3">Using standard text formatting conventions for headings</a>
>>>>>>> 15a333e7
                        											             
                     </li>
                     
                  </ul>
                  
               </li>
               
            </ol>
            
         </section>
         
      </section>
      
      <section id="advisory">
         <h3>Additional Techniques (Advisory) for Info and Relationships</h3>
         
         
         <ul>
            
            <li>
               									         
<<<<<<< HEAD
               <a href="https://www.w3.org/WAI/WCAG21/Techniques/C22">Using CSS to control visual presentation of text</a>
=======
               <a href="https://www.w3.org/WAI/WCAG21/Techniques/css/C22">Using CSS to control visual presentation of text</a>
>>>>>>> 15a333e7
               								       
            </li>
            
            <li>Using CSS rather than tables for page layout (future link)</li>
            
            <li>
               									         
<<<<<<< HEAD
               <a href="https://www.w3.org/WAI/WCAG21/Techniques/G162">Positioning labels to maximize predictability of relationships</a>
=======
               <a href="https://www.w3.org/WAI/WCAG21/Techniques/general/G162">Positioning labels to maximize predictability of relationships</a>
>>>>>>> 15a333e7
               								       
            </li>
            
            <li>
               									         
<<<<<<< HEAD
               <a href="https://www.w3.org/WAI/WCAG21/Techniques/ARIA1">ARIA1: Using Accessible Rich Internet Application describedby property to provide
=======
               <a href="https://www.w3.org/WAI/WCAG21/Techniques/aria/ARIA1">ARIA1: Using Accessible Rich Internet Application describedby property to provide
>>>>>>> 15a333e7
                  a descriptive, programmatically determined label
               </a>
               								       
            </li>
            
            <li>
               									         
<<<<<<< HEAD
               <a href="https://www.w3.org/WAI/WCAG21/Techniques/ARIA2">Using Dynamic Web Content Accessibility to programmatically identify form fields as
=======
               <a href="https://www.w3.org/WAI/WCAG21/Techniques/aria/ARIA2">Using Dynamic Web Content Accessibility to programmatically identify form fields as
>>>>>>> 15a333e7
                  required
               </a>
               								       
            </li>
            
            <li>Providing
               labels for all form controls that do not have implicit labels (future link)
               
            </li>
            
            <li>
               									         
<<<<<<< HEAD
               <a href="https://www.w3.org/WAI/WCAG21/Techniques/G141">G141</a>
=======
               <a href="https://www.w3.org/WAI/WCAG21/Techniques/general/G141">G141</a>
>>>>>>> 15a333e7
               								       
            </li>
            
         </ul>
         
      </section>
      
      <section id="failure">
         <h3>Failures for Info and Relationships</h3>
         
         
         <ul>
            
            <li>
               									         
<<<<<<< HEAD
               <a href="https://www.w3.org/WAI/WCAG21/Techniques/F2">Failure due to using CSS to create variations in presentation of text that conveys
=======
               <a href="https://www.w3.org/WAI/WCAG21/Techniques/failure/F2">Failure due to using CSS to create variations in presentation of text that conveys
>>>>>>> 15a333e7
                  information without also using the appropriate markup or text
               </a>
               								       
            </li>
            
            <li>
               									         
<<<<<<< HEAD
               <a href="https://www.w3.org/WAI/WCAG21/Techniques/F33">Failure due to using white space characters to create multiple columns in plain text
=======
               <a href="https://www.w3.org/WAI/WCAG21/Techniques/failure/F33">Failure due to using white space characters to create multiple columns in plain text
>>>>>>> 15a333e7
                  content
               </a>
               								       
            </li>
            
            <li>
               									         
<<<<<<< HEAD
               <a href="https://www.w3.org/WAI/WCAG21/Techniques/F34">Failure due to using white space characters to format tables in plain text content</a>
=======
               <a href="https://www.w3.org/WAI/WCAG21/Techniques/failure/F34">Failure due to using white space characters to format tables in plain text content</a>
>>>>>>> 15a333e7
               								       
            </li>
            
            <li>
               									         
<<<<<<< HEAD
               <a href="https://www.w3.org/WAI/WCAG21/Techniques/F42">Failure due to using scripting events to emulate links</a>
=======
               <a href="https://www.w3.org/WAI/WCAG21/Techniques/failure/F42">Failure due to using scripting events to emulate links</a>
>>>>>>> 15a333e7
               								       
            </li>
            
            <li>
               									         
<<<<<<< HEAD
               <a href="https://www.w3.org/WAI/WCAG21/Techniques/F43">Failure due to using structural markup in a way that does not represent relationships
=======
               <a href="https://www.w3.org/WAI/WCAG21/Techniques/failure/F43">Failure due to using structural markup in a way that does not represent relationships
>>>>>>> 15a333e7
                  in the content
               </a>
               								       
            </li>
            
            <li>
               									         
<<<<<<< HEAD
               <a href="https://www.w3.org/WAI/WCAG21/Techniques/F46">Failure due to using th elements, caption elements, or non-empty summary attributes
=======
               <a href="https://www.w3.org/WAI/WCAG21/Techniques/failure/F46">Failure due to using th elements, caption elements, or non-empty summary attributes
>>>>>>> 15a333e7
                  in layout tables
               </a>
               								       
            </li>
            
            <li>
               									         
<<<<<<< HEAD
               <a href="https://www.w3.org/WAI/WCAG21/Techniques/F48">Failure due to using the pre element to markup tabular information</a>
=======
               <a href="https://www.w3.org/WAI/WCAG21/Techniques/failure/F48">Failure due to using the pre element to markup tabular information</a>
>>>>>>> 15a333e7
               								       
            </li>
            
            <li>
               									         
<<<<<<< HEAD
               <a href="https://www.w3.org/WAI/WCAG21/Techniques/F87"></a>
=======
               <a href="https://www.w3.org/WAI/WCAG21/Techniques/failure/F87"></a>
>>>>>>> 15a333e7
               								       
            </li>
            
            <li>
               
<<<<<<< HEAD
               <a href="https://www.w3.org/WAI/WCAG21/Techniques/F90"></a>
=======
               <a href="https://www.w3.org/WAI/WCAG21/Techniques/failure/F90"></a>
>>>>>>> 15a333e7
               
            </li>
            
            <li>
               
<<<<<<< HEAD
               <a href="https://www.w3.org/WAI/WCAG21/Techniques/F91"></a>
=======
               <a href="https://www.w3.org/WAI/WCAG21/Techniques/failure/F91"></a>
>>>>>>> 15a333e7
               
            </li>
            
            <li>
               
<<<<<<< HEAD
               <a href="https://www.w3.org/WAI/WCAG21/Techniques/F92"></a>
=======
               <a href="https://www.w3.org/WAI/WCAG21/Techniques/failure/F92"></a>
>>>>>>> 15a333e7
               
            </li>
            
         </ul>
         
      </section>
      
   </section>
   
</body>
</html><|MERGE_RESOLUTION|>--- conflicted
+++ resolved
@@ -77,11 +77,7 @@
          <p>It is not required that color values be programmatically determined. The information
             conveyed by color cannot be adequately presented simply by exposing the value. Therefore,
             
-<<<<<<< HEAD
-            <a href="https://www.w3.org/TR/WCAG21/#visual-audio-contrast-without-color">Success Criterion 1.4.1
-=======
             <a href="use-of-color">Success Criterion 1.4.1
->>>>>>> 15a333e7
                
             </a> addresses the specific case of color, rather than Success Criterion 1.3.1.
             
@@ -255,89 +251,53 @@
                
                <li>
                   
-<<<<<<< HEAD
-                  <a href="https://www.w3.org/WAI/WCAG21/Techniques/ARIA11"></a>
-=======
                   <a href="https://www.w3.org/WAI/WCAG21/Techniques/aria/ARIA11"></a>
->>>>>>> 15a333e7
-                  
-               </li>
-               
-               <li>
-                  
-<<<<<<< HEAD
-                  <a href="https://www.w3.org/WAI/WCAG21/Techniques/ARIA12"></a>
-=======
+                  
+               </li>
+               
+               <li>
+                  
                   <a href="https://www.w3.org/WAI/WCAG21/Techniques/aria/ARIA12"></a>
->>>>>>> 15a333e7
-                  
-               </li>
-               
-               <li>
-                  
-<<<<<<< HEAD
-                  <a href="https://www.w3.org/WAI/WCAG21/Techniques/ARIA13"></a>
-=======
+                  
+               </li>
+               
+               <li>
+                  
                   <a href="https://www.w3.org/WAI/WCAG21/Techniques/aria/ARIA13"></a>
->>>>>>> 15a333e7
-                  
-               </li>
-               
-               <li>
-                  
-<<<<<<< HEAD
-                  <a href="https://www.w3.org/WAI/WCAG21/Techniques/ARIA16"></a>
-=======
+                  
+               </li>
+               
+               <li>
+                  
                   <a href="https://www.w3.org/WAI/WCAG21/Techniques/aria/ARIA16"></a>
->>>>>>> 15a333e7
-                  
-               </li>
-               
-               <li>
-                  
-<<<<<<< HEAD
-                  <a href="https://www.w3.org/WAI/WCAG21/Techniques/ARIA17"></a>
-=======
+                  
+               </li>
+               
+               <li>
+                  
                   <a href="https://www.w3.org/WAI/WCAG21/Techniques/aria/ARIA17"></a>
->>>>>>> 15a333e7
-                  
-               </li>
-               
-               <li>
-                  
-<<<<<<< HEAD
-                  <a href="https://www.w3.org/WAI/WCAG21/Techniques/ARIA20"></a>
-=======
+                  
+               </li>
+               
+               <li>
+                  
                   <a href="https://www.w3.org/WAI/WCAG21/Techniques/aria/ARIA20"></a>
->>>>>>> 15a333e7
                   
                </li>
                
                <li>
                   										           
-<<<<<<< HEAD
-                  <a href="https://www.w3.org/WAI/WCAG21/Techniques/G115">Using semantic elements to mark up structure</a>
-                  										           
-                  <strong>AND</strong>
-                  										           
-                  <a href="https://www.w3.org/WAI/WCAG21/Techniques/H49">H49 Using semantic markup to mark emphasized or special text</a>
-=======
                   <a href="https://www.w3.org/WAI/WCAG21/Techniques/general/G115">Using semantic elements to mark up structure</a>
                   										           
                   <strong>AND</strong>
                   										           
                   <a href="https://www.w3.org/WAI/WCAG21/Techniques/html/H49">H49 Using semantic markup to mark emphasized or special text</a>
->>>>>>> 15a333e7
                   									         
                </li>
                
                <li>
                   										           
-<<<<<<< HEAD
-                  <a href="https://www.w3.org/WAI/WCAG21/Techniques/G117">Using text to convey information that is conveyed by variations in presentation of
-=======
                   <a href="https://www.w3.org/WAI/WCAG21/Techniques/general/G117">Using text to convey information that is conveyed by variations in presentation of
->>>>>>> 15a333e7
                      text
                   </a>
                   									         
@@ -345,11 +305,7 @@
                
                <li>
                   										           
-<<<<<<< HEAD
-                  <a href="https://www.w3.org/WAI/WCAG21/Techniques/G140">Separating information and structure from presentation to enable different presentations</a>
-=======
                   <a href="https://www.w3.org/WAI/WCAG21/Techniques/general/G140">Separating information and structure from presentation to enable different presentations</a>
->>>>>>> 15a333e7
                   									         
                </li>
                
@@ -363,101 +319,61 @@
                      
                      <li>
                         												               
-<<<<<<< HEAD
-                        <a href="https://www.w3.org/WAI/WCAG21/Techniques/G138">Using semantic markup whenever color cues are used</a>
-=======
                         <a href="https://www.w3.org/WAI/WCAG21/Techniques/general/G138">Using semantic markup whenever color cues are used</a>
->>>>>>> 15a333e7
-                        											             
-                     </li>
-                     
-                     <li>
-                        												               
-<<<<<<< HEAD
-                        <a href="https://www.w3.org/WAI/WCAG21/Techniques/H51">Using table markup to present tabular information</a>
-=======
+                        											             
+                     </li>
+                     
+                     <li>
+                        												               
                         <a href="https://www.w3.org/WAI/WCAG21/Techniques/html/H51">Using table markup to present tabular information</a>
->>>>>>> 15a333e7
-                        											             
-                     </li>
-                     
-                     <li>
-                        
-<<<<<<< HEAD
-                        <a href="https://www.w3.org/WAI/WCAG21/Techniques/PDF6"></a>
-=======
+                        											             
+                     </li>
+                     
+                     <li>
+                        
                         <a href="https://www.w3.org/WAI/WCAG21/Techniques/pdf/PDF6"></a>
->>>>>>> 15a333e7
-                        
-                     </li>
-                     
-                     <li>
-                        
-<<<<<<< HEAD
-                        <a href="https://www.w3.org/WAI/WCAG21/Techniques/PDF20"></a>
-=======
+                        
+                     </li>
+                     
+                     <li>
+                        
                         <a href="https://www.w3.org/WAI/WCAG21/Techniques/pdf/PDF20"></a>
->>>>>>> 15a333e7
-                        
-                     </li>
-                     
-                     <li>
-                        												               
-<<<<<<< HEAD
-                        <a href="https://www.w3.org/WAI/WCAG21/Techniques/H39">Using caption elements to associate data table captions with data tables</a>
-=======
+                        
+                     </li>
+                     
+                     <li>
+                        												               
                         <a href="https://www.w3.org/WAI/WCAG21/Techniques/html/H39">Using caption elements to associate data table captions with data tables</a>
->>>>>>> 15a333e7
-                        											             
-                     </li>
-                     
-                     <li>
-                        												               
-<<<<<<< HEAD
-                        <a href="https://www.w3.org/WAI/WCAG21/Techniques/FLASH31">Specifying caption text for a DataGrid</a>
-=======
+                        											             
+                     </li>
+                     
+                     <li>
+                        												               
                         <a href="https://www.w3.org/WAI/WCAG21/Techniques/flash/FLASH31">Specifying caption text for a DataGrid</a>
->>>>>>> 15a333e7
-                        											             
-                     </li>
-                     
-                     <li>
-                        												               
-<<<<<<< HEAD
-                        <a href="https://www.w3.org/WAI/WCAG21/Techniques/H73">Using the summary attribute of the table element to give an overview of data tables</a>
-=======
+                        											             
+                     </li>
+                     
+                     <li>
+                        												               
                         <a href="https://www.w3.org/WAI/WCAG21/Techniques/html/H73">Using the summary attribute of the table element to give an overview of data tables</a>
->>>>>>> 15a333e7
-                        											             
-                     </li>
-                     
-                     <li>
-                        												               
-<<<<<<< HEAD
-                        <a href="https://www.w3.org/WAI/WCAG21/Techniques/FLASH23">Adding summary information to a DataGrid</a>
-=======
+                        											             
+                     </li>
+                     
+                     <li>
+                        												               
                         <a href="https://www.w3.org/WAI/WCAG21/Techniques/flash/FLASH23">Adding summary information to a DataGrid</a>
->>>>>>> 15a333e7
-                        											             
-                     </li>
-                     
-                     <li>
-                        												               
-<<<<<<< HEAD
-                        <a href="https://www.w3.org/WAI/WCAG21/Techniques/H63">Using the scope attribute to associate header cells and data cells in data tables</a>
-=======
+                        											             
+                     </li>
+                     
+                     <li>
+                        												               
                         <a href="https://www.w3.org/WAI/WCAG21/Techniques/html/H63">Using the scope attribute to associate header cells and data cells in data tables</a>
->>>>>>> 15a333e7
-                        											             
-                     </li>
-                     
-                     <li>
-                        												               
-<<<<<<< HEAD
-                        <a href="https://www.w3.org/WAI/WCAG21/Techniques/H43">Using id and headers attributes to associate data cells with header cells in data
-=======
+                        											             
+                     </li>
+                     
+                     <li>
+                        												               
                         <a href="https://www.w3.org/WAI/WCAG21/Techniques/html/H43">Using id and headers attributes to associate data cells with header cells in data
->>>>>>> 15a333e7
                            tables
                         </a>
                         											             
@@ -465,31 +381,19 @@
                      
                      <li>
                         												               
-<<<<<<< HEAD
-                        <a href="https://www.w3.org/WAI/WCAG21/Techniques/FLASH21">Using the DataGrid component to associate column headers with cells</a>
-=======
                         <a href="https://www.w3.org/WAI/WCAG21/Techniques/flash/FLASH21">Using the DataGrid component to associate column headers with cells</a>
->>>>>>> 15a333e7
-                        											             
-                     </li>
-                     
-                     <li>
-                        												               
-<<<<<<< HEAD
-                        <a href="https://www.w3.org/WAI/WCAG21/Techniques/H44">Using label elements to associate text labels with form controls</a>
-=======
+                        											             
+                     </li>
+                     
+                     <li>
+                        												               
                         <a href="https://www.w3.org/WAI/WCAG21/Techniques/html/H44">Using label elements to associate text labels with form controls</a>
->>>>>>> 15a333e7
-                        											             
-                     </li>
-                     
-                     <li>
-                        												               
-<<<<<<< HEAD
-                        <a href="https://www.w3.org/WAI/WCAG21/Techniques/H65">Using the title attribute to identify form controls when the label element cannot
-=======
+                        											             
+                     </li>
+                     
+                     <li>
+                        												               
                         <a href="https://www.w3.org/WAI/WCAG21/Techniques/html/H65">Using the title attribute to identify form controls when the label element cannot
->>>>>>> 15a333e7
                            be used
                         </a>
                         											             
@@ -497,61 +401,37 @@
                      
                      <li>
                         
-<<<<<<< HEAD
-                        <a href="https://www.w3.org/WAI/WCAG21/Techniques/PDF10"></a>
-=======
                         <a href="https://www.w3.org/WAI/WCAG21/Techniques/pdf/PDF10"></a>
->>>>>>> 15a333e7
-                        
-                     </li>
-                     
-                     <li>
-                        
-<<<<<<< HEAD
-                        <a href="https://www.w3.org/WAI/WCAG21/Techniques/PDF12"></a>
-=======
+                        
+                     </li>
+                     
+                     <li>
+                        
                         <a href="https://www.w3.org/WAI/WCAG21/Techniques/pdf/PDF12"></a>
->>>>>>> 15a333e7
-                        
-                     </li>
-                     
-                     <li>
-                        												               
-<<<<<<< HEAD
-                        <a href="https://www.w3.org/WAI/WCAG21/Techniques/FLASH32">Using auto labeling to associate text labels with form controls</a>
-=======
+                        
+                     </li>
+                     
+                     <li>
+                        												               
                         <a href="https://www.w3.org/WAI/WCAG21/Techniques/flash/FLASH32">Using auto labeling to associate text labels with form controls</a>
->>>>>>> 15a333e7
-                        											             
-                     </li>
-                     
-                     <li>
-                        												               
-<<<<<<< HEAD
-                        <a href="https://www.w3.org/WAI/WCAG21/Techniques/FLASH29">Setting the label property for form components</a>
-=======
+                        											             
+                     </li>
+                     
+                     <li>
+                        												               
                         <a href="https://www.w3.org/WAI/WCAG21/Techniques/flash/FLASH29">Setting the label property for form components</a>
->>>>>>> 15a333e7
-                        											             
-                     </li>
-                     
-                     <li>
-                        												               
-<<<<<<< HEAD
-                        <a href="https://www.w3.org/WAI/WCAG21/Techniques/FLASH25">Labeling a form control by setting its accessible name</a>
-=======
+                        											             
+                     </li>
+                     
+                     <li>
+                        												               
                         <a href="https://www.w3.org/WAI/WCAG21/Techniques/flash/FLASH25">Labeling a form control by setting its accessible name</a>
->>>>>>> 15a333e7
-                        											             
-                     </li>
-                     
-                     <li>
-                        												               
-<<<<<<< HEAD
-                        <a href="https://www.w3.org/WAI/WCAG21/Techniques/H71">Providing a label for groups of radio buttons or checkboxes using the fieldset and
-=======
+                        											             
+                     </li>
+                     
+                     <li>
+                        												               
                         <a href="https://www.w3.org/WAI/WCAG21/Techniques/html/H71">Providing a label for groups of radio buttons or checkboxes using the fieldset and
->>>>>>> 15a333e7
                            legend elements
                         </a>
                         											             
@@ -559,111 +439,67 @@
                      
                      <li>
                         
-<<<<<<< HEAD
-                        <a href="https://www.w3.org/WAI/WCAG21/Techniques/SL20"></a>
-=======
                         <a href="https://www.w3.org/WAI/WCAG21/Techniques/silverlight/SL20"></a>
->>>>>>> 15a333e7
-                        
-                     </li>
-                     
-                     <li>
-                        
-<<<<<<< HEAD
-                        <a href="https://www.w3.org/WAI/WCAG21/Techniques/SL26"></a>
-=======
+                        
+                     </li>
+                     
+                     <li>
+                        
                         <a href="https://www.w3.org/WAI/WCAG21/Techniques/silverlight/SL26"></a>
->>>>>>> 15a333e7
-                        
-                     </li>
-                     
-                     <li>
-                        												               
-<<<<<<< HEAD
-                        <a href="https://www.w3.org/WAI/WCAG21/Techniques/H85">Using OPTGROUP to group OPTION elements inside a SELECT</a>
-=======
+                        
+                     </li>
+                     
+                     <li>
+                        												               
                         <a href="https://www.w3.org/WAI/WCAG21/Techniques/html/H85">Using OPTGROUP to group OPTION elements inside a SELECT</a>
->>>>>>> 15a333e7
-                        											             
-                     </li>
-                     
-                     <li>
-                        												               
-<<<<<<< HEAD
-                        <a href="https://www.w3.org/WAI/WCAG21/Techniques/H48">Using ol, ul and dl for lists</a>
-=======
+                        											             
+                     </li>
+                     
+                     <li>
+                        												               
                         <a href="https://www.w3.org/WAI/WCAG21/Techniques/html/H48">Using ol, ul and dl for lists</a>
->>>>>>> 15a333e7
-                        											             
-                     </li>
-                     
-                     <li>
-                        												               
-<<<<<<< HEAD
-                        <a href="https://www.w3.org/WAI/WCAG21/Techniques/H42">Using h1-h6 to identify headings</a>
-=======
+                        											             
+                     </li>
+                     
+                     <li>
+                        												               
                         <a href="https://www.w3.org/WAI/WCAG21/Techniques/html/H42">Using h1-h6 to identify headings</a>
->>>>>>> 15a333e7
-                        											             
-                     </li>
-                     
-                     <li>
-                        
-<<<<<<< HEAD
-                        <a href="https://www.w3.org/WAI/WCAG21/Techniques/PDF9"></a>
-=======
+                        											             
+                     </li>
+                     
+                     <li>
+                        
                         <a href="https://www.w3.org/WAI/WCAG21/Techniques/pdf/PDF9"></a>
->>>>>>> 15a333e7
-                        
-                     </li>
-                     
-                     <li>
-                        												               
-<<<<<<< HEAD
-                        <a href="https://www.w3.org/WAI/WCAG21/Techniques/SCR21">Using functions of the Document Object Model (DOM) to add content to a page</a>
-=======
+                        
+                     </li>
+                     
+                     <li>
+                        												               
                         <a href="https://www.w3.org/WAI/WCAG21/Techniques/script/SCR21">Using functions of the Document Object Model (DOM) to add content to a page</a>
->>>>>>> 15a333e7
-                        											             
-                     </li>
-                     
-                     <li>
-                        
-<<<<<<< HEAD
-                        <a href="https://www.w3.org/WAI/WCAG21/Techniques/PDF11"></a>
-=======
+                        											             
+                     </li>
+                     
+                     <li>
+                        
                         <a href="https://www.w3.org/WAI/WCAG21/Techniques/pdf/PDF11"></a>
->>>>>>> 15a333e7
-                        
-                     </li>
-                     
-                     <li>
-                        
-<<<<<<< HEAD
-                        <a href="https://www.w3.org/WAI/WCAG21/Techniques/PDF17"></a>
-=======
+                        
+                     </li>
+                     
+                     <li>
+                        
                         <a href="https://www.w3.org/WAI/WCAG21/Techniques/pdf/PDF17"></a>
->>>>>>> 15a333e7
-                        
-                     </li>
-                     
-                     <li>
-                        
-<<<<<<< HEAD
-                        <a href="https://www.w3.org/WAI/WCAG21/Techniques/PDF21"></a>
-=======
+                        
+                     </li>
+                     
+                     <li>
+                        
                         <a href="https://www.w3.org/WAI/WCAG21/Techniques/pdf/PDF21"></a>
->>>>>>> 15a333e7
-                        
-                     </li>
-                     
-                     <li>
-                        
-<<<<<<< HEAD
-                        <a href="https://www.w3.org/WAI/WCAG21/Techniques/H97"></a>
-=======
+                        
+                     </li>
+                     
+                     <li>
+                        
                         <a href="https://www.w3.org/WAI/WCAG21/Techniques/html/H97"></a>
->>>>>>> 15a333e7
                         
                      </li>
                      
@@ -685,11 +521,7 @@
                
                <li>
                   										           
-<<<<<<< HEAD
-                  <a href="https://www.w3.org/WAI/WCAG21/Techniques/G117">Using text to convey information that is conveyed by variations in presentation of
-=======
                   <a href="https://www.w3.org/WAI/WCAG21/Techniques/general/G117">Using text to convey information that is conveyed by variations in presentation of
->>>>>>> 15a333e7
                      text
                   </a>
                   									         
@@ -697,11 +529,7 @@
                
                <li>
                   										           
-<<<<<<< HEAD
-                  <a href="https://www.w3.org/WAI/WCAG21/Techniques/FLASH8">Adding a group name to the accessible name of a form control</a>
-=======
                   <a href="https://www.w3.org/WAI/WCAG21/Techniques/flash/FLASH8">Adding a group name to the accessible name of a form control</a>
->>>>>>> 15a333e7
                   									         
                </li>
                
@@ -715,31 +543,19 @@
                      
                      <li>
                         												               
-<<<<<<< HEAD
-                        <a href="https://www.w3.org/WAI/WCAG21/Techniques/T1">Using standard text formatting conventions for paragraphs</a>
-=======
                         <a href="https://www.w3.org/WAI/WCAG21/Techniques/text/T1">Using standard text formatting conventions for paragraphs</a>
->>>>>>> 15a333e7
-                        											             
-                     </li>
-                     
-                     <li>
-                        												               
-<<<<<<< HEAD
-                        <a href="https://www.w3.org/WAI/WCAG21/Techniques/T2">Using standard text formatting conventions for lists</a>
-=======
+                        											             
+                     </li>
+                     
+                     <li>
+                        												               
                         <a href="https://www.w3.org/WAI/WCAG21/Techniques/text/T2">Using standard text formatting conventions for lists</a>
->>>>>>> 15a333e7
-                        											             
-                     </li>
-                     
-                     <li>
-                        												               
-<<<<<<< HEAD
-                        <a href="https://www.w3.org/WAI/WCAG21/Techniques/T3">Using standard text formatting conventions for headings</a>
-=======
+                        											             
+                     </li>
+                     
+                     <li>
+                        												               
                         <a href="https://www.w3.org/WAI/WCAG21/Techniques/text/T3">Using standard text formatting conventions for headings</a>
->>>>>>> 15a333e7
                         											             
                      </li>
                      
@@ -761,11 +577,7 @@
             
             <li>
                									         
-<<<<<<< HEAD
-               <a href="https://www.w3.org/WAI/WCAG21/Techniques/C22">Using CSS to control visual presentation of text</a>
-=======
                <a href="https://www.w3.org/WAI/WCAG21/Techniques/css/C22">Using CSS to control visual presentation of text</a>
->>>>>>> 15a333e7
                								       
             </li>
             
@@ -773,21 +585,13 @@
             
             <li>
                									         
-<<<<<<< HEAD
-               <a href="https://www.w3.org/WAI/WCAG21/Techniques/G162">Positioning labels to maximize predictability of relationships</a>
-=======
                <a href="https://www.w3.org/WAI/WCAG21/Techniques/general/G162">Positioning labels to maximize predictability of relationships</a>
->>>>>>> 15a333e7
-               								       
-            </li>
-            
-            <li>
-               									         
-<<<<<<< HEAD
-               <a href="https://www.w3.org/WAI/WCAG21/Techniques/ARIA1">ARIA1: Using Accessible Rich Internet Application describedby property to provide
-=======
+               								       
+            </li>
+            
+            <li>
+               									         
                <a href="https://www.w3.org/WAI/WCAG21/Techniques/aria/ARIA1">ARIA1: Using Accessible Rich Internet Application describedby property to provide
->>>>>>> 15a333e7
                   a descriptive, programmatically determined label
                </a>
                								       
@@ -795,11 +599,7 @@
             
             <li>
                									         
-<<<<<<< HEAD
-               <a href="https://www.w3.org/WAI/WCAG21/Techniques/ARIA2">Using Dynamic Web Content Accessibility to programmatically identify form fields as
-=======
                <a href="https://www.w3.org/WAI/WCAG21/Techniques/aria/ARIA2">Using Dynamic Web Content Accessibility to programmatically identify form fields as
->>>>>>> 15a333e7
                   required
                </a>
                								       
@@ -812,11 +612,7 @@
             
             <li>
                									         
-<<<<<<< HEAD
-               <a href="https://www.w3.org/WAI/WCAG21/Techniques/G141">G141</a>
-=======
                <a href="https://www.w3.org/WAI/WCAG21/Techniques/general/G141">G141</a>
->>>>>>> 15a333e7
                								       
             </li>
             
@@ -832,11 +628,7 @@
             
             <li>
                									         
-<<<<<<< HEAD
-               <a href="https://www.w3.org/WAI/WCAG21/Techniques/F2">Failure due to using CSS to create variations in presentation of text that conveys
-=======
                <a href="https://www.w3.org/WAI/WCAG21/Techniques/failure/F2">Failure due to using CSS to create variations in presentation of text that conveys
->>>>>>> 15a333e7
                   information without also using the appropriate markup or text
                </a>
                								       
@@ -844,11 +636,7 @@
             
             <li>
                									         
-<<<<<<< HEAD
-               <a href="https://www.w3.org/WAI/WCAG21/Techniques/F33">Failure due to using white space characters to create multiple columns in plain text
-=======
                <a href="https://www.w3.org/WAI/WCAG21/Techniques/failure/F33">Failure due to using white space characters to create multiple columns in plain text
->>>>>>> 15a333e7
                   content
                </a>
                								       
@@ -856,31 +644,19 @@
             
             <li>
                									         
-<<<<<<< HEAD
-               <a href="https://www.w3.org/WAI/WCAG21/Techniques/F34">Failure due to using white space characters to format tables in plain text content</a>
-=======
                <a href="https://www.w3.org/WAI/WCAG21/Techniques/failure/F34">Failure due to using white space characters to format tables in plain text content</a>
->>>>>>> 15a333e7
-               								       
-            </li>
-            
-            <li>
-               									         
-<<<<<<< HEAD
-               <a href="https://www.w3.org/WAI/WCAG21/Techniques/F42">Failure due to using scripting events to emulate links</a>
-=======
+               								       
+            </li>
+            
+            <li>
+               									         
                <a href="https://www.w3.org/WAI/WCAG21/Techniques/failure/F42">Failure due to using scripting events to emulate links</a>
->>>>>>> 15a333e7
-               								       
-            </li>
-            
-            <li>
-               									         
-<<<<<<< HEAD
-               <a href="https://www.w3.org/WAI/WCAG21/Techniques/F43">Failure due to using structural markup in a way that does not represent relationships
-=======
+               								       
+            </li>
+            
+            <li>
+               									         
                <a href="https://www.w3.org/WAI/WCAG21/Techniques/failure/F43">Failure due to using structural markup in a way that does not represent relationships
->>>>>>> 15a333e7
                   in the content
                </a>
                								       
@@ -888,11 +664,7 @@
             
             <li>
                									         
-<<<<<<< HEAD
-               <a href="https://www.w3.org/WAI/WCAG21/Techniques/F46">Failure due to using th elements, caption elements, or non-empty summary attributes
-=======
                <a href="https://www.w3.org/WAI/WCAG21/Techniques/failure/F46">Failure due to using th elements, caption elements, or non-empty summary attributes
->>>>>>> 15a333e7
                   in layout tables
                </a>
                								       
@@ -900,51 +672,31 @@
             
             <li>
                									         
-<<<<<<< HEAD
-               <a href="https://www.w3.org/WAI/WCAG21/Techniques/F48">Failure due to using the pre element to markup tabular information</a>
-=======
                <a href="https://www.w3.org/WAI/WCAG21/Techniques/failure/F48">Failure due to using the pre element to markup tabular information</a>
->>>>>>> 15a333e7
-               								       
-            </li>
-            
-            <li>
-               									         
-<<<<<<< HEAD
-               <a href="https://www.w3.org/WAI/WCAG21/Techniques/F87"></a>
-=======
+               								       
+            </li>
+            
+            <li>
+               									         
                <a href="https://www.w3.org/WAI/WCAG21/Techniques/failure/F87"></a>
->>>>>>> 15a333e7
-               								       
-            </li>
-            
-            <li>
-               
-<<<<<<< HEAD
-               <a href="https://www.w3.org/WAI/WCAG21/Techniques/F90"></a>
-=======
+               								       
+            </li>
+            
+            <li>
+               
                <a href="https://www.w3.org/WAI/WCAG21/Techniques/failure/F90"></a>
->>>>>>> 15a333e7
-               
-            </li>
-            
-            <li>
-               
-<<<<<<< HEAD
-               <a href="https://www.w3.org/WAI/WCAG21/Techniques/F91"></a>
-=======
+               
+            </li>
+            
+            <li>
+               
                <a href="https://www.w3.org/WAI/WCAG21/Techniques/failure/F91"></a>
->>>>>>> 15a333e7
-               
-            </li>
-            
-            <li>
-               
-<<<<<<< HEAD
-               <a href="https://www.w3.org/WAI/WCAG21/Techniques/F92"></a>
-=======
+               
+            </li>
+            
+            <li>
+               
                <a href="https://www.w3.org/WAI/WCAG21/Techniques/failure/F92"></a>
->>>>>>> 15a333e7
                
             </li>
             

<!DOCTYPE html>
<html lang="en" xml:lang="en" xmlns="http://www.w3.org/1999/xhtml">
<head>
   <meta charset="UTF-8"></meta>
   <title>Understanding Language of Page</title>
   <link rel="stylesheet" type="text/css" href="../../css/sources.css" class="remove"></link>
</head>
<body>
   <h1>Understanding Language of Page</h1>
   
   
   <section id="intent">
      <h2>Intent of Language of Page</h2>
      
      
      <p>
         The intent of this Success Criterion is to ensure that content developers provide
         information in the Web page that user agents need to present text and other linguistic
         content correctly. Both assistive technologies and conventional user agents can render
         text more accurately when the language of the Web page is identified. Screen readers
         can load the correct pronunciation rules. Visual browsers can display characters and
         scripts correctly. Media players can show captions correctly. As a result, users with
         disabilities will be better able to understand the content.
         
      </p>
      
      <p>The default human language of the Web page is the default text-processing language
         as discussed in 
         <a href="https://www.w3.org/TR/i18n-html-tech-lang/">Internationalization Best Practices: Specifying Language in XHTML &amp; HTML Content</a>. When a Web page uses several languages, the default text-processing language is
         the language which is used most. (If several languages are used equally, the first
         language used should be chosen as the default human language.) 
         
      </p>
      
      <div class="note">
         
         <p>
            For multilingual sites targeting Conformance Level A, the Working Group strongly encourages
            developers to follow Success Criterion 3.1.2 as well even though that is a Level AA
            Success Criterion.
            
            
         </p>
         
      </div>
      
      
   </section>
   <section id="benefits">
      <h2>Benefits of Language of Page</h2>
      
      
      <p>This Success Criterion helps:</p>
      
      <ul>
         
         <li>people who use screen readers or other technologies that convert text into synthetic
            speech;
         </li>
         
         <li>people who find it difficult to read written material with fluency and accuracy, such
            as recognizing characters and alphabets or decoding words;
         </li>
         
         <li>people with certain cognitive, language and learning disabilities who use text-to-speech
            software
            
         </li>
         
         <li>people who rely on captions for synchronized media.</li>
         
      </ul>
      
   </section>
   
   <section id="examples">
      <h2>Examples of Language of Page</h2>
      
      
      <ul>
         
         <li>
            
            <p>
               								       
               <strong>Example 1. A Web page with content in two languages</strong>
               							     
            </p>
            
            <p>A Web page produced in Germany and written in HTML includes content in both German
               and English, but most of the content is in German. The default human language is identified
               as German (de) by the lang attribute on the html element.
               
            </p>
            
         </li>
         
      </ul>
      
   </section>
   
   <section id="resources">
      <h2>Resources for Language of Page</h2>
      
      
      <ul>
         
         <li>
            								       
            <a href="https://www.w3.org/TR/i18n-html-tech-lang/">Internationalization Best Practices: Specifying Language in XHTML &amp; HTML Content</a>
            							     
         </li>
         
         
      </ul>
      
   </section>
   
   <section id="techniques">
      <h2>Techniques for Language of Page</h2>
      
      
      <section id="sufficient">
         <h3>Sufficient Techniques for Language of Page</h3>
         
         
         <ol>
            
            <li>
               									         
<<<<<<< HEAD
               <a href="https://www.w3.org/WAI/WCAG21/Techniques/H57">Using the lang attribute of the html element</a>
=======
               <a href="https://www.w3.org/WAI/WCAG21/Techniques/html/H57">Using the lang attribute of the html element</a>
>>>>>>> 15a333e7
               								       
            </li>
            
            <li>
               									         
<<<<<<< HEAD
               <a href="https://www.w3.org/WAI/WCAG21/Techniques/FLASH13">Using HTML language attributes to specify language in Flash content</a>
=======
               <a href="https://www.w3.org/WAI/WCAG21/Techniques/flash/FLASH13">Using HTML language attributes to specify language in Flash content</a>
>>>>>>> 15a333e7
               								       
            </li>
            
            <li>
               
<<<<<<< HEAD
               <a href="https://www.w3.org/WAI/WCAG21/Techniques/PDF16"></a>
=======
               <a href="https://www.w3.org/WAI/WCAG21/Techniques/pdf/PDF16"></a>
>>>>>>> 15a333e7
               
            </li>
            
            <li>
               
<<<<<<< HEAD
               <a href="https://www.w3.org/WAI/WCAG21/Techniques/PDF19"></a>
=======
               <a href="https://www.w3.org/WAI/WCAG21/Techniques/pdf/PDF19"></a>
>>>>>>> 15a333e7
               
            </li>
            
         </ol>
         
      </section>
      
      <section id="advisory">
         <h3>Additional Techniques (Advisory) for Language of Page</h3>
         
         
         <ul>
            
            <li>
               									         
<<<<<<< HEAD
               <a href="https://www.w3.org/WAI/WCAG21/Techniques/SVR5">Specifying the default language in the HTTP header</a>
=======
               <a href="https://www.w3.org/WAI/WCAG21/Techniques/server/SVR5">Specifying the default language in the HTTP header</a>
>>>>>>> 15a333e7
               								       
            </li>
            
            <li>Using http or the Content-Language meta tag for metadata (future link)
               
            </li>
            
         </ul>
         
      </section>
      
      <section id="failure">
         <h3>Failures for Language of Page</h3>
         
         
      </section>
      
   </section>
   
</body>
</html><|MERGE_RESOLUTION|>--- conflicted
+++ resolved
@@ -128,41 +128,25 @@
             
             <li>
                									         
-<<<<<<< HEAD
-               <a href="https://www.w3.org/WAI/WCAG21/Techniques/H57">Using the lang attribute of the html element</a>
-=======
                <a href="https://www.w3.org/WAI/WCAG21/Techniques/html/H57">Using the lang attribute of the html element</a>
->>>>>>> 15a333e7
                								       
             </li>
             
             <li>
                									         
-<<<<<<< HEAD
-               <a href="https://www.w3.org/WAI/WCAG21/Techniques/FLASH13">Using HTML language attributes to specify language in Flash content</a>
-=======
                <a href="https://www.w3.org/WAI/WCAG21/Techniques/flash/FLASH13">Using HTML language attributes to specify language in Flash content</a>
->>>>>>> 15a333e7
                								       
             </li>
             
             <li>
                
-<<<<<<< HEAD
-               <a href="https://www.w3.org/WAI/WCAG21/Techniques/PDF16"></a>
-=======
                <a href="https://www.w3.org/WAI/WCAG21/Techniques/pdf/PDF16"></a>
->>>>>>> 15a333e7
                
             </li>
             
             <li>
                
-<<<<<<< HEAD
-               <a href="https://www.w3.org/WAI/WCAG21/Techniques/PDF19"></a>
-=======
                <a href="https://www.w3.org/WAI/WCAG21/Techniques/pdf/PDF19"></a>
->>>>>>> 15a333e7
                
             </li>
             
@@ -178,11 +162,7 @@
             
             <li>
                									         
-<<<<<<< HEAD
-               <a href="https://www.w3.org/WAI/WCAG21/Techniques/SVR5">Specifying the default language in the HTTP header</a>
-=======
                <a href="https://www.w3.org/WAI/WCAG21/Techniques/server/SVR5">Specifying the default language in the HTTP header</a>
->>>>>>> 15a333e7
                								       
             </li>
             

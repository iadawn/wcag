--- conflicted
+++ resolved
@@ -234,21 +234,13 @@
             
             <li>
                									         
-<<<<<<< HEAD
-               <a href="https://www.w3.org/WAI/WCAG21/Techniques/G93">Providing open (always visible) captions</a>
-=======
                <a href="https://www.w3.org/WAI/WCAG21/Techniques/general/G93">Providing open (always visible) captions</a>
->>>>>>> 15a333e7
                								       
             </li>
             
             <li> 
                
-<<<<<<< HEAD
-               <a href="https://www.w3.org/WAI/WCAG21/Techniques/G87">Providing closed captions</a> using any readily available media format that has a video player that  supports closed
-=======
                <a href="https://www.w3.org/WAI/WCAG21/Techniques/general/G87">Providing closed captions</a> using any readily available media format that has a video player that  supports closed
->>>>>>> 15a333e7
                captioning 
                
             </li>
@@ -257,11 +249,7 @@
                
                <p> 
                   
-<<<<<<< HEAD
-                  <a href="https://www.w3.org/WAI/WCAG21/Techniques/G87">Providing closed captions</a> using any of the technology-specific techniques below 
-=======
                   <a href="https://www.w3.org/WAI/WCAG21/Techniques/general/G87">Providing closed captions</a> using any of the technology-specific techniques below 
->>>>>>> 15a333e7
                   
                </p>
                
@@ -269,61 +257,37 @@
                   
                   <li>
                      											             
-<<<<<<< HEAD
-                     <a href="https://www.w3.org/WAI/WCAG21/Techniques/SM11">Providing captions through synchronized text streams in SMIL 1.0</a>
-=======
                      <a href="https://www.w3.org/WAI/WCAG21/Techniques/smil/SM11">Providing captions through synchronized text streams in SMIL 1.0</a>
->>>>>>> 15a333e7
                      										           
                   </li>
                   
                   <li>
                      											             
-<<<<<<< HEAD
-                     <a href="https://www.w3.org/WAI/WCAG21/Techniques/SM12">Providing captions through synchronized text streams in SMIL 2.0</a>
-=======
                      <a href="https://www.w3.org/WAI/WCAG21/Techniques/smil/SM12">Providing captions through synchronized text streams in SMIL 2.0</a>
->>>>>>> 15a333e7
                      										           
                   </li>
                   
                   <li>
                      			             
-<<<<<<< HEAD
-                     <a href="https://www.w3.org/WAI/WCAG21/Techniques/H95"></a>
-=======
                      <a href="https://www.w3.org/WAI/WCAG21/Techniques/html/H95"></a>
->>>>>>> 15a333e7
                      		             
                   </li>
                   
                   <li>
                      											             
-<<<<<<< HEAD
-                     <a href="https://www.w3.org/WAI/WCAG21/Techniques/FLASH9">Applying captions to prerecorded synchronized media</a>
-=======
                      <a href="https://www.w3.org/WAI/WCAG21/Techniques/flash/FLASH9">Applying captions to prerecorded synchronized media</a>
->>>>>>> 15a333e7
                      										           
                   </li>
                   
                   <li>
                      
-<<<<<<< HEAD
-                     <a href="https://www.w3.org/WAI/WCAG21/Techniques/SL16"></a>
-=======
                      <a href="https://www.w3.org/WAI/WCAG21/Techniques/silverlight/SL16"></a>
->>>>>>> 15a333e7
                      
                   </li>
                   
                   <li>
                      
-<<<<<<< HEAD
-                     <a href="https://www.w3.org/WAI/WCAG21/Techniques/SL28"></a>
-=======
                      <a href="https://www.w3.org/WAI/WCAG21/Techniques/silverlight/SL28"></a>
->>>>>>> 15a333e7
                      
                   </li>
                   
@@ -371,21 +335,13 @@
             
             <li>
                									         
-<<<<<<< HEAD
-               <a href="https://www.w3.org/WAI/WCAG21/Techniques/F8">Failure due to captions omitting some dialogue or important sound effects</a>
-=======
                <a href="https://www.w3.org/WAI/WCAG21/Techniques/failure/F8">Failure due to captions omitting some dialogue or important sound effects</a>
->>>>>>> 15a333e7
-               								       
-            </li>
-            
-            <li>
-               									         
-<<<<<<< HEAD
-               <a href="https://www.w3.org/WAI/WCAG21/Techniques/F75">Failure of Success Criterion 1.2.1 by providing synchronized media without captions
-=======
+               								       
+            </li>
+            
+            <li>
+               									         
                <a href="https://www.w3.org/WAI/WCAG21/Techniques/failure/F75">Failure of Success Criterion 1.2.1 by providing synchronized media without captions
->>>>>>> 15a333e7
                   when the synchronized media presents more information than is presented in its associated
                   text.
                </a>
@@ -394,11 +350,7 @@
             
             <li>
                									         
-<<<<<<< HEAD
-               <a href="https://www.w3.org/WAI/WCAG21/Techniques/F74">Failure of 1.2.1 due to not labeling a synchronized media alternative to text as an
-=======
                <a href="https://www.w3.org/WAI/WCAG21/Techniques/failure/F74">Failure of 1.2.1 due to not labeling a synchronized media alternative to text as an
->>>>>>> 15a333e7
                   alternative
                </a>
                								       

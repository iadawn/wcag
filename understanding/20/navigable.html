--- conflicted
+++ resolved
@@ -41,20 +41,12 @@
       </ul>
       
       <p>This guideline works closely with 
-<<<<<<< HEAD
-         <a href="https://www.w3.org/TR/WCAG21/#content-structure-separation">Guideline 1.3</a>, which ensures that any structure in the content can be perceived, a key to navigation
-=======
          <a href="adaptable">Guideline 1.3</a>, which ensures that any structure in the content can be perceived, a key to navigation
->>>>>>> 15a333e7
          as well. Headings are particularly important mechanisms for helping users orient themselves
          within content and navigate through it. Many users of assistive technologies rely
          on appropriate headings to skim through information and easily locate the different
          sections of content. Satisfying 
-<<<<<<< HEAD
-         <a href="https://www.w3.org/TR/WCAG21/#content-structure-separation-programmatic">Success Criterion 1.3.1
-=======
          <a href="info-and-relationships">Success Criterion 1.3.1
->>>>>>> 15a333e7
             
          </a> for headings also addresses some aspects of Guideline 2.4.
       </p>

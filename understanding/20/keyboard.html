<!DOCTYPE html>
<html lang="en" xml:lang="en" xmlns="http://www.w3.org/1999/xhtml">
<head>
   <meta charset="UTF-8"></meta>
   <title>Understanding Keyboard</title>
   <link rel="stylesheet" type="text/css" href="../../css/sources.css" class="remove"></link>
</head>
<body>
   <h1>Understanding Keyboard</h1>
   
   
   <section id="intent">
      <h2>Intent of Keyboard</h2>
      
      
      <p>The intent of this Success Criterion is to ensure that, wherever possible, content
         can be operated through a keyboard or keyboard interface (so an alternate keyboard
         can be used). When content can be operated through a keyboard or alternate keyboard,
         it is operable by people with no vision (who cannot use devices such as mice that
         require eye-hand coordination) as well as by people who must use alternate keyboards
         or input devices that act as keyboard emulators. Keyboard emulators include speech
         input software, sip-and-puff software, on-screen keyboards, scanning software and
         a variety of assistive technologies and alternate keyboards. Individuals with low
         vision also may have trouble tracking a pointer and find the use of software much
         easier (or only possible) if they can control it from the keyboard.
      </p>
      
      <p>Examples of "specific timings for individual keystrokes" include situations where
         a user would be required to repeat or execute multiple keystrokes within a short period
         of time or where a key must be held down for an extended period before the keystroke
         is registered. 
         
      </p>
      
      <p>The phrase "except where the underlying function requires input that depends on the
         path of the user's movement and not just the endpoints" is included to separate those
         things that cannot reasonably be controlled from a keyboard.
      </p>
      
      <p>Most actions carried out by a pointing device can also be done from the keyboard (for
         example, clicking, selecting, moving, sizing). However, there is a small class of
         input that is done with a pointing device that cannot be done from the keyboard in
         any known fashion without requiring an inordinate number of keystrokes. Free hand
         drawing, watercolor painting, and flying a helicopter through an obstacle course are
         all examples of functions that require path dependent input. Drawing straight lines,
         regular geometric shapes, re-sizing windows and dragging objects to a location (when
         the path to that location is not relevant) do not require path dependent input.
         
      </p>
      
      <p>The use of MouseKeys would not satisfy this Success Criterion because it is not a
         keyboard equivalent to the application; it is a mouse equivalent (i.e., it looks like
         a mouse to the application).
      </p>
      
      <p>It is assumed that the design of user input features takes into account that operating
         system keyboard accessibility features may be in use. For example, modifier key locking
         may be turned on. Content continues to function in such an environment, not sending
         events that would collide with the modifier key lock to produce unexpected results.
         
      </p>
      
      
   </section>
   <section id="benefits">
      <h2>Benefits of Keyboard</h2>
      
      
      <ul>
         
         <li>People who are blind (who cannot use devices such as mice that require eye-hand coordination)</li>
         
         <li>People with low vision (who may have trouble finding or tracking a pointer indicator
            on screen)
         </li>
         
         <li>
            Some people with hand tremors find using a mouse very difficult and therefore usually
            use a keyboard
            
            
         </li>
         
      </ul>
      
   </section>
   
   <section id="examples">
      <h2>Examples of Keyboard</h2>
      
      
      <ul>
         
         <li>
            
            <p>
               								       
               <strong>Example 1: A drawing Program.</strong>
               							     
            </p>
            
            <p>A drawing program allows users to create, size, position and rotate objects from the
               keyboard.
            </p>
            
         </li>
         
         <li>
            
            <p>
               								       
               <strong>Example 2: A drag and Drop Feature.</strong>
               							     
            </p>
            
            <p>An application that uses drag and drop also supports "cut" and "paste" or form controls
               to move objects.
            </p>
            
         </li>
         
         <li>
            
            <p>
               								       
               <strong>Example 3: Moving between and connecting discrete points.</strong>
               							     
            </p>
            
            <p>A connect-the-dots program allows the user to move between dots on a screen and use
               the spacebar to connect the current dot to the previous one.
            </p>
            
         </li>
         
         <li>
            
            <p>
               								       
               <strong>Example 4: Exception - Painting Program.</strong>
               							     
            </p>
            
            <p>A watercolor painting program passes as an exception because the brush strokes vary
               depending on the speed and duration of the movements.
            </p>
            
         </li>
         
         <li>
            
            <p>
               								       
               <strong>Example 5: Exception - Model helicopter flight training simulator.</strong>
               							     
            </p>
            
            <p>A model helicopter flight training simulator passes as an exception because the nature
               of the simulator is to teach real-time behavior of a model helicopter.
            </p>
            
         </li>
         
         <li>
            
            <p>
               								       
               <strong>Example 6: A PDA with an optional keyboard</strong>
               							     
            </p>
            
            <p>A PDA device that is usually operated via a stylus has an optional keyboard that can
               be attached.  The keyboard allows full Web browsing in standard fashion.  The Web
               content is operable because it was designed to work with keyboard-only access.
            </p>
            
         </li>
         
      </ul>
      
   </section>
   
   <section id="resources">
      <h2>Resources for Keyboard</h2>
      
      
   </section>
   
   <section id="techniques">
      <h2>Techniques for Keyboard</h2>
      
      
      <section id="sufficient">
         <h3>Sufficient Techniques for Keyboard</h3>
         
         
         <ol>
            
            <li>
               									         
<<<<<<< HEAD
               <a href="https://www.w3.org/WAI/WCAG21/Techniques/G202">Ensuring keyboard control for all functionality</a>
=======
               <a href="https://www.w3.org/WAI/WCAG21/Techniques/general/G202">Ensuring keyboard control for all functionality</a>
>>>>>>> 15a333e7
               								       
            </li>
            
            <li>
               
               <p>Ensuring keyboard control by using one of the following techniques.</p>
               
               <ul>
                  
                  <li>
                     											             
<<<<<<< HEAD
                     <a href="https://www.w3.org/WAI/WCAG21/Techniques/H91">Using HTML form controls and links</a>
=======
                     <a href="https://www.w3.org/WAI/WCAG21/Techniques/html/H91">Using HTML form controls and links</a>
>>>>>>> 15a333e7
                     										           
                  </li>
                  
                  <li>
                     
<<<<<<< HEAD
                     <a href="https://www.w3.org/WAI/WCAG21/Techniques/PDF3"></a>
=======
                     <a href="https://www.w3.org/WAI/WCAG21/Techniques/pdf/PDF3"></a>
>>>>>>> 15a333e7
                     
                  </li>
                  
                  <li>
                     
<<<<<<< HEAD
                     <a href="https://www.w3.org/WAI/WCAG21/Techniques/PDF11"></a>
=======
                     <a href="https://www.w3.org/WAI/WCAG21/Techniques/pdf/PDF11"></a>
>>>>>>> 15a333e7
                     
                  </li>
                  
                  <li>
                     
<<<<<<< HEAD
                     <a href="https://www.w3.org/WAI/WCAG21/Techniques/PDF23"></a>
=======
                     <a href="https://www.w3.org/WAI/WCAG21/Techniques/pdf/PDF23"></a>
>>>>>>> 15a333e7
                     
                  </li>
                  
                  <li>
                     
<<<<<<< HEAD
                     <a href="https://www.w3.org/WAI/WCAG21/Techniques/SL15"></a>
=======
                     <a href="https://www.w3.org/WAI/WCAG21/Techniques/silverlight/SL15"></a>
>>>>>>> 15a333e7
                     
                  </li>
                  
               </ul>
               
            </li>
            
            <li>
               
               <p> 
                  
<<<<<<< HEAD
                  <a href="https://www.w3.org/WAI/WCAG21/Techniques/G90">Providing keyboard-controllable event handlers</a> using one of the following techniques:     
=======
                  <a href="https://www.w3.org/WAI/WCAG21/Techniques/general/G90">Providing keyboard-controllable event handlers</a> using one of the following techniques:     
>>>>>>> 15a333e7
               </p>
               
               <ul>
                  
                  <li>
                     											             
<<<<<<< HEAD
                     <a href="https://www.w3.org/WAI/WCAG21/Techniques/SCR20">Using both keyboard and other device-specific functions</a>
=======
                     <a href="https://www.w3.org/WAI/WCAG21/Techniques/script/SCR20">Using both keyboard and other device-specific functions</a>
>>>>>>> 15a333e7
                     										           
                  </li>
                  
                  <li>
                     											             
<<<<<<< HEAD
                     <a href="https://www.w3.org/WAI/WCAG21/Techniques/SCR35">Making JavaScript actions keyboard accessible (future link)</a>
=======
                     <a href="https://www.w3.org/WAI/WCAG21/Techniques/script/SCR35">Making JavaScript actions keyboard accessible (future link)</a>
>>>>>>> 15a333e7
                     										           
                  </li>
                  
                  <li>
                     											             
<<<<<<< HEAD
                     <a href="https://www.w3.org/WAI/WCAG21/Techniques/SCR2">Using redundant keyboard and mouse event handlers</a>
=======
                     <a href="https://www.w3.org/WAI/WCAG21/Techniques/script/SCR2">Using redundant keyboard and mouse event handlers</a>
>>>>>>> 15a333e7
                     										           
                  </li>
                  
                  <li>
                     
<<<<<<< HEAD
                     <a href="https://www.w3.org/WAI/WCAG21/Techniques/SL9"></a>
=======
                     <a href="https://www.w3.org/WAI/WCAG21/Techniques/silverlight/SL9"></a>
>>>>>>> 15a333e7
                     
                  </li>
                  
                  <li>
                     
<<<<<<< HEAD
                     <a href="https://www.w3.org/WAI/WCAG21/Techniques/SL14"></a>
=======
                     <a href="https://www.w3.org/WAI/WCAG21/Techniques/silverlight/SL14"></a>
>>>>>>> 15a333e7
                     
                  </li>
                  
               </ul>
               
            </li>
            
            <li>
               
               <p>
                  
<<<<<<< HEAD
                  <a href="https://www.w3.org/WAI/WCAG21/Techniques/FLASH17">Preventing a keyboard trap in Flash content</a> 
=======
                  <a href="https://www.w3.org/WAI/WCAG21/Techniques/flash/FLASH17">Preventing a keyboard trap in Flash content</a> 
>>>>>>> 15a333e7
                  
                  <strong>AND</strong> using the following techniques as applicable:
               </p>
               
               <ul>
                  
                  <li>
                     											             
<<<<<<< HEAD
                     <a href="https://www.w3.org/WAI/WCAG21/Techniques/FLASH22">Adding keyboard-accessible actions to static elements</a>
=======
                     <a href="https://www.w3.org/WAI/WCAG21/Techniques/flash/FLASH22">Adding keyboard-accessible actions to static elements</a>
>>>>>>> 15a333e7
                     										           
                  </li>
                  
                  <li>
                     											             
<<<<<<< HEAD
                     <a href="https://www.w3.org/WAI/WCAG21/Techniques/FLASH16">Making actions keyboard accessible by using the click event on standard components</a>
=======
                     <a href="https://www.w3.org/WAI/WCAG21/Techniques/flash/FLASH16">Making actions keyboard accessible by using the click event on standard components</a>
>>>>>>> 15a333e7
                     										           
                  </li>
                  
                  <li>
                     											             
<<<<<<< HEAD
                     <a href="https://www.w3.org/WAI/WCAG21/Techniques/FLASH14">Using redundant keyboard and mouse event handlers in Flash</a>
=======
                     <a href="https://www.w3.org/WAI/WCAG21/Techniques/flash/FLASH14">Using redundant keyboard and mouse event handlers in Flash</a>
>>>>>>> 15a333e7
                     										           
                  </li>
                  
               </ul>
               
            </li>
            
         </ol>
         
      </section>
      
      <section id="advisory">
         <h3>Additional Techniques (Advisory) for Keyboard</h3>
         
         
         <ul>
            
            <li>Using XHTML role, state, and value attributes if repurposing static elements as interactive
               user interface components (future link) AND 
<<<<<<< HEAD
               <a href="https://www.w3.org/WAI/WCAG21/Techniques/SCR29">Adding keyboard-accessible actions to static HTML elements</a>
=======
               <a href="https://www.w3.org/WAI/WCAG21/Techniques/script/SCR29">Adding keyboard-accessible actions to static HTML elements</a>
>>>>>>> 15a333e7
               
            </li>
            
            <li>Providing keyboard shortcuts to important links and form controls (future link)</li>
            
            <li>Using unique letter combinations to begin each item of a list (future link)</li>
            
            <li>Choosing the most abstract event handler (future link) (Scripting)</li>
            
            <li>Using the onactivate event (future link) (Scripting)</li>
            
            <li>Avoiding use of common user-agent keyboard commands for other purposes (future link)
               
            </li>
            
         </ul>
         
      </section>
      
      <section id="failure">
         <h3>Failures for Keyboard</h3>
         
         
         <ul>
            
            <li>
               									         
<<<<<<< HEAD
               <a href="https://www.w3.org/WAI/WCAG21/Techniques/F54">Failure due to using only pointing-device-specific event handlers (including gesture)
=======
               <a href="https://www.w3.org/WAI/WCAG21/Techniques/failure/F54">Failure due to using only pointing-device-specific event handlers (including gesture)
>>>>>>> 15a333e7
                  for a function
               </a>
               								       
            </li>
            
            <li>
               									         
<<<<<<< HEAD
               <a href="https://www.w3.org/WAI/WCAG21/Techniques/F55">Failure due to using script to remove focus when focus is received</a>
=======
               <a href="https://www.w3.org/WAI/WCAG21/Techniques/failure/F55">Failure due to using script to remove focus when focus is received</a>
>>>>>>> 15a333e7
               								       
            </li>
            
            <li>
               									         
<<<<<<< HEAD
               <a href="https://www.w3.org/WAI/WCAG21/Techniques/F42">Failure of Success Criterion 1.3.1 and 2.1.1 due to using scripting events to emulate
=======
               <a href="https://www.w3.org/WAI/WCAG21/Techniques/failure/F42">Failure of Success Criterion 1.3.1 and 2.1.1 due to using scripting events to emulate
>>>>>>> 15a333e7
                  links
               </a>
               								       
            </li>
            
         </ul>
         
      </section>
      
   </section>
   
</body>
</html><|MERGE_RESOLUTION|>--- conflicted
+++ resolved
@@ -198,11 +198,7 @@
             
             <li>
                									         
-<<<<<<< HEAD
-               <a href="https://www.w3.org/WAI/WCAG21/Techniques/G202">Ensuring keyboard control for all functionality</a>
-=======
                <a href="https://www.w3.org/WAI/WCAG21/Techniques/general/G202">Ensuring keyboard control for all functionality</a>
->>>>>>> 15a333e7
                								       
             </li>
             
@@ -214,51 +210,31 @@
                   
                   <li>
                      											             
-<<<<<<< HEAD
-                     <a href="https://www.w3.org/WAI/WCAG21/Techniques/H91">Using HTML form controls and links</a>
-=======
                      <a href="https://www.w3.org/WAI/WCAG21/Techniques/html/H91">Using HTML form controls and links</a>
->>>>>>> 15a333e7
-                     										           
-                  </li>
-                  
-                  <li>
-                     
-<<<<<<< HEAD
-                     <a href="https://www.w3.org/WAI/WCAG21/Techniques/PDF3"></a>
-=======
+                     										           
+                  </li>
+                  
+                  <li>
+                     
                      <a href="https://www.w3.org/WAI/WCAG21/Techniques/pdf/PDF3"></a>
->>>>>>> 15a333e7
-                     
-                  </li>
-                  
-                  <li>
-                     
-<<<<<<< HEAD
-                     <a href="https://www.w3.org/WAI/WCAG21/Techniques/PDF11"></a>
-=======
+                     
+                  </li>
+                  
+                  <li>
+                     
                      <a href="https://www.w3.org/WAI/WCAG21/Techniques/pdf/PDF11"></a>
->>>>>>> 15a333e7
-                     
-                  </li>
-                  
-                  <li>
-                     
-<<<<<<< HEAD
-                     <a href="https://www.w3.org/WAI/WCAG21/Techniques/PDF23"></a>
-=======
+                     
+                  </li>
+                  
+                  <li>
+                     
                      <a href="https://www.w3.org/WAI/WCAG21/Techniques/pdf/PDF23"></a>
->>>>>>> 15a333e7
-                     
-                  </li>
-                  
-                  <li>
-                     
-<<<<<<< HEAD
-                     <a href="https://www.w3.org/WAI/WCAG21/Techniques/SL15"></a>
-=======
+                     
+                  </li>
+                  
+                  <li>
+                     
                      <a href="https://www.w3.org/WAI/WCAG21/Techniques/silverlight/SL15"></a>
->>>>>>> 15a333e7
                      
                   </li>
                   
@@ -270,62 +246,38 @@
                
                <p> 
                   
-<<<<<<< HEAD
-                  <a href="https://www.w3.org/WAI/WCAG21/Techniques/G90">Providing keyboard-controllable event handlers</a> using one of the following techniques:     
-=======
                   <a href="https://www.w3.org/WAI/WCAG21/Techniques/general/G90">Providing keyboard-controllable event handlers</a> using one of the following techniques:     
->>>>>>> 15a333e7
                </p>
                
                <ul>
                   
                   <li>
                      											             
-<<<<<<< HEAD
-                     <a href="https://www.w3.org/WAI/WCAG21/Techniques/SCR20">Using both keyboard and other device-specific functions</a>
-=======
                      <a href="https://www.w3.org/WAI/WCAG21/Techniques/script/SCR20">Using both keyboard and other device-specific functions</a>
->>>>>>> 15a333e7
-                     										           
-                  </li>
-                  
-                  <li>
-                     											             
-<<<<<<< HEAD
-                     <a href="https://www.w3.org/WAI/WCAG21/Techniques/SCR35">Making JavaScript actions keyboard accessible (future link)</a>
-=======
+                     										           
+                  </li>
+                  
+                  <li>
+                     											             
                      <a href="https://www.w3.org/WAI/WCAG21/Techniques/script/SCR35">Making JavaScript actions keyboard accessible (future link)</a>
->>>>>>> 15a333e7
-                     										           
-                  </li>
-                  
-                  <li>
-                     											             
-<<<<<<< HEAD
-                     <a href="https://www.w3.org/WAI/WCAG21/Techniques/SCR2">Using redundant keyboard and mouse event handlers</a>
-=======
+                     										           
+                  </li>
+                  
+                  <li>
+                     											             
                      <a href="https://www.w3.org/WAI/WCAG21/Techniques/script/SCR2">Using redundant keyboard and mouse event handlers</a>
->>>>>>> 15a333e7
-                     										           
-                  </li>
-                  
-                  <li>
-                     
-<<<<<<< HEAD
-                     <a href="https://www.w3.org/WAI/WCAG21/Techniques/SL9"></a>
-=======
+                     										           
+                  </li>
+                  
+                  <li>
+                     
                      <a href="https://www.w3.org/WAI/WCAG21/Techniques/silverlight/SL9"></a>
->>>>>>> 15a333e7
-                     
-                  </li>
-                  
-                  <li>
-                     
-<<<<<<< HEAD
-                     <a href="https://www.w3.org/WAI/WCAG21/Techniques/SL14"></a>
-=======
+                     
+                  </li>
+                  
+                  <li>
+                     
                      <a href="https://www.w3.org/WAI/WCAG21/Techniques/silverlight/SL14"></a>
->>>>>>> 15a333e7
                      
                   </li>
                   
@@ -337,11 +289,7 @@
                
                <p>
                   
-<<<<<<< HEAD
-                  <a href="https://www.w3.org/WAI/WCAG21/Techniques/FLASH17">Preventing a keyboard trap in Flash content</a> 
-=======
                   <a href="https://www.w3.org/WAI/WCAG21/Techniques/flash/FLASH17">Preventing a keyboard trap in Flash content</a> 
->>>>>>> 15a333e7
                   
                   <strong>AND</strong> using the following techniques as applicable:
                </p>
@@ -350,31 +298,19 @@
                   
                   <li>
                      											             
-<<<<<<< HEAD
-                     <a href="https://www.w3.org/WAI/WCAG21/Techniques/FLASH22">Adding keyboard-accessible actions to static elements</a>
-=======
                      <a href="https://www.w3.org/WAI/WCAG21/Techniques/flash/FLASH22">Adding keyboard-accessible actions to static elements</a>
->>>>>>> 15a333e7
-                     										           
-                  </li>
-                  
-                  <li>
-                     											             
-<<<<<<< HEAD
-                     <a href="https://www.w3.org/WAI/WCAG21/Techniques/FLASH16">Making actions keyboard accessible by using the click event on standard components</a>
-=======
+                     										           
+                  </li>
+                  
+                  <li>
+                     											             
                      <a href="https://www.w3.org/WAI/WCAG21/Techniques/flash/FLASH16">Making actions keyboard accessible by using the click event on standard components</a>
->>>>>>> 15a333e7
-                     										           
-                  </li>
-                  
-                  <li>
-                     											             
-<<<<<<< HEAD
-                     <a href="https://www.w3.org/WAI/WCAG21/Techniques/FLASH14">Using redundant keyboard and mouse event handlers in Flash</a>
-=======
+                     										           
+                  </li>
+                  
+                  <li>
+                     											             
                      <a href="https://www.w3.org/WAI/WCAG21/Techniques/flash/FLASH14">Using redundant keyboard and mouse event handlers in Flash</a>
->>>>>>> 15a333e7
                      										           
                   </li>
                   
@@ -394,11 +330,7 @@
             
             <li>Using XHTML role, state, and value attributes if repurposing static elements as interactive
                user interface components (future link) AND 
-<<<<<<< HEAD
-               <a href="https://www.w3.org/WAI/WCAG21/Techniques/SCR29">Adding keyboard-accessible actions to static HTML elements</a>
-=======
                <a href="https://www.w3.org/WAI/WCAG21/Techniques/script/SCR29">Adding keyboard-accessible actions to static HTML elements</a>
->>>>>>> 15a333e7
                
             </li>
             
@@ -426,11 +358,7 @@
             
             <li>
                									         
-<<<<<<< HEAD
-               <a href="https://www.w3.org/WAI/WCAG21/Techniques/F54">Failure due to using only pointing-device-specific event handlers (including gesture)
-=======
                <a href="https://www.w3.org/WAI/WCAG21/Techniques/failure/F54">Failure due to using only pointing-device-specific event handlers (including gesture)
->>>>>>> 15a333e7
                   for a function
                </a>
                								       
@@ -438,21 +366,13 @@
             
             <li>
                									         
-<<<<<<< HEAD
-               <a href="https://www.w3.org/WAI/WCAG21/Techniques/F55">Failure due to using script to remove focus when focus is received</a>
-=======
                <a href="https://www.w3.org/WAI/WCAG21/Techniques/failure/F55">Failure due to using script to remove focus when focus is received</a>
->>>>>>> 15a333e7
                								       
             </li>
             
             <li>
                									         
-<<<<<<< HEAD
-               <a href="https://www.w3.org/WAI/WCAG21/Techniques/F42">Failure of Success Criterion 1.3.1 and 2.1.1 due to using scripting events to emulate
-=======
                <a href="https://www.w3.org/WAI/WCAG21/Techniques/failure/F42">Failure of Success Criterion 1.3.1 and 2.1.1 due to using scripting events to emulate
->>>>>>> 15a333e7
                   links
                </a>
                								       

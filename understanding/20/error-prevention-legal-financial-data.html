<!DOCTYPE html>
<html lang="en" xml:lang="en" xmlns="http://www.w3.org/1999/xhtml">
<head>
   <meta charset="UTF-8"></meta>
   <title>Understanding Error Prevention (Legal, Financial, Data)</title>
   <link rel="stylesheet" type="text/css" href="../../css/sources.css" class="remove"></link>
</head>
<body>
   <h1>Understanding Error Prevention (Legal, Financial, Data)</h1>
   
   
   <section id="intent">
      <h2>Intent of Error Prevention (Legal, Financial, Data)</h2>
      
      
      <p>The intent of this Success Criterion is to help users with disabilities avoid serious
         consequences as the result of a mistake when performing an action that cannot be reversed.
         For example, purchasing non-refundable airline tickets or submitting an order to purchase
         stock in a brokerage account are financial transactions with serious consequences.
         If a user has made a mistake on the date of air travel, he or she could end up with
         a ticket for the wrong day that cannot be exchanged. If the user made a mistake on
         the number of stock shares to be purchased, he or she could end up purchasing more
         stock than intended. Both of these types of mistakes involve transactions that take
         place immediately and cannot be altered afterwards, and can be very costly. Likewise,
         it may be an unrecoverable error if users unintentionally modify or delete data stored
         in a database that they later need to access, such as their entire travel profile
         in a travel services web site. When referring to modification or deletion of 'user
         controllable' data, the intent is to prevent mass loss of data such as deleting a
         file or record. It is not the intent to require a confirmation for each save command
         or the simple creation or editing of documents, records or other data.
      </p>
      
      <p>Users with disabilities may be more likely to make mistakes. People with reading disabilities
         may transpose numbers and letters, and those with motor disabilities may hit keys
         by mistake. Providing the ability to reverse actions allows users to correct a mistake
         that could result in serious consequences. Providing the ability to review and correct
         information gives the user an opportunity to detect a mistake before taking an action
         that has serious consequences.
      </p>
      
      <p>User-controllable data is user-viewable data that the user can change and/or delete
         through an intentional action. Examples of the user controlling such data would be
         updating the phone number and address for the user's account, or deleting a record
         of past invoices from a website. It does not refer such things as internet logs and
         search engine monitoring data that the user can't view or interact with directly.
         
      </p>
      
      
   </section>
   <section id="benefits">
      <h2>Benefits of Error Prevention (Legal, Financial, Data)</h2>
      
      
      <ul>
         
         <li>Providing safeguards to avoid serious consequences resulting from mistakes helps users
            with all disabilities who may be more likely to make mistakes.
         </li>
         
      </ul>
      
   </section>
   
   <section id="examples">
      <h2>Examples of Error Prevention (Legal, Financial, Data)</h2>
      
      
      <ul>
         
         <li>
            
            <p>
               								       
               <em>Order confirmation.</em>
               							     
            </p>
            
            <p>A Web retailer offers on-line shopping for customers. When an order is submitted,
               the order information—including items ordered, quantity of each ordered item, shipping
               address, and payment method—are displayed so that the user can inspect the order for
               correctness. The user can either confirm the order or make changes.
            </p>
            
         </li>
         
         <li>
            
            <p>
               								       
               <em>Stock sale:</em>
               							     
            </p>
            
            <p>A financial services Web site lets users buy and sell stock online. When a user submits
               an order to buy or sell stock, the system checks to see whether or not the market
               is open. If it is after hours, the user is alerted that the transaction will be an
               after-hours transaction, is told about the risks of trading outside of regular market
               hours, and given the opportunity to cancel or confirm the order.
            </p>
            
         </li>
         
      </ul>
      
   </section>
   
   <section id="resources">
      <h2>Resources for Error Prevention (Legal, Financial, Data)</h2>
      
      
   </section>
   
   <section id="techniques">
      <h2>Techniques for Error Prevention (Legal, Financial, Data)</h2>
      
      
      <section id="sufficient">
         <h3>Sufficient Techniques for Error Prevention (Legal, Financial, Data)</h3>
         
         
         <section class="situation" id="error-prevention-legal-financial-data-situation-0">
            
            <h4>Situation A: If an application causes a legal transaction to occur, such as making
               a purchase or submitting an income tax return:
            </h4>
            
            <ol>
               
               <li>
                  										           
<<<<<<< HEAD
                  <a href="https://www.w3.org/WAI/WCAG21/Techniques/G164">Providing a stated period of time after submission of the form when the order can
=======
                  <a href="https://www.w3.org/WAI/WCAG21/Techniques/general/G164">Providing a stated period of time after submission of the form when the order can
>>>>>>> 15a333e7
                     be updated or canceled by the user
                  </a>
                  									         
               </li>
               
               <li>
                  										           
<<<<<<< HEAD
                  <a href="https://www.w3.org/WAI/WCAG21/Techniques/G98">Providing the ability for the user to review and correct answers before submitting</a>
=======
                  <a href="https://www.w3.org/WAI/WCAG21/Techniques/general/G98">Providing the ability for the user to review and correct answers before submitting</a>
>>>>>>> 15a333e7
                  									         
               </li>
               
               <li>
                  										           
<<<<<<< HEAD
                  <a href="https://www.w3.org/WAI/WCAG21/Techniques/G155">Providing a checkbox in addition to a submit button</a>
=======
                  <a href="https://www.w3.org/WAI/WCAG21/Techniques/general/G155">Providing a checkbox in addition to a submit button</a>
>>>>>>> 15a333e7
                  									         
               </li>
               
            </ol>
            
         </section>
         
         <section class="situation" id="error-prevention-legal-financial-data-situation-1">
            
            <h4>Situation B: If an action causes information to be deleted:</h4>
            
            <ol>
               
               <li>
                  										           
<<<<<<< HEAD
                  <a href="https://www.w3.org/WAI/WCAG21/Techniques/G99">Providing the ability to recover deleted information</a>
=======
                  <a href="https://www.w3.org/WAI/WCAG21/Techniques/general/G99">Providing the ability to recover deleted information</a>
>>>>>>> 15a333e7
                  									         
               </li>
               
               <li>
                  										           
<<<<<<< HEAD
                  <a href="https://www.w3.org/WAI/WCAG21/Techniques/G168">G168: Requesting confirmation to continue with selected action</a>
=======
                  <a href="https://www.w3.org/WAI/WCAG21/Techniques/general/G168">G168: Requesting confirmation to continue with selected action</a>
>>>>>>> 15a333e7
                  									         
               </li>
               
               <li>
                  										           
<<<<<<< HEAD
                  <a href="https://www.w3.org/WAI/WCAG21/Techniques/G155">Providing a checkbox in addition to a submit button</a>
=======
                  <a href="https://www.w3.org/WAI/WCAG21/Techniques/general/G155">Providing a checkbox in addition to a submit button</a>
>>>>>>> 15a333e7
                  									         
               </li>
               
            </ol>
            
         </section>
         
         <section class="situation" id="error-prevention-legal-financial-data-situation-2">
            
            <h4>Situation C: If the Web page includes a testing application:</h4>
            
            <ol>
               
               <li>
                  										           
<<<<<<< HEAD
                  <a href="https://www.w3.org/WAI/WCAG21/Techniques/G98">Providing the ability for the user to review and correct answers before submitting</a>
=======
                  <a href="https://www.w3.org/WAI/WCAG21/Techniques/general/G98">Providing the ability for the user to review and correct answers before submitting</a>
>>>>>>> 15a333e7
                  									         
               </li>
               
               <li>
                  										           
<<<<<<< HEAD
                  <a href="https://www.w3.org/WAI/WCAG21/Techniques/G168">G168: Requesting confirmation to continue with selected action</a>
=======
                  <a href="https://www.w3.org/WAI/WCAG21/Techniques/general/G168">G168: Requesting confirmation to continue with selected action</a>
>>>>>>> 15a333e7
                  									         
               </li>
               
            </ol>
            
         </section>
         
      </section>
      
      <section id="advisory">
         <h3>Additional Techniques (Advisory) for Error Prevention (Legal, Financial, Data)</h3>
         
         
         <ul>
            
            <li>
               Informing the user what irreversible action is about to happen (future link)
               
            </li>
            
            <li>
               									         
<<<<<<< HEAD
               <a href="https://www.w3.org/WAI/WCAG21/Techniques/SCR18">Providing client-side validation and alert</a>
=======
               <a href="https://www.w3.org/WAI/WCAG21/Techniques/script/SCR18">Providing client-side validation and alert</a>
>>>>>>> 15a333e7
               								       
            </li>
            
            <li>
               
<<<<<<< HEAD
               <a href="https://www.w3.org/WAI/WCAG21/Techniques/SL35"></a>
=======
               <a href="https://www.w3.org/WAI/WCAG21/Techniques/silverlight/SL35"></a>
>>>>>>> 15a333e7
               
            </li>
            
            <li>
               Placing focus in the field containing the error (future link) 
               
               
            </li>
            
            <li>
               Avoiding use of the same words or letter combinations to begin each item of a drop-down
               list  (future link)
               
               
            </li>
            
            <li>
               									         
<<<<<<< HEAD
               <a href="https://www.w3.org/WAI/WCAG21/Techniques/G199">Providing success feedback when data is submitted successfully</a>
=======
               <a href="https://www.w3.org/WAI/WCAG21/Techniques/general/G199">Providing success feedback when data is submitted successfully</a>
>>>>>>> 15a333e7
               								       
            </li>
            
         </ul>
         
      </section>
      
      <section id="failure">
         <h3>Failures for Error Prevention (Legal, Financial, Data)</h3>
         
         
      </section>
      
   </section>
   
</body>
</html><|MERGE_RESOLUTION|>--- conflicted
+++ resolved
@@ -129,11 +129,7 @@
                
                <li>
                   										           
-<<<<<<< HEAD
-                  <a href="https://www.w3.org/WAI/WCAG21/Techniques/G164">Providing a stated period of time after submission of the form when the order can
-=======
                   <a href="https://www.w3.org/WAI/WCAG21/Techniques/general/G164">Providing a stated period of time after submission of the form when the order can
->>>>>>> 15a333e7
                      be updated or canceled by the user
                   </a>
                   									         
@@ -141,21 +137,13 @@
                
                <li>
                   										           
-<<<<<<< HEAD
-                  <a href="https://www.w3.org/WAI/WCAG21/Techniques/G98">Providing the ability for the user to review and correct answers before submitting</a>
-=======
                   <a href="https://www.w3.org/WAI/WCAG21/Techniques/general/G98">Providing the ability for the user to review and correct answers before submitting</a>
->>>>>>> 15a333e7
-                  									         
-               </li>
-               
-               <li>
-                  										           
-<<<<<<< HEAD
-                  <a href="https://www.w3.org/WAI/WCAG21/Techniques/G155">Providing a checkbox in addition to a submit button</a>
-=======
+                  									         
+               </li>
+               
+               <li>
+                  										           
                   <a href="https://www.w3.org/WAI/WCAG21/Techniques/general/G155">Providing a checkbox in addition to a submit button</a>
->>>>>>> 15a333e7
                   									         
                </li>
                
@@ -171,31 +159,19 @@
                
                <li>
                   										           
-<<<<<<< HEAD
-                  <a href="https://www.w3.org/WAI/WCAG21/Techniques/G99">Providing the ability to recover deleted information</a>
-=======
                   <a href="https://www.w3.org/WAI/WCAG21/Techniques/general/G99">Providing the ability to recover deleted information</a>
->>>>>>> 15a333e7
-                  									         
-               </li>
-               
-               <li>
-                  										           
-<<<<<<< HEAD
-                  <a href="https://www.w3.org/WAI/WCAG21/Techniques/G168">G168: Requesting confirmation to continue with selected action</a>
-=======
+                  									         
+               </li>
+               
+               <li>
+                  										           
                   <a href="https://www.w3.org/WAI/WCAG21/Techniques/general/G168">G168: Requesting confirmation to continue with selected action</a>
->>>>>>> 15a333e7
-                  									         
-               </li>
-               
-               <li>
-                  										           
-<<<<<<< HEAD
-                  <a href="https://www.w3.org/WAI/WCAG21/Techniques/G155">Providing a checkbox in addition to a submit button</a>
-=======
+                  									         
+               </li>
+               
+               <li>
+                  										           
                   <a href="https://www.w3.org/WAI/WCAG21/Techniques/general/G155">Providing a checkbox in addition to a submit button</a>
->>>>>>> 15a333e7
                   									         
                </li>
                
@@ -211,21 +187,13 @@
                
                <li>
                   										           
-<<<<<<< HEAD
-                  <a href="https://www.w3.org/WAI/WCAG21/Techniques/G98">Providing the ability for the user to review and correct answers before submitting</a>
-=======
                   <a href="https://www.w3.org/WAI/WCAG21/Techniques/general/G98">Providing the ability for the user to review and correct answers before submitting</a>
->>>>>>> 15a333e7
-                  									         
-               </li>
-               
-               <li>
-                  										           
-<<<<<<< HEAD
-                  <a href="https://www.w3.org/WAI/WCAG21/Techniques/G168">G168: Requesting confirmation to continue with selected action</a>
-=======
+                  									         
+               </li>
+               
+               <li>
+                  										           
                   <a href="https://www.w3.org/WAI/WCAG21/Techniques/general/G168">G168: Requesting confirmation to continue with selected action</a>
->>>>>>> 15a333e7
                   									         
                </li>
                
@@ -248,21 +216,13 @@
             
             <li>
                									         
-<<<<<<< HEAD
-               <a href="https://www.w3.org/WAI/WCAG21/Techniques/SCR18">Providing client-side validation and alert</a>
-=======
                <a href="https://www.w3.org/WAI/WCAG21/Techniques/script/SCR18">Providing client-side validation and alert</a>
->>>>>>> 15a333e7
-               								       
-            </li>
-            
-            <li>
-               
-<<<<<<< HEAD
-               <a href="https://www.w3.org/WAI/WCAG21/Techniques/SL35"></a>
-=======
+               								       
+            </li>
+            
+            <li>
+               
                <a href="https://www.w3.org/WAI/WCAG21/Techniques/silverlight/SL35"></a>
->>>>>>> 15a333e7
                
             </li>
             
@@ -281,11 +241,7 @@
             
             <li>
                									         
-<<<<<<< HEAD
-               <a href="https://www.w3.org/WAI/WCAG21/Techniques/G199">Providing success feedback when data is submitted successfully</a>
-=======
                <a href="https://www.w3.org/WAI/WCAG21/Techniques/general/G199">Providing success feedback when data is submitted successfully</a>
->>>>>>> 15a333e7
                								       
             </li>
             

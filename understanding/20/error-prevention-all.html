<!DOCTYPE html>
<html lang="en" xml:lang="en" xmlns="http://www.w3.org/1999/xhtml">
<head>
   <meta charset="UTF-8"></meta>
   <title>Understanding Error Prevention (All)</title>
   <link rel="stylesheet" type="text/css" href="../../css/sources.css" class="remove"></link>
</head>
<body>
   <h1>Understanding Error Prevention (All)</h1>
   
   
   <section id="intent">
      <h2>Intent of Error Prevention (All)</h2>
      
      
      <p>The intent of this Success Criterion is to help users with disabilities avoid consequences
         that may result from making a mistake when submitting form data. This criterion builds
         on 
<<<<<<< HEAD
         <a href="https://www.w3.org/TR/WCAG21/#minimize-error-reversible">Success Criterion 3.3.4</a> in that it applies to all forms that require users to submit information. 
=======
         <a href="error-prevention-legal-financial-data">Success Criterion 3.3.4</a> in that it applies to all forms that require users to submit information. 
>>>>>>> 15a333e7
      </p>
      
      <p>Users with disabilities may be more likely to make mistakes and may have more difficulty
         detecting or recovering from mistakes. People with reading disabilities may transpose
         numbers and letters, and those with motor disabilities may hit keys by mistake. Providing
         the ability to reverse actions allows users to correct a mistake. Providing the ability
         to review and correct information gives the user an opportunity to detect a mistake
         before taking an action.
      </p>
      
      
   </section>
   <section id="benefits">
      <h2>Benefits of Error Prevention (All)</h2>
      
      
      <ul>
         
         <li>
            Providing safeguards to avoid consequences resulting from mistakes helps users with
            all disabilities who may be more likely to make mistakes.
            
         </li>
         
      </ul>
      
   </section>
   
   <section id="examples">
      <h2>Examples of Error Prevention (All)</h2>
      
      
   </section>
   
   <section id="resources">
      <h2>Resources for Error Prevention (All)</h2>
      
      
   </section>
   
   <section id="techniques">
      <h2>Techniques for Error Prevention (All)</h2>
      
      
      <section id="sufficient">
         <h3>Sufficient Techniques for Error Prevention (All)</h3>
         
         
         <ol>
            
            <li>
               	Following the 
<<<<<<< HEAD
               <a href="https://www.w3.org/WAI/WCAG21/Understanding/minimize-error-reversible">sufficient techniques for Success Criterion 3.3.4</a> for all forms that require the user to submit information.
=======
               <a href="error-prevention-legal-financial-data#techniques">sufficient techniques for Success Criterion 3.3.4</a> for all forms that require the user to submit information.
>>>>>>> 15a333e7
            </li>
            
         </ol>
         
      </section>
      
   </section>
   
</body>
</html><|MERGE_RESOLUTION|>--- conflicted
+++ resolved
@@ -16,11 +16,7 @@
       <p>The intent of this Success Criterion is to help users with disabilities avoid consequences
          that may result from making a mistake when submitting form data. This criterion builds
          on 
-<<<<<<< HEAD
-         <a href="https://www.w3.org/TR/WCAG21/#minimize-error-reversible">Success Criterion 3.3.4</a> in that it applies to all forms that require users to submit information. 
-=======
          <a href="error-prevention-legal-financial-data">Success Criterion 3.3.4</a> in that it applies to all forms that require users to submit information. 
->>>>>>> 15a333e7
       </p>
       
       <p>Users with disabilities may be more likely to make mistakes and may have more difficulty
@@ -73,11 +69,7 @@
             
             <li>
                	Following the 
-<<<<<<< HEAD
-               <a href="https://www.w3.org/WAI/WCAG21/Understanding/minimize-error-reversible">sufficient techniques for Success Criterion 3.3.4</a> for all forms that require the user to submit information.
-=======
                <a href="error-prevention-legal-financial-data#techniques">sufficient techniques for Success Criterion 3.3.4</a> for all forms that require the user to submit information.
->>>>>>> 15a333e7
             </li>
             
          </ol>

--- conflicted
+++ resolved
@@ -67,15 +67,10 @@
             resulting image is roughly equivalent to 1.2 and 1.5 em or to 120% or 150% of the
             default size for body text as rendered by the browser.
          </p>
-<<<<<<< HEAD
-
          <p>The 7:1 and 4.5:1 contrast ratios referenced in this Success Criterion are intended to be
             treated as threshold values. When comparing the computed contrast ratio to the Success Criterion
             ratio, the computed values should not be rounded (e.g. 4.499:1 would not meet the 4.5:1 threshold).</p>
          
-=======
-      	<p>The 7:1 and 4.5:1 contrast ratios referenced in this Success Criteria are intended to be treated as threshold values. When comparing the computed contrast ratio to the Success Criteria ratio the computed values should not be rounded (eg. 4.499:1 would not meet the 4.5:1 threshold).</p>
->>>>>>> 716c9b54
       </div>
       
       <p>The previously-mentioned contrast requirements for text also apply to

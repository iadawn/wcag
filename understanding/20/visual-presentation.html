--- conflicted
+++ resolved
@@ -73,11 +73,7 @@
          responsibility is to create  Web content that does not prevent the user agent from
          scaling the  content and that allows the reflow of the content within the current
          width of the viewport. See 
-<<<<<<< HEAD
-         <a href="resize-text">1.4.2: Resize Text</a> for additional discussion of resizing text. 
-=======
-         <a href="resize-text">1.4.4: Resize text</a> for additional discussion of resizing text. 
->>>>>>> 57b6dd50
+         <a href="resize-text">1.4.4: Resize Text</a> for additional discussion of resizing text. 
       </p>
       
       <p>The horizontal scrolling requirement is not intended to apply to small-screen devices

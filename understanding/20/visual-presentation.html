--- conflicted
+++ resolved
@@ -325,11 +325,7 @@
                
                <li>
                   
-<<<<<<< HEAD
-                  <a href="https://www.w3.org/WAI/WCAG21/Techniques/C23">Specifying text and background colors of secondary content such as banners, features
-=======
                   <a href="https://www.w3.org/WAI/WCAG21/Techniques/css/C23">Specifying text and background colors of secondary content such as banners, features
->>>>>>> 15a333e7
                      and navigation in CSS while not specifying text and background colors of the main
                      content
                   </a> OR 
@@ -337,42 +333,26 @@
                
                <li>
                   
-<<<<<<< HEAD
-                  <a href="https://www.w3.org/WAI/WCAG21/Techniques/C25">Specifying borders and layout in CSS to delineate areas of a Web page while not specifying
-=======
                   <a href="https://www.w3.org/WAI/WCAG21/Techniques/css/C25">Specifying borders and layout in CSS to delineate areas of a Web page while not specifying
->>>>>>> 15a333e7
                      text and text-background colors
                   </a> OR 
                </li>
                
                <li>
                   
-<<<<<<< HEAD
-                  <a href="https://www.w3.org/WAI/WCAG21/Techniques/G156">Using a technology that has commonly-available user agents that can change the foreground
-=======
                   <a href="https://www.w3.org/WAI/WCAG21/Techniques/general/G156">Using a technology that has commonly-available user agents that can change the foreground
->>>>>>> 15a333e7
                      and background of blocks of text
                   </a> OR 
                </li>
                
                <li>
                   
-<<<<<<< HEAD
-                  <a href="https://www.w3.org/WAI/WCAG21/Techniques/G148">G148</a> OR 
-=======
                   <a href="https://www.w3.org/WAI/WCAG21/Techniques/general/G148">G148</a> OR 
->>>>>>> 15a333e7
                </li>
                
                <li>
                   										           
-<<<<<<< HEAD
-                  <a href="https://www.w3.org/WAI/WCAG21/Techniques/G175">Providing a multi color selection tool on the page for foreground and background colors</a>
-=======
                   <a href="https://www.w3.org/WAI/WCAG21/Techniques/general/G175">Providing a multi color selection tool on the page for foreground and background colors</a>
->>>>>>> 15a333e7
                   									         
                </li>
                
@@ -387,20 +367,12 @@
                
                <li>
                   
-<<<<<<< HEAD
-                  <a href="https://www.w3.org/WAI/WCAG21/Techniques/G204">Not interfering with the user agent's reflow of text as the viewing window is narrowed</a> OR
-=======
                   <a href="https://www.w3.org/WAI/WCAG21/Techniques/general/G204">Not interfering with the user agent's reflow of text as the viewing window is narrowed</a> OR
->>>>>>> 15a333e7
                </li>
                
                <li>
                   										           
-<<<<<<< HEAD
-                  <a href="https://www.w3.org/WAI/WCAG21/Techniques/C20">Using ems to set the column width</a>
-=======
                   <a href="https://www.w3.org/WAI/WCAG21/Techniques/css/C20">Using ems to set the column width</a>
->>>>>>> 15a333e7
                   									         
                </li>
                
@@ -415,29 +387,17 @@
                
                <li>
                   
-<<<<<<< HEAD
-                  <a href="https://www.w3.org/WAI/WCAG21/Techniques/C19">Specifying alignment either to the left OR right in CSS</a> OR
-=======
                   <a href="https://www.w3.org/WAI/WCAG21/Techniques/css/C19">Specifying alignment either to the left OR right in CSS</a> OR
->>>>>>> 15a333e7
-               </li>
-               
-               <li>
-                  
-<<<<<<< HEAD
-                  <a href="https://www.w3.org/WAI/WCAG21/Techniques/G172">Providing a mechanism to remove full justification of text</a> OR 
-=======
+               </li>
+               
+               <li>
+                  
                   <a href="https://www.w3.org/WAI/WCAG21/Techniques/general/G172">Providing a mechanism to remove full justification of text</a> OR 
->>>>>>> 15a333e7
                </li>
                
                <li>
                   										           
-<<<<<<< HEAD
-                  <a href="https://www.w3.org/WAI/WCAG21/Techniques/G169">Aligning text on only one side</a>
-=======
                   <a href="https://www.w3.org/WAI/WCAG21/Techniques/general/G169">Aligning text on only one side</a>
->>>>>>> 15a333e7
                   									         
                </li>
                
@@ -452,20 +412,12 @@
                
                <li>
                   
-<<<<<<< HEAD
-                  <a href="https://www.w3.org/WAI/WCAG21/Techniques/G188">Providing a button on the page to increase line spaces and paragraph spaces</a> OR
-=======
                   <a href="https://www.w3.org/WAI/WCAG21/Techniques/general/G188">Providing a button on the page to increase line spaces and paragraph spaces</a> OR
->>>>>>> 15a333e7
                </li>
                
                <li>
                   										           
-<<<<<<< HEAD
-                  <a href="https://www.w3.org/WAI/WCAG21/Techniques/C21">C21: Specifying line spacing in CSS</a>
-=======
                   <a href="https://www.w3.org/WAI/WCAG21/Techniques/css/C21">C21: Specifying line spacing in CSS</a>
->>>>>>> 15a333e7
                   									         
                </li>
                
@@ -480,22 +432,14 @@
                
                <li>
                   
-<<<<<<< HEAD
-                  <a href="https://www.w3.org/WAI/WCAG21/Techniques/G204">Not interfering with the user agent's reflow of text as the viewing window is narrowed</a> OR
-=======
                   <a href="https://www.w3.org/WAI/WCAG21/Techniques/general/G204">Not interfering with the user agent's reflow of text as the viewing window is narrowed</a> OR
->>>>>>> 15a333e7
                </li>
                
                <li>
                   
                   <p> 
                      
-<<<<<<< HEAD
-                     <a href="https://www.w3.org/WAI/WCAG21/Techniques/G146">G146: Using liquid layout</a>
-=======
                      <a href="https://www.w3.org/WAI/WCAG21/Techniques/general/G146">G146: Using liquid layout</a>
->>>>>>> 15a333e7
                      										           
                      <em>AND</em> using measurements that are relative to other measurements in the content by using
                      one or more of the following techniques:
@@ -505,57 +449,33 @@
                      
                      <li> 
                         
-<<<<<<< HEAD
-                        <a href="https://www.w3.org/WAI/WCAG21/Techniques/C12">C12: Using percent for font sizes</a> OR 
-=======
                         <a href="https://www.w3.org/WAI/WCAG21/Techniques/css/C12">C12: Using percent for font sizes</a> OR 
->>>>>>> 15a333e7
                      </li>
                      
                      <li> 
                         
-<<<<<<< HEAD
-                        <a href="https://www.w3.org/WAI/WCAG21/Techniques/C13">C13: Using named font sizes</a> OR 
-=======
                         <a href="https://www.w3.org/WAI/WCAG21/Techniques/css/C13">C13: Using named font sizes</a> OR 
->>>>>>> 15a333e7
                      </li>
                      
                      <li> 
                         
-<<<<<<< HEAD
-                        <a href="https://www.w3.org/WAI/WCAG21/Techniques/C14">C14: Using em units for font sizes</a> OR 
-=======
                         <a href="https://www.w3.org/WAI/WCAG21/Techniques/css/C14">C14: Using em units for font sizes</a> OR 
->>>>>>> 15a333e7
                      </li>
                      
                      <li>
                         
-<<<<<<< HEAD
-                        <a href="https://www.w3.org/WAI/WCAG21/Techniques/C24">Using percentage values in CSS for container sizes</a> OR 
-=======
                         <a href="https://www.w3.org/WAI/WCAG21/Techniques/css/C24">Using percentage values in CSS for container sizes</a> OR 
->>>>>>> 15a333e7
                      </li>
                      
                      <li>
                         												               
-<<<<<<< HEAD
-                        <a href="https://www.w3.org/WAI/WCAG21/Techniques/FLASH33">Using relative values for Flash object dimensions</a>
-=======
                         <a href="https://www.w3.org/WAI/WCAG21/Techniques/flash/FLASH33">Using relative values for Flash object dimensions</a>
->>>>>>> 15a333e7
                         											             
                      </li>
                      
                      <li>
                         
-<<<<<<< HEAD
-                        <a href="https://www.w3.org/WAI/WCAG21/Techniques/SCR34">Calculating size and position in a way that scales with text size (future link) (Scripting)</a> OR 
-=======
                         <a href="https://www.w3.org/WAI/WCAG21/Techniques/script/SCR34">Calculating size and position in a way that scales with text size (future link) (Scripting)</a> OR 
->>>>>>> 15a333e7
                      </li>
                      
                   </ul>
@@ -564,11 +484,7 @@
                
                <li>
                   										           
-<<<<<<< HEAD
-                  <a href="https://www.w3.org/WAI/WCAG21/Techniques/G206">Providing options within the content to switch to a layout that does not require the
-=======
                   <a href="https://www.w3.org/WAI/WCAG21/Techniques/general/G206">Providing options within the content to switch to a layout that does not require the
->>>>>>> 15a333e7
                      user to scroll horizontally to read a line of text
                   </a>
                   									         
@@ -639,21 +555,13 @@
             
             <li>
                									         
-<<<<<<< HEAD
-               <a href="https://www.w3.org/WAI/WCAG21/Techniques/F24">F24</a>
-=======
                <a href="https://www.w3.org/WAI/WCAG21/Techniques/failure/F24">F24</a>
->>>>>>> 15a333e7
                								       
             </li>
             
             <li>
                									         
-<<<<<<< HEAD
-               <a href="https://www.w3.org/WAI/WCAG21/Techniques/F88">Failure of SC 1.4.8 due to using text that is justified (aligned to both the left
-=======
                <a href="https://www.w3.org/WAI/WCAG21/Techniques/failure/F88">Failure of SC 1.4.8 due to using text that is justified (aligned to both the left
->>>>>>> 15a333e7
                   and the right margins)
                </a>
                								       

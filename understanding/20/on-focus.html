<!DOCTYPE html>
<html lang="en" xml:lang="en" xmlns="http://www.w3.org/1999/xhtml">
<head>
   <meta charset="UTF-8"></meta>
   <title>Understanding On Focus</title>
   <link rel="stylesheet" type="text/css" href="../../css/sources.css" class="remove"></link>
</head>
<body>
   <h1>Understanding On Focus</h1>
   
   
   <section id="intent">
      <h2>Intent of On Focus</h2>
      
      
      <p>The intent of this Success Criterion is to ensure that functionality is predictable
         as visitors navigate their way through a document. Any component that is able to trigger
         an event when it receives focus must not change the context.          Examples of
         changing context when a component receives focus include, but are not limited to:
         
      </p>
      
      <ul>
         
         <li>forms submitted automatically when a component receives focus;</li>
         
         <li>new windows launched when a component receives focus;</li>
         
         <li>focus is changed to another component when that component receives focus;</li>
         
      </ul>
      
      <p>Focus may be moved to a control either via the keyboard (e.g. tabbing to a control) or the mouse (e.g. clicking on a text field). Moving the mouse over a control does not move the focus
         unless scripting implements this behavior. Note that for some types of controls, clicking
         on a control may also activate the control (e.g. button), which may, in turn, initiate a change in context.
         					
      </p>
      
      <div class="note">
         
         <p>What is meant by "component" here is also sometimes called "user interface element"
            or "user interface component''.
         </p>
         
      </div>
      
      
   </section>
   <section id="benefits">
      <h2>Benefits of On Focus</h2>
      
      
      <ul>
         
         <li>This Success Criterion helps people with visual disabilities, cognitive limitations,
            and motor impairments by reducing the chance that a change of context will occur unexpectedly.
         </li>
         
      </ul>
      
   </section>
   
   <section id="examples">
      <h2>Examples of On Focus</h2>
      
      
      <ul>
         
         <li>
            
            <p>
               								       
               <strong>Example 1:  A dropdown menu</strong>
               							     
            </p>
            
            <p>A dropdown menu on a page allows users to choose between jump destinations. If the
               person uses the keyboard to move down to a choice and activates it (with a spacebar
               or enter key) it will jump to a new page.  However, if the person moves down to a
               choice and either hits the escape or the tab key to move out of the pulldown menu
               – it does not jump to a new screen as the focus shifts out of the dropdown menu. 
            </p>
            
         </li>
         
         <li>
            
            <p>
               								       
               <strong>
                  Example of a Failure:  A help dialog
                  
               </strong>
               							     
            </p>
            
            <p>
               When a field receives focus, a help dialog window describing the field and providing
               options opens. As a keyboard user tabs through the Web page, the dialog opens, moving
               the keyboard focus away from the control every time the user attempts to tab past
               the field.
               
            </p>
            
         </li>
         
      </ul>
      
   </section>
   
   <section id="resources">
      <h2>Resources for On Focus</h2>
      
      
   </section>
   
   <section id="techniques">
      <h2>Techniques for On Focus</h2>
      
      
      <section id="sufficient">
         <h3>Sufficient Techniques for On Focus</h3>
         
         
         <ol>
            
            <li>
               									         
<<<<<<< HEAD
               <a href="https://www.w3.org/WAI/WCAG21/Techniques/G107">Using "activate" rather than "focus" as a trigger for changes of context</a>
=======
               <a href="https://www.w3.org/WAI/WCAG21/Techniques/general/G107">Using "activate" rather than "focus" as a trigger for changes of context</a>
>>>>>>> 15a333e7
               								       
            </li>
            
         </ol>
         
         <div class="note">
            
            <p>A change of content is not always a 
               <a>change of context</a>. This success criterion is automatically met if changes in content are not also changes
               of context.
            </p>
            
         </div>
         
      </section>
      
      <section id="advisory">
         <h3>Additional Techniques (Advisory) for On Focus</h3>
         
         
         <ul>
            
            <li>Not causing persistent changes of state or value when a component receives focus,
               or providing an alternate means to reset any changes (future link)
            </li>
            
            <li>
               									         
<<<<<<< HEAD
               <a href="https://www.w3.org/WAI/WCAG21/Techniques/G200">Opening new windows and tabs from a link only when necessary</a>
=======
               <a href="https://www.w3.org/WAI/WCAG21/Techniques/general/G200">Opening new windows and tabs from a link only when necessary</a>
>>>>>>> 15a333e7
               								       
            </li>
            
            <li>
               									         
<<<<<<< HEAD
               <a href="https://www.w3.org/WAI/WCAG21/Techniques/G201">Giving users advanced warning when opening a new window</a>
=======
               <a href="https://www.w3.org/WAI/WCAG21/Techniques/general/G201">Giving users advanced warning when opening a new window</a>
>>>>>>> 15a333e7
               								       
            </li>
            
         </ul>
         
      </section>
      
      <section id="failure">
         <h3>Failures for On Focus</h3>
         
         
         <ul>
            
            <li>
               									         
<<<<<<< HEAD
               <a href="https://www.w3.org/WAI/WCAG21/Techniques/F52">Failure due to opening a new window as soon as a new page is loaded without prior
=======
               <a href="https://www.w3.org/WAI/WCAG21/Techniques/failure/F52">Failure due to opening a new window as soon as a new page is loaded without prior
>>>>>>> 15a333e7
                  warning
               </a>
               								       
            </li>
            
            <li>
               									         
<<<<<<< HEAD
               <a href="https://www.w3.org/WAI/WCAG21/Techniques/F55">Failure due to using script to remove focus when focus is received</a>
=======
               <a href="https://www.w3.org/WAI/WCAG21/Techniques/failure/F55">Failure due to using script to remove focus when focus is received</a>
>>>>>>> 15a333e7
               								       
            </li>
            
         </ul>
         
      </section>
      
   </section>
   
</body>
</html><|MERGE_RESOLUTION|>--- conflicted
+++ resolved
@@ -126,11 +126,7 @@
             
             <li>
                									         
-<<<<<<< HEAD
-               <a href="https://www.w3.org/WAI/WCAG21/Techniques/G107">Using "activate" rather than "focus" as a trigger for changes of context</a>
-=======
                <a href="https://www.w3.org/WAI/WCAG21/Techniques/general/G107">Using "activate" rather than "focus" as a trigger for changes of context</a>
->>>>>>> 15a333e7
                								       
             </li>
             
@@ -159,21 +155,13 @@
             
             <li>
                									         
-<<<<<<< HEAD
-               <a href="https://www.w3.org/WAI/WCAG21/Techniques/G200">Opening new windows and tabs from a link only when necessary</a>
-=======
                <a href="https://www.w3.org/WAI/WCAG21/Techniques/general/G200">Opening new windows and tabs from a link only when necessary</a>
->>>>>>> 15a333e7
                								       
             </li>
             
             <li>
                									         
-<<<<<<< HEAD
-               <a href="https://www.w3.org/WAI/WCAG21/Techniques/G201">Giving users advanced warning when opening a new window</a>
-=======
                <a href="https://www.w3.org/WAI/WCAG21/Techniques/general/G201">Giving users advanced warning when opening a new window</a>
->>>>>>> 15a333e7
                								       
             </li>
             
@@ -189,11 +177,7 @@
             
             <li>
                									         
-<<<<<<< HEAD
-               <a href="https://www.w3.org/WAI/WCAG21/Techniques/F52">Failure due to opening a new window as soon as a new page is loaded without prior
-=======
                <a href="https://www.w3.org/WAI/WCAG21/Techniques/failure/F52">Failure due to opening a new window as soon as a new page is loaded without prior
->>>>>>> 15a333e7
                   warning
                </a>
                								       
@@ -201,11 +185,7 @@
             
             <li>
                									         
-<<<<<<< HEAD
-               <a href="https://www.w3.org/WAI/WCAG21/Techniques/F55">Failure due to using script to remove focus when focus is received</a>
-=======
                <a href="https://www.w3.org/WAI/WCAG21/Techniques/failure/F55">Failure due to using script to remove focus when focus is received</a>
->>>>>>> 15a333e7
                								       
             </li>
             

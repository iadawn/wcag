<!DOCTYPE html>
<html lang="en" xml:lang="en" xmlns="http://www.w3.org/1999/xhtml">
<head>
   <meta charset="UTF-8"></meta>
   <title>Understanding Bypass Blocks</title>
   <link rel="stylesheet" type="text/css" href="../../css/sources.css" class="remove"></link>
</head>
<body>
   <h1>Understanding Bypass Blocks</h1>
   
   
   <section id="intent">
      <h2>Intent of Bypass Blocks</h2>
      
      
      <p>The intent of this Success Criterion is to allow people who navigate sequentially
         through content more direct access to the primary content of the Web page. Web pages
         and applications often have content that appears on other pages or screens. Examples
         of repeated blocks of content include but are not limited to navigation links, heading
         graphics, and advertising frames. Small repeated sections such as individual words,
         phrases or single links are not considered blocks for the purposes of this provision.
         
         
      </p>
      
      <p>This is in contrast to a sighted user's ability to ignore the repeated material either
         by focusing on the center of the screen (where main content usually appears) or a
         mouse user's ability to select a link with a single mouse click rather than encountering
         every link or form control that comes before the item they want.
      </p>
      
      <p>It is not the intent of this Success Criterion to require authors to provide methods
         that are redundant to functionality provided by the user agent. Most web browsers
         provide keyboard shortcuts to move the user focus to the top of the page, so if a
         set of navigation links is provided at the bottom of a web page providing a "skip"
         link may be unnecessary.
      </p>
      
      <div class="note">
         
         <p>Although this Success Criterion deals with blocks of content that are repeated on
            multiple pages, we also strongly promote structural markup on individual pages as
            per Success Criteria 1.3.1.
            
         </p>
         
      </div>
      
      <p>Although the success criterion does not specifically use the term “within a set of
         web pages”, the concept of the pages belonging to a set is implied.  An author would
         not be expected to avoid any possible duplication of content in any two pages that
         are not in some way related to each other;  that are not "Web pages that share a common
         purpose and that are created by the same author, group or organization” (the definition
         of set of web pages).
      </p>
      
      <div class="note">
         
         <p>Even for web pages that are not in a set, if a web page has blocks of text that are
            repeated within the page it may be helpful (but not required) to provide a means to
            skip over them.
         </p>
         
      </div>
      
      
   </section>
   <section id="benefits">
      <h2>Benefits of Bypass Blocks</h2>
      
      
      <ul>
         
         <li>When this Success Criterion is not satisfied, it may be difficult for people with
            some disabilities to reach the main content of a Web page quickly and easily.
         </li>
         
         <li>Screen reader users who visit several pages on the same site can avoid having to hear
            all heading graphics and dozens of navigation links on every page before the main
            content is spoken.
         </li>
         
         <li>People who use only the keyboard or a keyboard interface can reach content with fewer
            keystrokes. Otherwise, they might have to make dozens of keystrokes before reaching
            a link in the main content area. This can take a long time and may cause severe physical
            pain for some users.
            
         </li>
         
         <li>People who use screen magnifiers do not have to search through the same headings or
            other blocks of information to find where the content begins each time they enter
            a new page.
         </li>
         
         <li>People with cognitive limitations as well as people who use screen readers may benefit
            when links are grouped into lists
         </li>
         
      </ul>
      
   </section>
   
   <section id="examples">
      <h2>Examples of Bypass Blocks</h2>
      
      
      <ul>
         
         <li>A news organization's home page contains a main story in the middle of the page, surrounded
            by many blocks and sidebars for advertising, searching, and other services. There
            is a link at the top of the page that jumps to the main story. Without using this
            link, a keyboard user needs to tab through approximately 40 links to reach the main
            story; the screen reader user has to listen to 200 words; and the screen magnifier
            user must search around for the location of the main body.
         </li>
         
      </ul>
      
   </section>
   
   <section id="resources">
      <h2>Resources for Bypass Blocks</h2>
      
      
      <ul>
         
         <li>
            
            <a href="http://webaim.org/techniques/semanticstructure/">WebAIM: Semantic Structure</a>
            
         </li>
         
         <li>
            
            <a href="http://accessibility.psu.edu/headingshtml/">Heading Tags</a>
            
         </li>
         
      </ul>
      
   </section>
   
   <section id="techniques">
      <h2>Techniques for Bypass Blocks</h2>
      
      
      <section id="sufficient">
         <h3>Sufficient Techniques for Bypass Blocks</h3>
         
         
         <ol>
            
            <li>
               
               <p>Creating links to skip blocks of repeated material using one of the following techniques:</p>
               
               <ul>
                  
                  <li>
                     											             
<<<<<<< HEAD
                     <a href="https://www.w3.org/WAI/WCAG21/Techniques/G1">Adding a link at the top of each page that goes directly to the main content area</a>
=======
                     <a href="https://www.w3.org/WAI/WCAG21/Techniques/general/G1">Adding a link at the top of each page that goes directly to the main content area</a>
>>>>>>> 15a333e7
                     										           
                  </li>
                  
                  <li>
                     											             
<<<<<<< HEAD
                     <a href="https://www.w3.org/WAI/WCAG21/Techniques/G123">Adding a link at the beginning of a block of repeated content to go to the end of
=======
                     <a href="https://www.w3.org/WAI/WCAG21/Techniques/general/G123">Adding a link at the beginning of a block of repeated content to go to the end of
>>>>>>> 15a333e7
                        the block
                     </a>
                     										           
                  </li>
                  
                  <li>
                     											             
<<<<<<< HEAD
                     <a href="https://www.w3.org/WAI/WCAG21/Techniques/G124">Adding links at the top of the page to each area of the content</a>
=======
                     <a href="https://www.w3.org/WAI/WCAG21/Techniques/general/G124">Adding links at the top of the page to each area of the content</a>
>>>>>>> 15a333e7
                     										           
                  </li>
                  
                  <li>
                     
<<<<<<< HEAD
                     <a href="https://www.w3.org/WAI/WCAG21/Techniques/SL25"></a>
=======
                     <a href="https://www.w3.org/WAI/WCAG21/Techniques/silverlight/SL25"></a>
>>>>>>> 15a333e7
                     
                  </li>
                  
               </ul>
               
            </li>
            
            <li>
               
               <p>Grouping blocks of repeated material in a way that can be skipped, using one of the
                  following techniques:
               </p>
               
               <ul>
                  
                  <li>
                     
<<<<<<< HEAD
                     <a href="https://www.w3.org/WAI/WCAG21/Techniques/ARIA11"></a>
=======
                     <a href="https://www.w3.org/WAI/WCAG21/Techniques/aria/ARIA11"></a>
>>>>>>> 15a333e7
                     
                  </li>
                  
                  <li>
                     											             
<<<<<<< HEAD
                     <a href="https://www.w3.org/WAI/WCAG21/Techniques/H69">Providing Heading elements at the beginning of each section of content</a>
=======
                     <a href="https://www.w3.org/WAI/WCAG21/Techniques/html/H69">Providing Heading elements at the beginning of each section of content</a>
>>>>>>> 15a333e7
                     										           
                  </li>
                  
                  <li>
                     
<<<<<<< HEAD
                     <a href="https://www.w3.org/WAI/WCAG21/Techniques/PDF9"></a>
=======
                     <a href="https://www.w3.org/WAI/WCAG21/Techniques/pdf/PDF9"></a>
>>>>>>> 15a333e7
                     
                  </li>
                  
                  <li>
                     											             
<<<<<<< HEAD
                     <a href="https://www.w3.org/WAI/WCAG21/Techniques/H70">Using frame elements to group blocks of repeated material</a>
                     											             
                     <strong>AND</strong>
                     											             
                     <a href="https://www.w3.org/WAI/WCAG21/Techniques/H64">Using the title attribute of the frame and iframe elements</a>
=======
                     <a href="https://www.w3.org/WAI/WCAG21/Techniques/html/H70">Using frame elements to group blocks of repeated material</a>
                     											             
                     <strong>AND</strong>
                     											             
                     <a href="https://www.w3.org/WAI/WCAG21/Techniques/html/H64">Using the title attribute of the frame and iframe elements</a>
>>>>>>> 15a333e7
                     										           
                  </li>
                  
                  <li>
                     											             
<<<<<<< HEAD
                     <a href="https://www.w3.org/WAI/WCAG21/Techniques/SCR28">Using an expandable and collapsible menu</a>
=======
                     <a href="https://www.w3.org/WAI/WCAG21/Techniques/script/SCR28">Using an expandable and collapsible menu</a>
>>>>>>> 15a333e7
                     										           
                  </li>
                  
                  <li>
                     
<<<<<<< HEAD
                     <a href="https://www.w3.org/WAI/WCAG21/Techniques/SL29"></a>
=======
                     <a href="https://www.w3.org/WAI/WCAG21/Techniques/silverlight/SL29"></a>
>>>>>>> 15a333e7
                     
                  </li>
                  
               </ul>
               
            </li>
            
         </ol>
         
      </section>
      
      <section id="advisory">
         <h3>Additional Techniques (Advisory) for Bypass Blocks</h3>
         
         
         <ul>
            
            <li>
               Providing keyboard access to important links and form controls (future link)
               
            </li>
            
            <li>
               Providing skip links to enhance page navigation (future link)
               
            </li>
            
            <li>
               Providing access keys (future link)
               
            </li>
            
            <li>Using accessibility supported technologies which allow structured navigation by user
               agents and assistive technologies (future link)
               
            </li>
            
            <li>
               									         
<<<<<<< HEAD
               <a href="https://www.w3.org/WAI/WCAG21/Techniques/C6">Positioning content based on structural markup</a>
=======
               <a href="https://www.w3.org/WAI/WCAG21/Techniques/css/C6">Positioning content based on structural markup</a>
>>>>>>> 15a333e7
               								       
            </li>
            
         </ul>
         
      </section>
      
      <section id="failure">
         <h3>Failures for Bypass Blocks</h3>
         
         
      </section>
      
   </section>
   
</body>
</html><|MERGE_RESOLUTION|>--- conflicted
+++ resolved
@@ -158,21 +158,13 @@
                   
                   <li>
                      											             
-<<<<<<< HEAD
-                     <a href="https://www.w3.org/WAI/WCAG21/Techniques/G1">Adding a link at the top of each page that goes directly to the main content area</a>
-=======
                      <a href="https://www.w3.org/WAI/WCAG21/Techniques/general/G1">Adding a link at the top of each page that goes directly to the main content area</a>
->>>>>>> 15a333e7
-                     										           
-                  </li>
-                  
-                  <li>
-                     											             
-<<<<<<< HEAD
-                     <a href="https://www.w3.org/WAI/WCAG21/Techniques/G123">Adding a link at the beginning of a block of repeated content to go to the end of
-=======
+                     										           
+                  </li>
+                  
+                  <li>
+                     											             
                      <a href="https://www.w3.org/WAI/WCAG21/Techniques/general/G123">Adding a link at the beginning of a block of repeated content to go to the end of
->>>>>>> 15a333e7
                         the block
                      </a>
                      										           
@@ -180,21 +172,13 @@
                   
                   <li>
                      											             
-<<<<<<< HEAD
-                     <a href="https://www.w3.org/WAI/WCAG21/Techniques/G124">Adding links at the top of the page to each area of the content</a>
-=======
                      <a href="https://www.w3.org/WAI/WCAG21/Techniques/general/G124">Adding links at the top of the page to each area of the content</a>
->>>>>>> 15a333e7
-                     										           
-                  </li>
-                  
-                  <li>
-                     
-<<<<<<< HEAD
-                     <a href="https://www.w3.org/WAI/WCAG21/Techniques/SL25"></a>
-=======
+                     										           
+                  </li>
+                  
+                  <li>
+                     
                      <a href="https://www.w3.org/WAI/WCAG21/Techniques/silverlight/SL25"></a>
->>>>>>> 15a333e7
                      
                   </li>
                   
@@ -212,69 +196,41 @@
                   
                   <li>
                      
-<<<<<<< HEAD
-                     <a href="https://www.w3.org/WAI/WCAG21/Techniques/ARIA11"></a>
-=======
                      <a href="https://www.w3.org/WAI/WCAG21/Techniques/aria/ARIA11"></a>
->>>>>>> 15a333e7
-                     
-                  </li>
-                  
-                  <li>
-                     											             
-<<<<<<< HEAD
-                     <a href="https://www.w3.org/WAI/WCAG21/Techniques/H69">Providing Heading elements at the beginning of each section of content</a>
-=======
+                     
+                  </li>
+                  
+                  <li>
+                     											             
                      <a href="https://www.w3.org/WAI/WCAG21/Techniques/html/H69">Providing Heading elements at the beginning of each section of content</a>
->>>>>>> 15a333e7
-                     										           
-                  </li>
-                  
-                  <li>
-                     
-<<<<<<< HEAD
-                     <a href="https://www.w3.org/WAI/WCAG21/Techniques/PDF9"></a>
-=======
+                     										           
+                  </li>
+                  
+                  <li>
+                     
                      <a href="https://www.w3.org/WAI/WCAG21/Techniques/pdf/PDF9"></a>
->>>>>>> 15a333e7
-                     
-                  </li>
-                  
-                  <li>
-                     											             
-<<<<<<< HEAD
-                     <a href="https://www.w3.org/WAI/WCAG21/Techniques/H70">Using frame elements to group blocks of repeated material</a>
+                     
+                  </li>
+                  
+                  <li>
+                     											             
+                     <a href="https://www.w3.org/WAI/WCAG21/Techniques/html/H70">Using frame elements to group blocks of repeated material</a>
                      											             
                      <strong>AND</strong>
                      											             
-                     <a href="https://www.w3.org/WAI/WCAG21/Techniques/H64">Using the title attribute of the frame and iframe elements</a>
-=======
-                     <a href="https://www.w3.org/WAI/WCAG21/Techniques/html/H70">Using frame elements to group blocks of repeated material</a>
-                     											             
-                     <strong>AND</strong>
-                     											             
                      <a href="https://www.w3.org/WAI/WCAG21/Techniques/html/H64">Using the title attribute of the frame and iframe elements</a>
->>>>>>> 15a333e7
-                     										           
-                  </li>
-                  
-                  <li>
-                     											             
-<<<<<<< HEAD
-                     <a href="https://www.w3.org/WAI/WCAG21/Techniques/SCR28">Using an expandable and collapsible menu</a>
-=======
+                     										           
+                  </li>
+                  
+                  <li>
+                     											             
                      <a href="https://www.w3.org/WAI/WCAG21/Techniques/script/SCR28">Using an expandable and collapsible menu</a>
->>>>>>> 15a333e7
-                     										           
-                  </li>
-                  
-                  <li>
-                     
-<<<<<<< HEAD
-                     <a href="https://www.w3.org/WAI/WCAG21/Techniques/SL29"></a>
-=======
+                     										           
+                  </li>
+                  
+                  <li>
+                     
                      <a href="https://www.w3.org/WAI/WCAG21/Techniques/silverlight/SL29"></a>
->>>>>>> 15a333e7
                      
                   </li>
                   
@@ -314,11 +270,7 @@
             
             <li>
                									         
-<<<<<<< HEAD
-               <a href="https://www.w3.org/WAI/WCAG21/Techniques/C6">Positioning content based on structural markup</a>
-=======
                <a href="https://www.w3.org/WAI/WCAG21/Techniques/css/C6">Positioning content based on structural markup</a>
->>>>>>> 15a333e7
                								       
             </li>
             

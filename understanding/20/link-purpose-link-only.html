<!DOCTYPE html>
<html lang="en" xml:lang="en" xmlns="http://www.w3.org/1999/xhtml">
<head>
   <meta charset="UTF-8"></meta>
   <title>Understanding Link Purpose (Link Only)</title>
   <link rel="stylesheet" type="text/css" href="../../css/sources.css" class="remove"></link>
</head>
<body>
   <h1>Understanding Link Purpose (Link Only)</h1>
   
   
   <section id="intent">
      <h2>Intent of Link Purpose (Link Only)</h2>
      
      
      <p>The intent of this Success Criterion is to help users understand the purpose of each
         link in the content, so they can decide whether they want to follow it. Best practice
         is that links with the same destination would have the same descriptions, but links
         with different purposes and destinations would have different descriptions (see also
         
<<<<<<< HEAD
         <a href="https://www.w3.org/TR/WCAG21/#consistent-behavior-consistent-functionality">Success Criterion 3.2.4</a> which calls for consistency in identifying components that have the same functionality).
=======
         <a href="consistent-identification">Success Criterion 3.2.4</a> which calls for consistency in identifying components that have the same functionality).
>>>>>>> 15a333e7
         Because the purpose of a link can be identified from its link text, links can be understood
         when they are out of context, such as when the user agent provides a list of all the
         links on a page.
      </p>
      
      <p>The text in the link is intended to describe the purpose of the link. In cases where
         the link takes one to a document or a web application, the name of the document or
         web application would be sufficient to describe the purpose of the link (which is
         to take you to the document or web application). Note that it is not required to use
         the name of the document or web application; other things may also describe the purpose
         of the link. 
      </p>
      
      <p>
         
<<<<<<< HEAD
         <a href="https://www.w3.org/WAI/WCAG21/Understanding/navigation-mechanisms-title">Success Criterion 2.4.2</a> deals with the titles of pages. Here also, the name of a document or web application
=======
         <a href="page-titled">Success Criterion 2.4.2</a> deals with the titles of pages. Here also, the name of a document or web application
>>>>>>> 15a333e7
         being presented on the page would be sufficient to describe the purpose of the page.
         Having the link and the title agree, or be very similar, is good practice and provides
         continuity between the link 'clicked on' and the web page that the user lands on.
         
      </p>
      
      <p>The Success Criterion includes an exception for links for which the purpose of the
         link cannot be determined from the information on the Web page. In this situation,
         the person with the disability is not at a disadvantage; there is no additional context
         available to understand the link purpose. However, whatever amount of context is available
         on the Web page that can be used to interpret the purpose of the link must be made
         available in the link text to satisfy the Success Criterion.
      </p>
      
      <p>The word "mechanism" is used to allow authors to either make all links fully understandable
         out of context by default or to provide a way to make them this way. This is done
         because for some pages, making the links all unambiguous by themselves makes the pages
         easier for some users and harder for others. Providing the ability to make the links
         unambiguous (by them selves) or not provides both users with disabilities with the
         ability to use the page in the format that best meets their needs.
      </p>
      
      <p>For example: A page listing 100 book titles along with links to download the books
         in HTML, PDF, DOC, TXT, MP3, or AAC might ordinarily be viewed as the title of the
         book as a link with the words "in HTML" after it. then the sentence "Also available
         in: " followed by a series of short links with text of "HTML", "PDF", "DOC", "TXT",
         "MP3", and "AAC". At Level 3, some users could opt to view the page this way - because
         they would find the page harder to understand or slower to use if the full title of
         the book were included in each of the links. Others could opt to view the page with
         the full title as part of each of the links so that each link was understandable in
         itself. Both the former and the latter groups could include people with visual or
         cognitive disabilities that used different techniques to browse or that had different
         types or severities of disability.
      </p>
      
      
   </section>
   <section id="benefits">
      <h2>Benefits of Link Purpose (Link Only)</h2>
      
      
      <ul>
         
         <li>This Success Criterion helps people with motion impairment by letting them skip Web
            pages that they are not interested in, avoiding the keystrokes needed to visit the
            referenced content and then return to the current content.
         </li>
         
         <li>People with cognitive limitations will not become disoriented by extra navigation
            to and from content they are not interested in.
         </li>
         
         <li>People with visual disabilities will benefit from not losing their place in the content
            when they return to the original page. The screen reader's list of links is more useful
            for finding information because the target of the links are described.
         </li>
         
      </ul>
      
   </section>
   
   <section id="examples">
      <h2>Examples of Link Purpose (Link Only)</h2>
      
      
      <ul>
         
         <li>
            
            <p>
               								       
               <strong>Both an icon and text are included in the same link</strong>
               							     
            </p>
            
            <p>An icon of a voting machine and the text "Government of Ireland's Commission of Electronic
               Voting" are combined to make a single link.
            </p>
            
         </li>
         
         <li>
            
            <p>
               								       
               <strong>A list of book titles</strong>
               							     
            </p>
            
            <p>A list of books is available in three formats: HTML, PDF, and mp3 (a recording of
               a person reading the book). The title of the book is followed by links to the different
               formats. The rendered text for each link is just the format type, but the text associated
               with each link includes the title as well as the format; for instance, "Gulliver's
               Travels, MP3."
            </p>
            
         </li>
         
      </ul>
      
   </section>
   
   <section id="resources">
      <h2>Resources for Link Purpose (Link Only)</h2>
      
      
      <ul>
         
         <li>
            								       
            <a href="https://www.nngroup.com/articles/using-link-titles-to-help-users-predict-where-they-are-going/">Using Link Titles to Help Users Predict Where They Are Going</a>
            							     
         </li>
         
         <li>
            								       
            <a href="http://webaim.org/techniques/hypertext/">WebAIM Techniques for Hypertext Links</a>
            							     
         </li>
         
         <li>
            	
            <a href="http://www.rnib.org.uk/blogs/expert-series?Name=Hidden%20barriers">Hidden barriers - out of sight</a>
            							     
         </li>
         
      </ul>
      
   </section>
   
   <section id="techniques">
      <h2>Techniques for Link Purpose (Link Only)</h2>
      
      
      <section id="sufficient">
         <h3>Sufficient Techniques for Link Purpose (Link Only)</h3>
         
         
         <ol>
            
            <li>
               
<<<<<<< HEAD
               <a href="https://www.w3.org/WAI/WCAG21/Techniques/ARIA8"></a>
=======
               <a href="https://www.w3.org/WAI/WCAG21/Techniques/aria/ARIA8"></a>
>>>>>>> 15a333e7
               
            </li>
            
            <li>
               									         
<<<<<<< HEAD
               <a href="https://www.w3.org/WAI/WCAG21/Techniques/G91">Providing link text that describes the purpose of a link</a>
=======
               <a href="https://www.w3.org/WAI/WCAG21/Techniques/general/G91">Providing link text that describes the purpose of a link</a>
>>>>>>> 15a333e7
               								       
            </li>
            
            <li>
               									         
<<<<<<< HEAD
               <a href="https://www.w3.org/WAI/WCAG21/Techniques/H30">Providing link text that describes the purpose of a link for anchor elements</a>
=======
               <a href="https://www.w3.org/WAI/WCAG21/Techniques/html/H30">Providing link text that describes the purpose of a link for anchor elements</a>
>>>>>>> 15a333e7
               								       
            </li>
            
            <li>
               									         
<<<<<<< HEAD
               <a href="https://www.w3.org/WAI/WCAG21/Techniques/H24">Providing a text alternative for the area element</a>
=======
               <a href="https://www.w3.org/WAI/WCAG21/Techniques/html/H24">Providing a text alternative for the area element</a>
>>>>>>> 15a333e7
               								       
            </li>
            
            <li>
               									         
<<<<<<< HEAD
               <a href="https://www.w3.org/WAI/WCAG21/Techniques/FLASH27">Providing button labels that describe the purpose of a button</a>
=======
               <a href="https://www.w3.org/WAI/WCAG21/Techniques/flash/FLASH27">Providing button labels that describe the purpose of a button</a>
>>>>>>> 15a333e7
               								       
            </li>
            
            <li>
               
               <p>Allowing the user to choose short or long link text using one of the techniques below:</p>
               
               <ul>
                  
                  <li>
                     											             
<<<<<<< HEAD
                     <a href="https://www.w3.org/WAI/WCAG21/Techniques/G189">Providing a control near the beginning of the Web page that changes the link text</a>
=======
                     <a href="https://www.w3.org/WAI/WCAG21/Techniques/general/G189">Providing a control near the beginning of the Web page that changes the link text</a>
>>>>>>> 15a333e7
                     										           
                  </li>
                  
                  <li>
                     											             
<<<<<<< HEAD
                     <a href="https://www.w3.org/WAI/WCAG21/Techniques/SCR30">Using scripts to change the link text</a>
=======
                     <a href="https://www.w3.org/WAI/WCAG21/Techniques/script/SCR30">Using scripts to change the link text</a>
>>>>>>> 15a333e7
                     										           
                  </li>
                  
                  <li>
                     											             
<<<<<<< HEAD
                     <a href="https://www.w3.org/WAI/WCAG21/Techniques/FLASH7">Using scripting to change control labels</a>
=======
                     <a href="https://www.w3.org/WAI/WCAG21/Techniques/flash/FLASH7">Using scripting to change control labels</a>
>>>>>>> 15a333e7
                     										           
                  </li>
                  
               </ul>
               
            </li>
            
            <li>
               
               <p>Providing a supplemental description of the purpose of a link using one of the following
                  techniques:    
               </p>
               
               <ul>
                  
                  <li>
                     											             
<<<<<<< HEAD
                     <a href="https://www.w3.org/WAI/WCAG21/Techniques/C7">Supplementing link text with hidden text</a>
=======
                     <a href="https://www.w3.org/WAI/WCAG21/Techniques/css/C7">Supplementing link text with hidden text</a>
>>>>>>> 15a333e7
                     										           
                  </li>
                  
               </ul>
               
            </li>
            
            <li>
               
               <p>Semantically indicating links using one of the following techniques:</p>
               
               <ul>
                  
                  <li>
                     
<<<<<<< HEAD
                     <a href="https://www.w3.org/WAI/WCAG21/Techniques/PDF11"></a>
=======
                     <a href="https://www.w3.org/WAI/WCAG21/Techniques/pdf/PDF11"></a>
>>>>>>> 15a333e7
                     
                  </li>
                  
                  <li>
                     
<<<<<<< HEAD
                     <a href="https://www.w3.org/WAI/WCAG21/Techniques/PDF13"></a>
=======
                     <a href="https://www.w3.org/WAI/WCAG21/Techniques/pdf/PDF13"></a>
>>>>>>> 15a333e7
                     
                  </li>
                  
                  <li>
                     
<<<<<<< HEAD
                     <a href="https://www.w3.org/WAI/WCAG21/Techniques/SL18"></a>
=======
                     <a href="https://www.w3.org/WAI/WCAG21/Techniques/silverlight/SL18"></a>
>>>>>>> 15a333e7
                     
                  </li>
                  
               </ul>
               
               
            </li>
            
         </ol>
         
      </section>
      
      <section id="advisory">
         <h3>Additional Techniques (Advisory) for Link Purpose (Link Only)</h3>
         
         
         <ul>
            
            <li>
               									         
<<<<<<< HEAD
               <a href="https://www.w3.org/WAI/WCAG21/Techniques/H2">Combining adjacent image and text links for the same resource</a>
=======
               <a href="https://www.w3.org/WAI/WCAG21/Techniques/html/H2">Combining adjacent image and text links for the same resource</a>
>>>>>>> 15a333e7
               								       
            </li>
            
            <li>
               									         
<<<<<<< HEAD
               <a href="https://www.w3.org/WAI/WCAG21/Techniques/FLASH5">Combining adjacent image and text buttons for the same resource</a>
=======
               <a href="https://www.w3.org/WAI/WCAG21/Techniques/flash/FLASH5">Combining adjacent image and text buttons for the same resource</a>
>>>>>>> 15a333e7
               								       
            </li>
            
            <li>
               									         
<<<<<<< HEAD
               <a href="https://www.w3.org/WAI/WCAG21/Techniques/H33">Supplementing link text with the title attribute</a>
=======
               <a href="https://www.w3.org/WAI/WCAG21/Techniques/html/H33">Supplementing link text with the title attribute</a>
>>>>>>> 15a333e7
               								       
            </li>
            
         </ul>
         
      </section>
      
      <section id="failure">
         <h3>Failures for Link Purpose (Link Only)</h3>
         
         
         <ul>
            
            <li>
               									         
<<<<<<< HEAD
               <a href="https://www.w3.org/WAI/WCAG21/Techniques/F84">Failure of Success Criterion 2.4.9 due to using a non-specific link such as "click
=======
               <a href="https://www.w3.org/WAI/WCAG21/Techniques/failure/F84">Failure of Success Criterion 2.4.9 due to using a non-specific link such as "click
>>>>>>> 15a333e7
                  here" or "more" without a mechanism to change the link text to specific text.
               </a>
               								       
            </li>
            
            <li>
               									         
<<<<<<< HEAD
               <a href="https://www.w3.org/WAI/WCAG21/Techniques/F89">Failure of 2.4.4 due to using null alt on an image where the image is the only content
=======
               <a href="https://www.w3.org/WAI/WCAG21/Techniques/failure/F89">Failure of 2.4.4 due to using null alt on an image where the image is the only content
>>>>>>> 15a333e7
                  in a link
               </a>
               								       
            </li>
            
         </ul>
         
      </section>
      
   </section>
   
</body>
</html><|MERGE_RESOLUTION|>--- conflicted
+++ resolved
@@ -18,11 +18,7 @@
          is that links with the same destination would have the same descriptions, but links
          with different purposes and destinations would have different descriptions (see also
          
-<<<<<<< HEAD
-         <a href="https://www.w3.org/TR/WCAG21/#consistent-behavior-consistent-functionality">Success Criterion 3.2.4</a> which calls for consistency in identifying components that have the same functionality).
-=======
          <a href="consistent-identification">Success Criterion 3.2.4</a> which calls for consistency in identifying components that have the same functionality).
->>>>>>> 15a333e7
          Because the purpose of a link can be identified from its link text, links can be understood
          when they are out of context, such as when the user agent provides a list of all the
          links on a page.
@@ -38,11 +34,7 @@
       
       <p>
          
-<<<<<<< HEAD
-         <a href="https://www.w3.org/WAI/WCAG21/Understanding/navigation-mechanisms-title">Success Criterion 2.4.2</a> deals with the titles of pages. Here also, the name of a document or web application
-=======
          <a href="page-titled">Success Criterion 2.4.2</a> deals with the titles of pages. Here also, the name of a document or web application
->>>>>>> 15a333e7
          being presented on the page would be sufficient to describe the purpose of the page.
          Having the link and the title agree, or be very similar, is good practice and provides
          continuity between the link 'clicked on' and the web page that the user lands on.
@@ -185,51 +177,31 @@
             
             <li>
                
-<<<<<<< HEAD
-               <a href="https://www.w3.org/WAI/WCAG21/Techniques/ARIA8"></a>
-=======
                <a href="https://www.w3.org/WAI/WCAG21/Techniques/aria/ARIA8"></a>
->>>>>>> 15a333e7
-               
-            </li>
-            
-            <li>
-               									         
-<<<<<<< HEAD
-               <a href="https://www.w3.org/WAI/WCAG21/Techniques/G91">Providing link text that describes the purpose of a link</a>
-=======
+               
+            </li>
+            
+            <li>
+               									         
                <a href="https://www.w3.org/WAI/WCAG21/Techniques/general/G91">Providing link text that describes the purpose of a link</a>
->>>>>>> 15a333e7
-               								       
-            </li>
-            
-            <li>
-               									         
-<<<<<<< HEAD
-               <a href="https://www.w3.org/WAI/WCAG21/Techniques/H30">Providing link text that describes the purpose of a link for anchor elements</a>
-=======
+               								       
+            </li>
+            
+            <li>
+               									         
                <a href="https://www.w3.org/WAI/WCAG21/Techniques/html/H30">Providing link text that describes the purpose of a link for anchor elements</a>
->>>>>>> 15a333e7
-               								       
-            </li>
-            
-            <li>
-               									         
-<<<<<<< HEAD
-               <a href="https://www.w3.org/WAI/WCAG21/Techniques/H24">Providing a text alternative for the area element</a>
-=======
+               								       
+            </li>
+            
+            <li>
+               									         
                <a href="https://www.w3.org/WAI/WCAG21/Techniques/html/H24">Providing a text alternative for the area element</a>
->>>>>>> 15a333e7
-               								       
-            </li>
-            
-            <li>
-               									         
-<<<<<<< HEAD
-               <a href="https://www.w3.org/WAI/WCAG21/Techniques/FLASH27">Providing button labels that describe the purpose of a button</a>
-=======
+               								       
+            </li>
+            
+            <li>
+               									         
                <a href="https://www.w3.org/WAI/WCAG21/Techniques/flash/FLASH27">Providing button labels that describe the purpose of a button</a>
->>>>>>> 15a333e7
                								       
             </li>
             
@@ -241,31 +213,19 @@
                   
                   <li>
                      											             
-<<<<<<< HEAD
-                     <a href="https://www.w3.org/WAI/WCAG21/Techniques/G189">Providing a control near the beginning of the Web page that changes the link text</a>
-=======
                      <a href="https://www.w3.org/WAI/WCAG21/Techniques/general/G189">Providing a control near the beginning of the Web page that changes the link text</a>
->>>>>>> 15a333e7
                      										           
                   </li>
                   
                   <li>
                      											             
-<<<<<<< HEAD
-                     <a href="https://www.w3.org/WAI/WCAG21/Techniques/SCR30">Using scripts to change the link text</a>
-=======
                      <a href="https://www.w3.org/WAI/WCAG21/Techniques/script/SCR30">Using scripts to change the link text</a>
->>>>>>> 15a333e7
                      										           
                   </li>
                   
                   <li>
                      											             
-<<<<<<< HEAD
-                     <a href="https://www.w3.org/WAI/WCAG21/Techniques/FLASH7">Using scripting to change control labels</a>
-=======
                      <a href="https://www.w3.org/WAI/WCAG21/Techniques/flash/FLASH7">Using scripting to change control labels</a>
->>>>>>> 15a333e7
                      										           
                   </li>
                   
@@ -283,11 +243,7 @@
                   
                   <li>
                      											             
-<<<<<<< HEAD
-                     <a href="https://www.w3.org/WAI/WCAG21/Techniques/C7">Supplementing link text with hidden text</a>
-=======
                      <a href="https://www.w3.org/WAI/WCAG21/Techniques/css/C7">Supplementing link text with hidden text</a>
->>>>>>> 15a333e7
                      										           
                   </li>
                   
@@ -303,31 +259,19 @@
                   
                   <li>
                      
-<<<<<<< HEAD
-                     <a href="https://www.w3.org/WAI/WCAG21/Techniques/PDF11"></a>
-=======
                      <a href="https://www.w3.org/WAI/WCAG21/Techniques/pdf/PDF11"></a>
->>>>>>> 15a333e7
-                     
-                  </li>
-                  
-                  <li>
-                     
-<<<<<<< HEAD
-                     <a href="https://www.w3.org/WAI/WCAG21/Techniques/PDF13"></a>
-=======
+                     
+                  </li>
+                  
+                  <li>
+                     
                      <a href="https://www.w3.org/WAI/WCAG21/Techniques/pdf/PDF13"></a>
->>>>>>> 15a333e7
-                     
-                  </li>
-                  
-                  <li>
-                     
-<<<<<<< HEAD
-                     <a href="https://www.w3.org/WAI/WCAG21/Techniques/SL18"></a>
-=======
+                     
+                  </li>
+                  
+                  <li>
+                     
                      <a href="https://www.w3.org/WAI/WCAG21/Techniques/silverlight/SL18"></a>
->>>>>>> 15a333e7
                      
                   </li>
                   
@@ -348,31 +292,19 @@
             
             <li>
                									         
-<<<<<<< HEAD
-               <a href="https://www.w3.org/WAI/WCAG21/Techniques/H2">Combining adjacent image and text links for the same resource</a>
-=======
                <a href="https://www.w3.org/WAI/WCAG21/Techniques/html/H2">Combining adjacent image and text links for the same resource</a>
->>>>>>> 15a333e7
-               								       
-            </li>
-            
-            <li>
-               									         
-<<<<<<< HEAD
-               <a href="https://www.w3.org/WAI/WCAG21/Techniques/FLASH5">Combining adjacent image and text buttons for the same resource</a>
-=======
+               								       
+            </li>
+            
+            <li>
+               									         
                <a href="https://www.w3.org/WAI/WCAG21/Techniques/flash/FLASH5">Combining adjacent image and text buttons for the same resource</a>
->>>>>>> 15a333e7
-               								       
-            </li>
-            
-            <li>
-               									         
-<<<<<<< HEAD
-               <a href="https://www.w3.org/WAI/WCAG21/Techniques/H33">Supplementing link text with the title attribute</a>
-=======
+               								       
+            </li>
+            
+            <li>
+               									         
                <a href="https://www.w3.org/WAI/WCAG21/Techniques/html/H33">Supplementing link text with the title attribute</a>
->>>>>>> 15a333e7
                								       
             </li>
             
@@ -388,11 +320,7 @@
             
             <li>
                									         
-<<<<<<< HEAD
-               <a href="https://www.w3.org/WAI/WCAG21/Techniques/F84">Failure of Success Criterion 2.4.9 due to using a non-specific link such as "click
-=======
                <a href="https://www.w3.org/WAI/WCAG21/Techniques/failure/F84">Failure of Success Criterion 2.4.9 due to using a non-specific link such as "click
->>>>>>> 15a333e7
                   here" or "more" without a mechanism to change the link text to specific text.
                </a>
                								       
@@ -400,11 +328,7 @@
             
             <li>
                									         
-<<<<<<< HEAD
-               <a href="https://www.w3.org/WAI/WCAG21/Techniques/F89">Failure of 2.4.4 due to using null alt on an image where the image is the only content
-=======
                <a href="https://www.w3.org/WAI/WCAG21/Techniques/failure/F89">Failure of 2.4.4 due to using null alt on an image where the image is the only content
->>>>>>> 15a333e7
                   in a link
                </a>
                								       

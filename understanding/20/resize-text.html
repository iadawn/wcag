<!DOCTYPE html>
<html lang="en" xml:lang="en" xmlns="http://www.w3.org/1999/xhtml">
<head>
   <meta charset="UTF-8"></meta>
   <title>Understanding Resize text</title>
   <link rel="stylesheet" type="text/css" href="../../css/sources.css" class="remove"></link>
</head>
<body>
   <h1>Understanding Resize text</h1>
   
   
   <section id="intent">
      <h2>Intent of Resize text</h2>
      
      
      <p>The intent of this Success Criterion is to ensure that visually rendered text, including
         text-based controls (text characters that have been displayed so that they can be
         seen [vs. text characters that are still in data form such as ASCII]) can be scaled
         successfully so that it can be read directly by people with mild visual disabilities,
         without requiring the use of assistive technology such as a screen magnifier. Users
         may benefit from scaling all content on the Web page, but text is most critical. 
      </p>
      
      <p>The scaling of content is primarily a user agent responsibility. User agents that
         satisfy 
         <a href="https://www.w3.org/TR/WAI-USERAGENT/guidelines.html#tech-configure-text-scale">UAAG 1.0 Checkpoint 4.1</a> allow users to configure text scale. The author's responsibility is to create Web
         content that does not prevent the user agent from scaling the content effectively.
         Authors may satisfy this Success Criterion by verifying that content does not interfere
         with user agent support for resizing text, including text-based controls, or by providing
         direct support for resizing text or changing the layout. An example of direct support
         might be via server-side script that can be used to assign different style sheets.
      </p>
      
      <p>The author cannot rely on the user agent to satisfy this Success Criterion for HTML
         content if users do not have access to a user agent with zoom support. For example,
         if they work in an environment that requires them to use IE 6.
      </p>
      
      <p>If the author is using a technology whose user agents do not provide zoom support,
         the author is responsible to provide this type of functionality directly or to provide
         content that works with the type of functionality provided by the user agent. If the
         user agent doesn't provide zoom functionality but does let the the user change the
         text size, the author is responsible for ensuring that the content remains usable
         when the text is resized. 
      </p>
      
      <p>Some user interface components that function as a label and require activation by
         the user to access content are not wide enough to accommodate the label's content.
         For example, in Web mail applications the subject column may not be wide enough to
         accommodate every possible subject header, but activating the subject header takes
         the user to the full message with the full subject header. In Web-based spreadsheets,
         cell content that is too long to be displayed in a column can be truncated, and the
         full content of the cell is available to the user when the cell receives focus. The
         content of a user interface component may also become too wide in user interfaces
         where the user can resize the column width. In this type of user interface component,
         line wrapping is not required; truncation is acceptable if the component's full content
         is available on focus or after user activation and an indication that this information
         can be accessed, is provided to the user in some way besides the fact that it is truncated.
      </p>
      
      <p>Content satisfies the Success Criterion if it can be scaled up to 200%, that is, up
         to twice the width and height. Authors may support scaling beyond that limit, however,
         as scaling becomes more extreme, adaptive layouts may introduce usability problems.
         For example, words may be too wide to fit into the horizontal space available to them,
         causing them to be truncated; layout constraints may cause text to overlap with other
         content when it is scaled larger; or only one word of a sentence may fit on each line,
         causing the sentence to be displayed as a vertical column of text that is difficult
         to read. 
      </p>
      
      <p>The working group feels that 200% is a reasonable accommodation that can support a
         wide range of designs and layouts, and complements older screen magnifiers that provide
         a minimum magnification of 200%. Above 200%, zoom (which resizes text, images, and
         layout regions and creates a larger canvas that may require both horizontal and vertical
         scrolling) may be more effective than text resizing. Assistive technology dedicated
         to zoom support would usually be used in such a situation and may provide better accessibility
         than attempts by the author to support the user directly.
      </p>
      
      <div class="note">
         
         <p>Images of text do not scale as well as text because they tend to pixelate, and therefore
            we suggest using text wherever possible. It is also harder to change foreground and
            background contrast and color combinations for images of text, which are necessary
            for some users.
            
         </p>
         
      </div>
      
      <p>See also 
         <a href="visual-presentation">1.4.3: Visual Presentation</a>.
      </p>
      
      
   </section>
   <section id="benefits">
      <h2>Benefits of Resize text</h2>
      
      
      <ul>
         
         <li>
            This Success Criterion helps people with low vision by letting them increase text
            size in content so that they can read it.
            
         </li>
         
      </ul>
      
   </section>
   
   <section id="examples">
      <h2>Examples of Resize text</h2>
      
      
      <ul>
         
         <li>
            A user with vision impairments increases the text size on a Web page in a browser
            from 1 em to 1.2 ems. While the user could not read the text at the smaller size,
            she can read the larger text. All the information on the page is still displayed when
            the larger font is used for the text.
            
         </li>
         
         <li>
            A Web page contains a control for changing the scale of the page. Selecting different
            settings changes the layout of the page to use the best design for that scale.
            
         </li>
         
         <li>
            A user uses a zoom function in his user agent to change the scale of the content.
            All the content scales uniformly, and the user agent provides scroll bars, if necessary.
            
         </li>
         
      </ul>
      
   </section>
   
   <section id="resources">
      <h2>Resources for Resize text</h2>
      
      
      <ul>
         
         <li>
            								       
            <a href="https://www.w3.org/TR/CSS2/box.html">CSS 2 Box Model</a>
            							     
         </li>
         
         <li>
            								       
            <a href="https://www.w3.org/TR/CSS2/visuren.html">CSS 2 Visual formatting Model</a>
            							     
         </li>
         
         <li>
            								       
            <a href="https://www.w3.org/TR/CSS2/visudet.html">CSS 2 Visual formatting Model Details</a>
            							     
         </li>
         
         <li>
            								       
            <a href="http://www.456bereastreet.com/archive/200504/about_fluid_and_fixed_width_layouts/">About fluid and fixed width layouts</a>
            							     
         </li>
         
         <li>
            								       
            <a href="http://cookiecrook.com/AIR/2003/train/accessiblecss.php">Accessible CSS</a>
            							     
         </li>
         
      </ul>
      
   </section>
   
   <section id="techniques">
      <h2>Techniques for Resize text</h2>
      
      
      <section id="sufficient">
         <h3>Sufficient Techniques for Resize text</h3>
         
         
         <ol>
            
            <li>
               									         
<<<<<<< HEAD
               <a href="https://www.w3.org/WAI/WCAG21/Techniques/G142">Using a technology that has commonly-available user agents that support zoom</a>
=======
               <a href="https://www.w3.org/WAI/WCAG21/Techniques/general/G142">Using a technology that has commonly-available user agents that support zoom</a>
>>>>>>> 15a333e7
               								       
            </li>
            
            <li>
               
<<<<<<< HEAD
               <a href="https://www.w3.org/WAI/WCAG21/Techniques/SL22"></a>
=======
               <a href="https://www.w3.org/WAI/WCAG21/Techniques/silverlight/SL22"></a>
>>>>>>> 15a333e7
               
            </li>
            
            <li>
               
<<<<<<< HEAD
               <a href="https://www.w3.org/WAI/WCAG21/Techniques/SL23"></a>
=======
               <a href="https://www.w3.org/WAI/WCAG21/Techniques/silverlight/SL23"></a>
>>>>>>> 15a333e7
               
            </li>
            
            <li>
               
               <p>
                  Ensuring that text containers resize when the text resizes 
                  <strong>AND</strong> using measurements that are relative to other measurements in the content  by using
                  one or more of the following techniques:
               </p>
               
               <ul>
                  
                  <li>
                     											             
<<<<<<< HEAD
                     <a href="https://www.w3.org/WAI/WCAG21/Techniques/C28">Specifying the size of text containers using em units</a>
=======
                     <a href="https://www.w3.org/WAI/WCAG21/Techniques/css/C28">Specifying the size of text containers using em units</a>
>>>>>>> 15a333e7
                     										           
                  </li>
                  
                  <li>
                     
                     <p>Techniques for relative measurements</p>
                     
                     <ul>
                        
                        <li>
                           													                 
<<<<<<< HEAD
                           <a href="https://www.w3.org/WAI/WCAG21/Techniques/C12">Using percent for font sizes</a>
=======
                           <a href="https://www.w3.org/WAI/WCAG21/Techniques/css/C12">Using percent for font sizes</a>
>>>>>>> 15a333e7
                           												               
                        </li>
                        
                        <li>
                           													                 
<<<<<<< HEAD
                           <a href="https://www.w3.org/WAI/WCAG21/Techniques/C13">Using named font sizes</a>
=======
                           <a href="https://www.w3.org/WAI/WCAG21/Techniques/css/C13">Using named font sizes</a>
>>>>>>> 15a333e7
                           												               
                        </li>
                        
                        <li>
                           													                 
<<<<<<< HEAD
                           <a href="https://www.w3.org/WAI/WCAG21/Techniques/C14">Using em units for font sizes</a>
=======
                           <a href="https://www.w3.org/WAI/WCAG21/Techniques/css/C14">Using em units for font sizes</a>
>>>>>>> 15a333e7
                           												               
                        </li>
                        
                     </ul>
                     
                  </li>
                  
                  <li>
                     
                     <p>Techniques for text container resizing</p>
                     
                     <ul>
                        
                        <li>
                           													                 
<<<<<<< HEAD
                           <a href="https://www.w3.org/WAI/WCAG21/Techniques/SCR34">Calculating size and position in a way that scales with text size (Scripting)</a>
=======
                           <a href="https://www.w3.org/WAI/WCAG21/Techniques/script/SCR34">Calculating size and position in a way that scales with text size (Scripting)</a>
>>>>>>> 15a333e7
                           												               
                        </li>
                        
                        <li>
                           													                 
<<<<<<< HEAD
                           <a href="https://www.w3.org/WAI/WCAG21/Techniques/G146">Using liquid layout</a>
=======
                           <a href="https://www.w3.org/WAI/WCAG21/Techniques/general/G146">Using liquid layout</a>
>>>>>>> 15a333e7
                           												               
                        </li>
                        
                     </ul>
                     
                  </li>
                  
               </ul>
               
            </li>
            
            <li>
               									         
<<<<<<< HEAD
               <a href="https://www.w3.org/WAI/WCAG21/Techniques/G178">Providing controls on the Web page that incrementally change the size of the text
=======
               <a href="https://www.w3.org/WAI/WCAG21/Techniques/general/G178">Providing controls on the Web page that incrementally change the size of the text
>>>>>>> 15a333e7
                  
               </a>
               								       
            </li>
            
            <li>
               									         
<<<<<<< HEAD
               <a href="https://www.w3.org/WAI/WCAG21/Techniques/G179">Ensuring that there is no loss of content or functionality when the text resizes and
=======
               <a href="https://www.w3.org/WAI/WCAG21/Techniques/general/G179">Ensuring that there is no loss of content or functionality when the text resizes and
>>>>>>> 15a333e7
                  text containers do not resize
               </a>
               								       
            </li>
            
         </ol>
         
      </section>
      
      <section id="advisory">
         <h3>Additional Techniques (Advisory) for Resize text</h3>
         
         
         <ul>
            
            <li>Providing large fonts by default (future link)</li>
            
            <li>Using page-percent for container sizes (future link)</li>
            
            <li>
               
               <p>Avoiding scaling font sizes smaller than the user-agent default (future link)</p>
               
               <div class="note">
                  
                  <p>The author won't actually know the font size, but should avoid percentage scaling
                     that results in less than 100%
                  </p>
                  
               </div>
               
            </li>
            
            <li>Avoiding justified text (future link)</li>
            
            <li>Providing sufficient inter-line and inter-column spacing (future link)</li>
            
            <li>Providing different sizes for non-text content when it cannot have an equivalent accessible
               alternative (future link)
               
            </li>
            
            <li>Avoiding the use of text in raster images (future link)
               
            </li>
            
            <li>Using server-side scripts to resize images of text (future link)
               
            </li>
            
            <li>
               									         
<<<<<<< HEAD
               <a href="https://www.w3.org/WAI/WCAG21/Techniques/C17">Scaling form elements which contain text</a>
=======
               <a href="https://www.w3.org/WAI/WCAG21/Techniques/css/C17">Scaling form elements which contain text</a>
>>>>>>> 15a333e7
               								       
            </li>
            
            <li>Ensuring that text in raster images is at least 18pt (future link)
               
            </li>
            
            <li>Scaling text down to 50% (future link)
               
            </li>
            
            <li>
               									         
<<<<<<< HEAD
               <a href="https://www.w3.org/WAI/WCAG21/Techniques/C20">C20: Using ems to set column width so that lines can average 80 characters or less</a>
=======
               <a href="https://www.w3.org/WAI/WCAG21/Techniques/css/C20">C20: Using ems to set column width so that lines can average 80 characters or less</a>
>>>>>>> 15a333e7
               								       
            </li>
            
            <li>
               									         
<<<<<<< HEAD
               <a href="https://www.w3.org/WAI/WCAG21/Techniques/C22">Using CSS to control visual presentation of text</a>
=======
               <a href="https://www.w3.org/WAI/WCAG21/Techniques/css/C22">Using CSS to control visual presentation of text</a>
>>>>>>> 15a333e7
               								       
            </li>
            
            <li>Providing a mechanism to allow captions to be enlarged (future link)</li>
            
         </ul>
         
      </section>
      
      <section id="failure">
         <h3>Failures for Resize text</h3>
         
         
         <ul>
            
            <li>
               									         
<<<<<<< HEAD
               <a href="https://www.w3.org/WAI/WCAG21/Techniques/F69">Failure of 1.4.3 and 1.4.6 when resizing visually rendered text up to 200 per cent
=======
               <a href="https://www.w3.org/WAI/WCAG21/Techniques/failure/F69">Failure of 1.4.3 and 1.4.6 when resizing visually rendered text up to 200 per cent
>>>>>>> 15a333e7
                  causes the text to be clipped, truncated or obscured
               </a>
               								       
            </li>
            
            <li>
               									         
<<<<<<< HEAD
               <a href="https://www.w3.org/WAI/WCAG21/Techniques/F80">Failure of Success Criterion 1.4.4 and Success Criterion 1.4.7 when text-based form
=======
               <a href="https://www.w3.org/WAI/WCAG21/Techniques/failure/F80">Failure of Success Criterion 1.4.4 and Success Criterion 1.4.7 when text-based form
>>>>>>> 15a333e7
                  controls do not resize when visually rendered text is resized up to 200%
               </a>
               								       
            </li>
            
         </ul>
         
      </section>
      
   </section>
   
</body>
</html><|MERGE_RESOLUTION|>--- conflicted
+++ resolved
@@ -192,31 +192,19 @@
             
             <li>
                									         
-<<<<<<< HEAD
-               <a href="https://www.w3.org/WAI/WCAG21/Techniques/G142">Using a technology that has commonly-available user agents that support zoom</a>
-=======
                <a href="https://www.w3.org/WAI/WCAG21/Techniques/general/G142">Using a technology that has commonly-available user agents that support zoom</a>
->>>>>>> 15a333e7
-               								       
-            </li>
-            
-            <li>
-               
-<<<<<<< HEAD
-               <a href="https://www.w3.org/WAI/WCAG21/Techniques/SL22"></a>
-=======
+               								       
+            </li>
+            
+            <li>
+               
                <a href="https://www.w3.org/WAI/WCAG21/Techniques/silverlight/SL22"></a>
->>>>>>> 15a333e7
-               
-            </li>
-            
-            <li>
-               
-<<<<<<< HEAD
-               <a href="https://www.w3.org/WAI/WCAG21/Techniques/SL23"></a>
-=======
+               
+            </li>
+            
+            <li>
+               
                <a href="https://www.w3.org/WAI/WCAG21/Techniques/silverlight/SL23"></a>
->>>>>>> 15a333e7
                
             </li>
             
@@ -232,11 +220,7 @@
                   
                   <li>
                      											             
-<<<<<<< HEAD
-                     <a href="https://www.w3.org/WAI/WCAG21/Techniques/C28">Specifying the size of text containers using em units</a>
-=======
                      <a href="https://www.w3.org/WAI/WCAG21/Techniques/css/C28">Specifying the size of text containers using em units</a>
->>>>>>> 15a333e7
                      										           
                   </li>
                   
@@ -248,31 +232,19 @@
                         
                         <li>
                            													                 
-<<<<<<< HEAD
-                           <a href="https://www.w3.org/WAI/WCAG21/Techniques/C12">Using percent for font sizes</a>
-=======
                            <a href="https://www.w3.org/WAI/WCAG21/Techniques/css/C12">Using percent for font sizes</a>
->>>>>>> 15a333e7
                            												               
                         </li>
                         
                         <li>
                            													                 
-<<<<<<< HEAD
-                           <a href="https://www.w3.org/WAI/WCAG21/Techniques/C13">Using named font sizes</a>
-=======
                            <a href="https://www.w3.org/WAI/WCAG21/Techniques/css/C13">Using named font sizes</a>
->>>>>>> 15a333e7
                            												               
                         </li>
                         
                         <li>
                            													                 
-<<<<<<< HEAD
-                           <a href="https://www.w3.org/WAI/WCAG21/Techniques/C14">Using em units for font sizes</a>
-=======
                            <a href="https://www.w3.org/WAI/WCAG21/Techniques/css/C14">Using em units for font sizes</a>
->>>>>>> 15a333e7
                            												               
                         </li>
                         
@@ -288,21 +260,13 @@
                         
                         <li>
                            													                 
-<<<<<<< HEAD
-                           <a href="https://www.w3.org/WAI/WCAG21/Techniques/SCR34">Calculating size and position in a way that scales with text size (Scripting)</a>
-=======
                            <a href="https://www.w3.org/WAI/WCAG21/Techniques/script/SCR34">Calculating size and position in a way that scales with text size (Scripting)</a>
->>>>>>> 15a333e7
                            												               
                         </li>
                         
                         <li>
                            													                 
-<<<<<<< HEAD
-                           <a href="https://www.w3.org/WAI/WCAG21/Techniques/G146">Using liquid layout</a>
-=======
                            <a href="https://www.w3.org/WAI/WCAG21/Techniques/general/G146">Using liquid layout</a>
->>>>>>> 15a333e7
                            												               
                         </li>
                         
@@ -316,11 +280,7 @@
             
             <li>
                									         
-<<<<<<< HEAD
-               <a href="https://www.w3.org/WAI/WCAG21/Techniques/G178">Providing controls on the Web page that incrementally change the size of the text
-=======
                <a href="https://www.w3.org/WAI/WCAG21/Techniques/general/G178">Providing controls on the Web page that incrementally change the size of the text
->>>>>>> 15a333e7
                   
                </a>
                								       
@@ -328,11 +288,7 @@
             
             <li>
                									         
-<<<<<<< HEAD
-               <a href="https://www.w3.org/WAI/WCAG21/Techniques/G179">Ensuring that there is no loss of content or functionality when the text resizes and
-=======
                <a href="https://www.w3.org/WAI/WCAG21/Techniques/general/G179">Ensuring that there is no loss of content or functionality when the text resizes and
->>>>>>> 15a333e7
                   text containers do not resize
                </a>
                								       
@@ -385,11 +341,7 @@
             
             <li>
                									         
-<<<<<<< HEAD
-               <a href="https://www.w3.org/WAI/WCAG21/Techniques/C17">Scaling form elements which contain text</a>
-=======
                <a href="https://www.w3.org/WAI/WCAG21/Techniques/css/C17">Scaling form elements which contain text</a>
->>>>>>> 15a333e7
                								       
             </li>
             
@@ -403,21 +355,13 @@
             
             <li>
                									         
-<<<<<<< HEAD
-               <a href="https://www.w3.org/WAI/WCAG21/Techniques/C20">C20: Using ems to set column width so that lines can average 80 characters or less</a>
-=======
                <a href="https://www.w3.org/WAI/WCAG21/Techniques/css/C20">C20: Using ems to set column width so that lines can average 80 characters or less</a>
->>>>>>> 15a333e7
-               								       
-            </li>
-            
-            <li>
-               									         
-<<<<<<< HEAD
-               <a href="https://www.w3.org/WAI/WCAG21/Techniques/C22">Using CSS to control visual presentation of text</a>
-=======
+               								       
+            </li>
+            
+            <li>
+               									         
                <a href="https://www.w3.org/WAI/WCAG21/Techniques/css/C22">Using CSS to control visual presentation of text</a>
->>>>>>> 15a333e7
                								       
             </li>
             
@@ -435,11 +379,7 @@
             
             <li>
                									         
-<<<<<<< HEAD
-               <a href="https://www.w3.org/WAI/WCAG21/Techniques/F69">Failure of 1.4.3 and 1.4.6 when resizing visually rendered text up to 200 per cent
-=======
                <a href="https://www.w3.org/WAI/WCAG21/Techniques/failure/F69">Failure of 1.4.3 and 1.4.6 when resizing visually rendered text up to 200 per cent
->>>>>>> 15a333e7
                   causes the text to be clipped, truncated or obscured
                </a>
                								       
@@ -447,11 +387,7 @@
             
             <li>
                									         
-<<<<<<< HEAD
-               <a href="https://www.w3.org/WAI/WCAG21/Techniques/F80">Failure of Success Criterion 1.4.4 and Success Criterion 1.4.7 when text-based form
-=======
                <a href="https://www.w3.org/WAI/WCAG21/Techniques/failure/F80">Failure of Success Criterion 1.4.4 and Success Criterion 1.4.7 when text-based form
->>>>>>> 15a333e7
                   controls do not resize when visually rendered text is resized up to 200%
                </a>
                								       

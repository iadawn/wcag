<!DOCTYPE html>
<html lang="en" xml:lang="en" xmlns="http://www.w3.org/1999/xhtml">
<head>
   <meta charset="UTF-8"></meta>
   <title>Understanding Timing Adjustable</title>
   <link rel="stylesheet" type="text/css" href="../../css/sources.css" class="remove"></link>
</head>
<body>
   <h1>Understanding Timing Adjustable</h1>
   
   
   <section id="intent">
      <h2>Intent of Timing Adjustable</h2>
      
      
      <p>The intent of this Success Criterion is to ensure that users with disabilities are
         given adequate time to interact with Web content whenever possible. People with disabilities
         such as blindness, low vision, dexterity impairments, and cognitive limitations may
         require more time to read content or to perform functions such as filling out on-line
         forms. If Web functions are time-dependent, it will be difficult for some users to
         perform the required action before a time limit occurs. This may render the service
         inaccessible to them. Designing functions that are not time-dependent will help people
         with disabilities succeed at completing these functions. Providing options to disable
         time limits, customize the length of time limits, or request more time before a time
         limit occurs helps those users who require more time than expected to successfully
         complete tasks. These options are listed in the order that will be most helpful for
         the user. Disabling time limits is better than customizing the length of time limits,
         which is better than requesting more time before a time limit occurs. 
      </p>
      
      <p>Any process that happens without user initiation after a set time or on a periodic
         basis is a time limit. This includes partial or full updates of content (for example,
         page refresh), changes to content, or the expiration of a window of opportunity for
         a user to react to a request for input. 
      </p>
      
      <p>	It also includes content that is advancing or updating at a rate beyond the user's
         ability to read and/or understand it. In other words, animated, moving or scrolling
         content introduces a time limit on a users ability to read content.
      </p>
      
      <p>In some cases, however, it is not possible to change the time limit (for example,
         for an auction or other real-time event) and exceptions are therefore provided for
         those cases.
      </p>
      
      <p>
         						   
         <strong>Notes regarding server time limits</strong>
         					
      </p>
      
      <ul>
         
         <li>Timed server redirects can be found below under Common Failures.</li>
         
         <li>Non-timed server redirects (e.g., 3xx response codes) are not applicable because there
            is no time limit: they work instantly.
         </li>
         
         <li>This Success Criterion applies only to time limits that are set by the content itself.
            For example, if a time limit is included in order to address security concerns, it
            would be considered to have been set by the content because it  is designed to be
            part of the presentation and interaction experience for that content. Time limits
            set externally to content, such as by the user agent or by factors intrinsic to the
            Internet are not under the author's control and not subject to WCAG conformance requirements.
            Time limits set by Web servers should be under the author's/organization's control
            and are covered. (Success Criteria 
<<<<<<< HEAD
            <a href="https://www.w3.org/TR/WCAG21/#time-limits-no-exceptions">2.2.3</a>, 
            <a href="https://www.w3.org/TR/WCAG21/#time-limits-postponed">2.2.4</a> and 
            <a href="https://www.w3.org/TR/WCAG21/#time-limits-server-timeout">2.2.5</a> may also apply.)
=======
            <a href="no-timing">2.2.3</a>, 
            <a href="interruptions">2.2.4</a> and 
            <a href="re-authenticating">2.2.5</a> may also apply.)
>>>>>>> 15a333e7
         </li>
         
         <li>Ten times the default was chosen based on clinical experience and other guidelines.
            For example, if 15 seconds is allowed for a user to respond and hit a switch, 150
            seconds would be sufficient to allow almost all users to hit a switch even if they
            had trouble.
            
         </li>
         
         <li>20 seconds was also based on clinical experience and other guidelines. 20 seconds
            to hit 'any switch' is sufficient for almost all users including those with spasticity.
            Some would fail, but some would fail all lengths of time. A reasonable period for
            requesting more time is required since an arbitrarily long time can provide security
            risks to all users, including those with disabilities, for some applications. For
            example, with kiosks or terminals that are used for financial transactions, it is
            quite common for people to walk away without signing off. This leaves them vulnerable
            to those walking up behind them. Providing a long period of inactivity before asking,
            and then providing a long period for the person to indicate that they are present
            can leave terminals open for abuse. If there is no activity the system should ask
            if the user is there. It should then ask for an indication that a person is there
            ('hit any key') and then wait long enough for almost anyone to respond. For "hit any
            key," 20 seconds would meet this. If the person indicates that they are still present,
            the device should return the user to the exact condition that existed before it asked
            the question.
            
         </li>
         
         <li>20 hours was chosen as an upper limit because it is longer than a full waking day.
            
         </li>
         
      </ul>
      
      <p>In cases where timing is not an intrinsic requirement but giving users control over
         timed events would invalidate the outcome, a third party can control the time limits
         for the user (for example, granting double time on a test). 
         
      </p>
      
      <p>See also 
         <a href="no-timing">2.2.1: No Timing</a>.
      </p>
      
      
   </section>
   <section id="benefits">
      <h2>Benefits of Timing Adjustable</h2>
      
      
      <ul>
         
         <li>People with physical disabilities often need more time to react, to type and to complete
            activities.  People with low vision need more time to locate things on screen and
            to read.   People who are blind and using screen readers may need more time to understand
            screen layouts, to find information and to operate controls.  People who have cognitive
            or language limitations need more time to read and to understand.  People who are
            deaf and communicate in sign language may need more time to read information printed
            in text (which may be a second language for some).
         </li>
         
         <li>In circumstances where a sign-language interpreter may be relating audio content to
            a user who is deaf, control over time limits is also important.
         </li>
         
         <li>People with reading disabilities, cognitive limitations, and learning disabilities
            who may need more time to read or comprehend information can have additional time
            to read the information by pausing the content.
         </li>
         
      </ul>
      
   </section>
   
   <section id="examples">
      <h2>Examples of Timing Adjustable</h2>
      
      
      <ul>
         
         <li>A Web site uses a client side time limit to help protect users who may step away from
            their computer.   After a period of inactivity the Web page asks if the user needs
            more time.  If it doesn't get a response – it times out. 
         </li>
         
         <li>A Web page has a field that automatically updates with the latest headlines in a rotating
            fashion. There is an interactive control that allows the user to extend the length
            of time between each update to as much as ten times the default. The control can be
            operated with either a mouse or a keyboard. 
            
         </li>
         
         <li>A Web page includes an animation which includes text that appears and disappears throughout.
            In some cases, the text is scrolling across the screen and in others, it is only displayed
            for a short time before it fades into the background. The page includes a pause button
            so that users who have trouble reading the text before it disappears can read it.
         </li>
         
         <li>In an auction, there is a time limit on the amount of time a user has to submit a
            bid. Since the time limit applies to all users who want to bid on a particular item,
            it would be unfair to extend the time limit for any one particular user. Therefore,
            a time limit is required for this type of activity and no extension, adjustment, or
            deactivation of the time limit is required by this Success Criteria.
            
         </li>
         
         <li>An on-line ticket-purchasing site gives the user two minutes to confirm a purchase
            before the seats are returned to the general pool. Because tickets on such sites can
            sell out quickly, holding a ticket longer than that may invalidate the nature of the
            site, so this is a case in which the timing is essential and cannot be extended without
            invalidating the activity. However, the site does move as much of the process out
            of the time-critical period as possible, for instance allowing users to provide necessary
            information like name, payment method, etc., before entering the time-critical stage.
            
         </li>
         
         <li>A ticket-purchasing site allows the user two minutes to confirm purchase of selected
            seats, but warns the user when their time is almost out and allows the user to extend
            this time limit some number of times with a simple action such as clicking a "Extend
            time limit" button.
            
         </li>
         
      </ul>
      
   </section>
   
   <section id="resources">
      <h2>Resources for Timing Adjustable</h2>
      
      
   </section>
   
   <section id="techniques">
      <h2>Techniques for Timing Adjustable</h2>
      
      
      <section id="sufficient">
         <h3>Sufficient Techniques for Timing Adjustable</h3>
         
         
         <section class="situation" id="timing-adjustable-situation-0">
            
            <h4>Situation A: If there are session time limits:</h4>
            
            <ol>
               
               <li>
                  										           
<<<<<<< HEAD
                  <a href="https://www.w3.org/WAI/WCAG21/Techniques/G133">Providing a checkbox on the first page of a multipart form that allows users to ask
=======
                  <a href="https://www.w3.org/WAI/WCAG21/Techniques/general/G133">Providing a checkbox on the first page of a multipart form that allows users to ask
>>>>>>> 15a333e7
                     for longer session time limit or no session time limit
                     
                  </a>
                  									         
               </li>
               
               <li>
                  										           
<<<<<<< HEAD
                  <a href="https://www.w3.org/WAI/WCAG21/Techniques/G198">Providing a way for the user to turn the time limit off</a>
=======
                  <a href="https://www.w3.org/WAI/WCAG21/Techniques/general/G198">Providing a way for the user to turn the time limit off</a>
>>>>>>> 15a333e7
                  									         
               </li>
               
            </ol>
            
         </section>
         
         <section class="situation" id="timing-adjustable-situation-1">
            
            <h4>Situation B: If a time limit is controlled by a script on the page:</h4>
            
            <ol>
               
               <li>
                  										           
<<<<<<< HEAD
                  <a href="https://www.w3.org/WAI/WCAG21/Techniques/G198">Providing a way for the user to turn the time limit off</a>
=======
                  <a href="https://www.w3.org/WAI/WCAG21/Techniques/general/G198">Providing a way for the user to turn the time limit off</a>
>>>>>>> 15a333e7
                  									         
               </li>
               
               <li>
                  										           
<<<<<<< HEAD
                  <a href="https://www.w3.org/WAI/WCAG21/Techniques/G180">Providing the user with a means to set the time limit to 10 times the default time
=======
                  <a href="https://www.w3.org/WAI/WCAG21/Techniques/general/G180">Providing the user with a means to set the time limit to 10 times the default time
>>>>>>> 15a333e7
                     limit
                  </a>
                  									         
               </li>
               
               <li>
                  										           
<<<<<<< HEAD
                  <a href="https://www.w3.org/WAI/WCAG21/Techniques/SCR16">Providing a script that warns the user a time limit is about to expire</a>
                  										           
                  <strong>AND</strong>
                  										           
                  <a href="https://www.w3.org/WAI/WCAG21/Techniques/SCR1">Allowing the user to extend the default time limit
=======
                  <a href="https://www.w3.org/WAI/WCAG21/Techniques/script/SCR16">Providing a script that warns the user a time limit is about to expire</a>
                  										           
                  <strong>AND</strong>
                  										           
                  <a href="https://www.w3.org/WAI/WCAG21/Techniques/script/SCR1">Allowing the user to extend the default time limit
>>>>>>> 15a333e7
                     
                  </a>
                  									         
               </li>
               
               <li>
                  										           
<<<<<<< HEAD
                  <a href="https://www.w3.org/WAI/WCAG21/Techniques/FLASH19">Providing a script that warns the user a time limit is about to expire and provides
=======
                  <a href="https://www.w3.org/WAI/WCAG21/Techniques/flash/FLASH19">Providing a script that warns the user a time limit is about to expire and provides
>>>>>>> 15a333e7
                     a way to extend it
                  </a>
                  									         
               </li>
               
               <li>
                  										           
<<<<<<< HEAD
                  <a href="https://www.w3.org/WAI/WCAG21/Techniques/FLASH24">Allowing the user to extend the default time limit</a>
=======
                  <a href="https://www.w3.org/WAI/WCAG21/Techniques/flash/FLASH24">Allowing the user to extend the default time limit</a>
>>>>>>> 15a333e7
                  									         
               </li>
               
               <li>
                  
<<<<<<< HEAD
                  <a href="https://www.w3.org/WAI/WCAG21/Techniques/SL21"></a>
=======
                  <a href="https://www.w3.org/WAI/WCAG21/Techniques/silverlight/SL21"></a>
>>>>>>> 15a333e7
                  
               </li>
               
            </ol>
            
         </section>
         
         <section class="situation" id="timing-adjustable-situation-2">
            
            <h4>Situation C: If there are time limits on reading:</h4>
            
            <ol>
               
               <li>
                  										           
<<<<<<< HEAD
                  <a href="https://www.w3.org/WAI/WCAG21/Techniques/G4">G4: Allowing the content to be paused and restarted from where it was paused</a>
=======
                  <a href="https://www.w3.org/WAI/WCAG21/Techniques/general/G4">G4: Allowing the content to be paused and restarted from where it was paused</a>
>>>>>>> 15a333e7
                  									         
               </li>
               
               <li>
                  										           
<<<<<<< HEAD
                  <a href="https://www.w3.org/WAI/WCAG21/Techniques/G198">Providing a way for the user to turn the time limit off</a>
=======
                  <a href="https://www.w3.org/WAI/WCAG21/Techniques/general/G198">Providing a way for the user to turn the time limit off</a>
>>>>>>> 15a333e7
                  									         
               </li>
               
               <li>
                  										           
<<<<<<< HEAD
                  <a href="https://www.w3.org/WAI/WCAG21/Techniques/SCR33">Using script to scroll content, and providing a mechanism to pause it</a>
=======
                  <a href="https://www.w3.org/WAI/WCAG21/Techniques/script/SCR33">Using script to scroll content, and providing a mechanism to pause it</a>
>>>>>>> 15a333e7
                  									         
               </li>
               
               <li>
                  										           
<<<<<<< HEAD
                  <a href="https://www.w3.org/WAI/WCAG21/Techniques/SCR36">Providing a mechanism to allow user to display moving, scrolling, or repeating text
=======
                  <a href="https://www.w3.org/WAI/WCAG21/Techniques/script/SCR36">Providing a mechanism to allow user to display moving, scrolling, or repeating text
>>>>>>> 15a333e7
                     in a static window
                  </a>
                  									         
               </li>
               
            </ol>
            
         </section>
         
      </section>
      
      <section id="advisory">
         <h3>Additional Techniques (Advisory) for Timing Adjustable</h3>
         
         
         <ul>
            
            <li>
               Using a script to poll the server and notify a user if a time limit is present (future
               link) (Scripting)
               
            </li>
            
            <li>Using sounds to focus user's attention (future link)</li>
            
         </ul>
         
      </section>
      
      <section id="failure">
         <h3>Failures for Timing Adjustable</h3>
         
         
         <ul>
            
            <li>
               									         
<<<<<<< HEAD
               <a href="https://www.w3.org/WAI/WCAG21/Techniques/F40">Failure due to using meta redirect with a time limit
=======
               <a href="https://www.w3.org/WAI/WCAG21/Techniques/failure/F40">Failure due to using meta redirect with a time limit
>>>>>>> 15a333e7
                  
               </a>
               								       
            </li>
            
            <li>
               									         
<<<<<<< HEAD
               <a href="https://www.w3.org/WAI/WCAG21/Techniques/F41">Failure due to using meta refresh with a time limit
=======
               <a href="https://www.w3.org/WAI/WCAG21/Techniques/failure/F41">Failure due to using meta refresh with a time limit
>>>>>>> 15a333e7
                  
               </a>
               								       
            </li>
            
            <li>
               									         
<<<<<<< HEAD
               <a href="https://www.w3.org/WAI/WCAG21/Techniques/F58">Failure due to using server-side techniques to automatically redirect pages after
=======
               <a href="https://www.w3.org/WAI/WCAG21/Techniques/failure/F58">Failure due to using server-side techniques to automatically redirect pages after
>>>>>>> 15a333e7
                  a time limit
                  
               </a>
               								       
            </li>
            
         </ul>
         
      </section>
      
   </section>
   
</body>
</html><|MERGE_RESOLUTION|>--- conflicted
+++ resolved
@@ -66,15 +66,9 @@
             Internet are not under the author's control and not subject to WCAG conformance requirements.
             Time limits set by Web servers should be under the author's/organization's control
             and are covered. (Success Criteria 
-<<<<<<< HEAD
-            <a href="https://www.w3.org/TR/WCAG21/#time-limits-no-exceptions">2.2.3</a>, 
-            <a href="https://www.w3.org/TR/WCAG21/#time-limits-postponed">2.2.4</a> and 
-            <a href="https://www.w3.org/TR/WCAG21/#time-limits-server-timeout">2.2.5</a> may also apply.)
-=======
             <a href="no-timing">2.2.3</a>, 
             <a href="interruptions">2.2.4</a> and 
             <a href="re-authenticating">2.2.5</a> may also apply.)
->>>>>>> 15a333e7
          </li>
          
          <li>Ten times the default was chosen based on clinical experience and other guidelines.
@@ -223,11 +217,7 @@
                
                <li>
                   										           
-<<<<<<< HEAD
-                  <a href="https://www.w3.org/WAI/WCAG21/Techniques/G133">Providing a checkbox on the first page of a multipart form that allows users to ask
-=======
                   <a href="https://www.w3.org/WAI/WCAG21/Techniques/general/G133">Providing a checkbox on the first page of a multipart form that allows users to ask
->>>>>>> 15a333e7
                      for longer session time limit or no session time limit
                      
                   </a>
@@ -236,11 +226,7 @@
                
                <li>
                   										           
-<<<<<<< HEAD
-                  <a href="https://www.w3.org/WAI/WCAG21/Techniques/G198">Providing a way for the user to turn the time limit off</a>
-=======
                   <a href="https://www.w3.org/WAI/WCAG21/Techniques/general/G198">Providing a way for the user to turn the time limit off</a>
->>>>>>> 15a333e7
                   									         
                </li>
                
@@ -256,21 +242,13 @@
                
                <li>
                   										           
-<<<<<<< HEAD
-                  <a href="https://www.w3.org/WAI/WCAG21/Techniques/G198">Providing a way for the user to turn the time limit off</a>
-=======
                   <a href="https://www.w3.org/WAI/WCAG21/Techniques/general/G198">Providing a way for the user to turn the time limit off</a>
->>>>>>> 15a333e7
-                  									         
-               </li>
-               
-               <li>
-                  										           
-<<<<<<< HEAD
-                  <a href="https://www.w3.org/WAI/WCAG21/Techniques/G180">Providing the user with a means to set the time limit to 10 times the default time
-=======
+                  									         
+               </li>
+               
+               <li>
+                  										           
                   <a href="https://www.w3.org/WAI/WCAG21/Techniques/general/G180">Providing the user with a means to set the time limit to 10 times the default time
->>>>>>> 15a333e7
                      limit
                   </a>
                   									         
@@ -278,19 +256,11 @@
                
                <li>
                   										           
-<<<<<<< HEAD
-                  <a href="https://www.w3.org/WAI/WCAG21/Techniques/SCR16">Providing a script that warns the user a time limit is about to expire</a>
+                  <a href="https://www.w3.org/WAI/WCAG21/Techniques/script/SCR16">Providing a script that warns the user a time limit is about to expire</a>
                   										           
                   <strong>AND</strong>
                   										           
-                  <a href="https://www.w3.org/WAI/WCAG21/Techniques/SCR1">Allowing the user to extend the default time limit
-=======
-                  <a href="https://www.w3.org/WAI/WCAG21/Techniques/script/SCR16">Providing a script that warns the user a time limit is about to expire</a>
-                  										           
-                  <strong>AND</strong>
-                  										           
                   <a href="https://www.w3.org/WAI/WCAG21/Techniques/script/SCR1">Allowing the user to extend the default time limit
->>>>>>> 15a333e7
                      
                   </a>
                   									         
@@ -298,11 +268,7 @@
                
                <li>
                   										           
-<<<<<<< HEAD
-                  <a href="https://www.w3.org/WAI/WCAG21/Techniques/FLASH19">Providing a script that warns the user a time limit is about to expire and provides
-=======
                   <a href="https://www.w3.org/WAI/WCAG21/Techniques/flash/FLASH19">Providing a script that warns the user a time limit is about to expire and provides
->>>>>>> 15a333e7
                      a way to extend it
                   </a>
                   									         
@@ -310,21 +276,13 @@
                
                <li>
                   										           
-<<<<<<< HEAD
-                  <a href="https://www.w3.org/WAI/WCAG21/Techniques/FLASH24">Allowing the user to extend the default time limit</a>
-=======
                   <a href="https://www.w3.org/WAI/WCAG21/Techniques/flash/FLASH24">Allowing the user to extend the default time limit</a>
->>>>>>> 15a333e7
-                  									         
-               </li>
-               
-               <li>
-                  
-<<<<<<< HEAD
-                  <a href="https://www.w3.org/WAI/WCAG21/Techniques/SL21"></a>
-=======
+                  									         
+               </li>
+               
+               <li>
+                  
                   <a href="https://www.w3.org/WAI/WCAG21/Techniques/silverlight/SL21"></a>
->>>>>>> 15a333e7
                   
                </li>
                
@@ -340,41 +298,25 @@
                
                <li>
                   										           
-<<<<<<< HEAD
-                  <a href="https://www.w3.org/WAI/WCAG21/Techniques/G4">G4: Allowing the content to be paused and restarted from where it was paused</a>
-=======
                   <a href="https://www.w3.org/WAI/WCAG21/Techniques/general/G4">G4: Allowing the content to be paused and restarted from where it was paused</a>
->>>>>>> 15a333e7
-                  									         
-               </li>
-               
-               <li>
-                  										           
-<<<<<<< HEAD
-                  <a href="https://www.w3.org/WAI/WCAG21/Techniques/G198">Providing a way for the user to turn the time limit off</a>
-=======
+                  									         
+               </li>
+               
+               <li>
+                  										           
                   <a href="https://www.w3.org/WAI/WCAG21/Techniques/general/G198">Providing a way for the user to turn the time limit off</a>
->>>>>>> 15a333e7
-                  									         
-               </li>
-               
-               <li>
-                  										           
-<<<<<<< HEAD
-                  <a href="https://www.w3.org/WAI/WCAG21/Techniques/SCR33">Using script to scroll content, and providing a mechanism to pause it</a>
-=======
+                  									         
+               </li>
+               
+               <li>
+                  										           
                   <a href="https://www.w3.org/WAI/WCAG21/Techniques/script/SCR33">Using script to scroll content, and providing a mechanism to pause it</a>
->>>>>>> 15a333e7
-                  									         
-               </li>
-               
-               <li>
-                  										           
-<<<<<<< HEAD
-                  <a href="https://www.w3.org/WAI/WCAG21/Techniques/SCR36">Providing a mechanism to allow user to display moving, scrolling, or repeating text
-=======
+                  									         
+               </li>
+               
+               <li>
+                  										           
                   <a href="https://www.w3.org/WAI/WCAG21/Techniques/script/SCR36">Providing a mechanism to allow user to display moving, scrolling, or repeating text
->>>>>>> 15a333e7
                      in a static window
                   </a>
                   									         
@@ -412,11 +354,7 @@
             
             <li>
                									         
-<<<<<<< HEAD
-               <a href="https://www.w3.org/WAI/WCAG21/Techniques/F40">Failure due to using meta redirect with a time limit
-=======
                <a href="https://www.w3.org/WAI/WCAG21/Techniques/failure/F40">Failure due to using meta redirect with a time limit
->>>>>>> 15a333e7
                   
                </a>
                								       
@@ -424,11 +362,7 @@
             
             <li>
                									         
-<<<<<<< HEAD
-               <a href="https://www.w3.org/WAI/WCAG21/Techniques/F41">Failure due to using meta refresh with a time limit
-=======
                <a href="https://www.w3.org/WAI/WCAG21/Techniques/failure/F41">Failure due to using meta refresh with a time limit
->>>>>>> 15a333e7
                   
                </a>
                								       
@@ -436,11 +370,7 @@
             
             <li>
                									         
-<<<<<<< HEAD
-               <a href="https://www.w3.org/WAI/WCAG21/Techniques/F58">Failure due to using server-side techniques to automatically redirect pages after
-=======
                <a href="https://www.w3.org/WAI/WCAG21/Techniques/failure/F58">Failure due to using server-side techniques to automatically redirect pages after
->>>>>>> 15a333e7
                   a time limit
                   
                </a>

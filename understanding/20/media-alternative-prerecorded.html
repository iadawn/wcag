--- conflicted
+++ resolved
@@ -153,32 +153,20 @@
                   
                   <p> 
                      
-<<<<<<< HEAD
-                     <a href="https://www.w3.org/WAI/WCAG21/Techniques/G69">Providing an alternative for time-based media including any interaction</a> using one of the following techniques
-=======
                      <a href="https://www.w3.org/WAI/WCAG21/Techniques/general/G69">Providing an alternative for time-based media including any interaction</a> using one of the following techniques
->>>>>>> 15a333e7
                   </p>
                   
                   <ul>
                      
                      <li>
                         												               
-<<<<<<< HEAD
-                        <a href="https://www.w3.org/WAI/WCAG21/Techniques/G58">Placing a link to the transcript immediately next to the non-text content</a>
-=======
                         <a href="https://www.w3.org/WAI/WCAG21/Techniques/general/G58">Placing a link to the transcript immediately next to the non-text content</a>
->>>>>>> 15a333e7
                         											             
                      </li>
                      
                      <li>
                         
-<<<<<<< HEAD
-                        <a href="https://www.w3.org/WAI/WCAG21/Techniques/SL17"></a>
-=======
                         <a href="https://www.w3.org/WAI/WCAG21/Techniques/silverlight/SL17"></a>
->>>>>>> 15a333e7
                         
                      </li>
                      
@@ -196,11 +184,7 @@
                      
                      <li>
                         												               
-<<<<<<< HEAD
-                        <a href="https://www.w3.org/WAI/WCAG21/Techniques/H53">Using the body of the object element</a>
-=======
                         <a href="https://www.w3.org/WAI/WCAG21/Techniques/html/H53">Using the body of the object element</a>
->>>>>>> 15a333e7
                         											             
                      </li>
                      
@@ -220,11 +204,7 @@
                
                <li>
                   										           
-<<<<<<< HEAD
-                  <a href="https://www.w3.org/WAI/WCAG21/Techniques/G159">Providing a full text transcript of the video content</a>
-=======
                   <a href="https://www.w3.org/WAI/WCAG21/Techniques/general/G159">Providing a full text transcript of the video content</a>
->>>>>>> 15a333e7
                   									         
                </li>
                
@@ -242,11 +222,7 @@
             
             <li>
                									         
-<<<<<<< HEAD
-               <a href="https://www.w3.org/WAI/WCAG21/Techniques/H46">Using noembed with embed</a>
-=======
                <a href="https://www.w3.org/WAI/WCAG21/Techniques/html/H46">Using noembed with embed</a>
->>>>>>> 15a333e7
                								       
             </li>
             
@@ -266,11 +242,7 @@
             
             <li>
                									         
-<<<<<<< HEAD
-               <a href="https://www.w3.org/WAI/WCAG21/Techniques/F74">Failure of 1.2.1 due to not labeling a synchronized media alternative to text as an
-=======
                <a href="https://www.w3.org/WAI/WCAG21/Techniques/failure/F74">Failure of 1.2.1 due to not labeling a synchronized media alternative to text as an
->>>>>>> 15a333e7
                   alternative
                </a>
                								       

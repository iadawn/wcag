--- conflicted
+++ resolved
@@ -214,41 +214,25 @@
             
             <li>
                									         
-<<<<<<< HEAD
-               <a href="https://www.w3.org/WAI/WCAG21/Techniques/H58">Using the lang attribute to identify changes in the human language</a>
-=======
                <a href="https://www.w3.org/WAI/WCAG21/Techniques/html/H58">Using the lang attribute to identify changes in the human language</a>
->>>>>>> 15a333e7
                								       
             </li>
             
             <li>
                									         
-<<<<<<< HEAD
-               <a href="https://www.w3.org/WAI/WCAG21/Techniques/FLASH13">Using HTML language attributes to specify language in Flash content</a>
-=======
                <a href="https://www.w3.org/WAI/WCAG21/Techniques/flash/FLASH13">Using HTML language attributes to specify language in Flash content</a>
->>>>>>> 15a333e7
-               								       
-            </li>
-            
-            <li>
-               
-<<<<<<< HEAD
-               <a href="https://www.w3.org/WAI/WCAG21/Techniques/PDF19"></a>
-=======
+               								       
+            </li>
+            
+            <li>
+               
                <a href="https://www.w3.org/WAI/WCAG21/Techniques/pdf/PDF19"></a>
->>>>>>> 15a333e7
-               
-            </li>
-            
-            <li>
-               
-<<<<<<< HEAD
-               <a href="https://www.w3.org/WAI/WCAG21/Techniques/SL4"></a>
-=======
+               
+            </li>
+            
+            <li>
+               
                <a href="https://www.w3.org/WAI/WCAG21/Techniques/silverlight/SL4"></a>
->>>>>>> 15a333e7
                
             </li>
             
@@ -264,11 +248,7 @@
             
             <li>
                
-<<<<<<< HEAD
-               <a href="https://www.w3.org/WAI/WCAG21/Techniques/SL27"></a>
-=======
                <a href="https://www.w3.org/WAI/WCAG21/Techniques/silverlight/SL27"></a>
->>>>>>> 15a333e7
                
             </li>
             

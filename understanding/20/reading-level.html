<!DOCTYPE html>
<html lang="en" xml:lang="en" xmlns="http://www.w3.org/1999/xhtml">
<head>
   <meta charset="UTF-8"></meta>
   <title>Understanding Reading Level</title>
   <link rel="stylesheet" type="text/css" href="../../css/sources.css" class="remove"></link>
</head>
<body>
   <h1>Understanding Reading Level</h1>
   
   
   <section id="intent">
      <h2>Intent of Reading Level</h2>
      
      
      <p>
         Content should be written as clearly and simply as possible. The intent of this Success
         Criterion is:
      </p>
      
      <ul>
         
         <li>to ensure that additional content is available to aid the understanding of difficult
            or complex text;
         </li>
         
         <li>to establish a testable measure indicating when such additional content is required.</li>
         
      </ul>
      
      <p>This Success Criterion helps people with reading disabilities while also allowing
         authors to publish difficult or complex Web content. Text difficulty is described
         in terms of the level of education required to read the text. Education levels are
         defined according to the International Standard Classification of Education [[UNESCO]], which was created to allow international comparison among systems of education.
         
      </p>
      
      <p>Difficult or complex text may be appropriate for most members of the intended audience
         (that is, most of the people for whom the content has been created). But there are
         people with disabilities, including reading disabilities, even among highly educated
         users with specialized knowledge of the subject matter. It may be possible to accommodate
         these users by making the text more readable. If the text cannot be made more readable,
         then supplemental content is needed. Supplemental content is required when text demands
         reading ability more advanced than the lower secondary education level—that is, more
         than nine years of school. Such text presents severe obstacles to people with reading
         disabilities and is considered difficult even for people without disabilities who
         have completed upper secondary education.
      </p>
      
      <p>Reading disabilities such as dyslexia make it difficult to recognize written or printed
         words and associate them with the correct sounds. This is called "decoding" the text.
         Decoding must be automatic in order for people to read fluently. The act of decoding
         text word by word consumes much of the mental energy that most people are able to
         use for understanding what they read.
         Text that uses short, common words and short sentences is easier to decode and usually
         requires less advanced reading ability than text that uses long sentences and long
         or unfamiliar words.
      </p>
      
      <p>The education level required to read text content (also called "readability") is measured
         by analyzing selected passages of text from the Web page. If the Web page includes
         text written for different purposes or different styles are used, the selected passages
         include samples of the types of content in the Web page and the different styles in
         which the content is written. (In many cases, the Web page contains only one kind
         of text content—e.g., technical documentation, a legal notice, marketing material,
         etc.—and all the content uses the same style.) 
      </p>
      
      <p>Educators can also measure the education level required to read text content. For
         example, qualified teachers can evaluate text according to local education standards
         to determine if it requires reading ability beyond what is expected for students in
         the last year of lower secondary education.
      </p>
      
      <p>Because people's names, the names of cities or other proper names cannot be changed
         to shorter names with fewer syllables, and because doing so or just referring to everyone
         by pronouns can make sentences harder to understand, the success criterion specifies
         that proper names can be ignored or removed from the text before assessing whether
         it meets the reading ability requirement. Titles refer to the name of documents, books,
         movies, etc. Titles are removed or ignored for the analysis because changing the words
         in titles might make the titles easier to read but would make it impossible to understand
         the item to which the title refers. This would make it harder to read and understand
         the content. (e.g., a book, academic paper, article, etc.). Therefore, titles are
         also exempted specifically. 
      </p>
      
      <p>When a Web page contains multiple languages, a readability result should be calculated
         for each language that constitutes at least 5% of the content and that is used in
         full sentences or paragraphs (not just individual words or phrases). The overall readability
         of the page should be judged on the language that yields the worst readability results.
         
      </p>
      
      <p>The readability of content may also be determined by applying a readability formula
         to the selected passage. Many (though not all) readability formulas base their calculations
         on passages of 100 words. Such formulas have been developed for many languages.  The
         number of words in the passage is counted and the length of the words is determined
         by counting either the number of syllables or the number of characters. Most readability
         formulas also count the number and length of sentences. The average length of words
         and sentences in the content is then used to calculate a readability score.  (Some
         languages, such as Japanese, may include multiple scripts within the same passage.
         Readability formulas for these languages may use the number and length of such "runs"
         in their calculations.)  The result may be presented as a number (for example, on
         a scale from 0-100) or as a grade level.   These results can then be interpreted using
         the education levels described in the International Standard Classification of Education.
         Readability formulas are available for at least some languages when running the spell
         checkers in popular software if you specify in the options of this engine that you
         want to have the statistics when it has finished checking your documents.
         
         
      </p>
      
      Levels of education
      
      
      Primary education 
      Lower secondary education 
      Upper secondary education 
      Advanced education 
      
      
      First 6 years of school
      7-9 years of school
      10-12 years of school
      More than 12 years of school
      
      
      
      
      <p>Adapted from International Standard Classification of Education
         [[UNESCO]] 
         
      </p>
      
      <div class="note">
         
         <p>According to the Open Society Mental Health Initiative, the concept of Easy to Read
            cannot be universal, and it will not be possible to write a text that will suit the
            abilities of all people with literacy and comprehension problems. Using the clearest
            and simplest language appropriate is highly desirable, but the WCAG Working Group
            could not find a way to test whether this had been achieved. The use of reading level
            is a way to introduce testability into a Success Criterion that encourages clear writing.
            Supplementary content can be a powerful technique for people with some classes of
            cognitive disability. 
            
         </p>
         
      </div>
      
      
   </section>
   <section id="benefits">
      <h2>Benefits of Reading Level</h2>
      
      
      <p>This Success Criterion may help people who:</p>
      
      <ul>
         
         <li>Have difficulty comprehending and interpreting written language (e.g., articles, instructions,
            or newspapers in text or braille), for the purpose of obtaining general knowledge
            or specific information
         </li>
         
      </ul>
      
   </section>
   
   <section id="examples">
      <h2>Examples of Reading Level</h2>
      
      
      <ol>
         
         <li>
            
            <p>
               								       
               <strong>A scientific journal including readable summaries of complex research articles</strong>
               							     
            </p>
            
            <p>A scientific journal includes articles written in highly technical language aimed
               at specialists in the field.  The journal's Table of Contents page includes a plain-language
               summary of each article. The summaries are intended for a general audience with eight
               years of school. The metadata for the journal uses the Dublin Core specification to
               identify the education level of the articles' intended audience as "advanced," and
               the education level of the intended audience for the summaries as "lower secondary
               education."
            </p>
            
         </li>
         
         <li>
            
            <p>
               								       
               <strong>Medical information for members of the public.</strong>
               							     
            </p>
            
            <p>A medical school operates a Web site that explains recent medical and scientific discoveries.
               The articles on the site are written for people without medical training. Each article
               uses the Dublin Core metadata specification to identify the education level of the
               intended audience as "lower secondary education" and includes the Flesch Reading Ease
               score for the article. A link on each page displays the education level and other
               metadata. No supplemental content is required because people who read at the lower
               secondary education level can read the articles.
            </p>
            
         </li>
         
         <li>
            
            <p>
               								       
               <strong>An e-learning application. </strong>
               							     
            </p>
            
            <p>An on-line course about Spanish cultural history includes a unit on Moorish architecture.
               The unit includes text written for students with different reading abilities. Photographs
               and drawings of buildings illustrate architectural concepts and styles. Graphic organizers
               are used to illustrate complex relationships, and an audio version using synthetic
               speech is available. The metadata for each version describes the academic level of
               the content and includes a readability score based on formulas developed for Spanish-language
               text. The learning application uses this metadata and metadata about the students
               to provide versions of instructional content that match the needs of individual students.
            </p>
            
         </li>
         
         <li>
            
            <p>
               								       
               <strong>Science information that requires a reading ability at the lower secondary education
                  level.
               </strong>
               							     
            </p>
            
            <p>The text below (116 words total) requires a reading ability of grade 4.2 in the United
               States according to the Flesch-Kincaid formula. In the US, grade 4.2 is at the primary
               education level.
            </p>
            
            <p>Science is about testing — and about looking closely. Some scientists use microscopes
               to take a close look. We're going to use a simple piece of paper.
            </p>
            
            <p>Here's what you do: Print this page and cut out the square to make a "window" one
               inch square. (It's easiest to fold the page in half before you cut.)
            </p>
            
            <p>Choose something interesting: a tree trunk, a leaf, flower, the soil surface, or a
               slice of soil from a shovel.
            </p>
            
            <p>Put your window over the thing and look at it closely. Take your time — this is not
               a race.
            </p>
            
            <p>To help you see more details, draw a picture of what's inside your square.</p>
            
            <p>Now let's think about what you've found. </p>
            
            <p>
               (Source: Howard Hughes Medical Institute "CoolScience for Kids" Project)
               
            </p>
            
         </li>
         
      </ol>
      
   </section>
   
   <section id="resources">
      <h2>Resources for Reading Level</h2>
      
      
      <ul>
         
         <li>The Plain Language Association INternational (PLAIN) Web site provides many useful
            resources to help writers produce documents that communicate clearly in a variety
            of cultural and rhetorical contexts. Refer to: 
            <a href="http://plainlanguagenetwork.org/">http://plainlanguagenetwork.org/</a>.
            
         </li>
         
         <li> 
            
            <a href="http://www.plainlanguage.gov ">The US Government's plain language Web site</a> provides general information about plain language as well as information about use
            of plain language in US Government documents, including legal requirements
         </li>
         
         <li> 
            
            <a href="http://www.plainenglish.co.uk/">The Plain English Campaign Web site</a> provides useful information and guidance for authors writing in English. 
         </li>
         
         <li> 
            
            <a href="http://juicystudio.com/services/readability.php">Juicy Studio's Readability Test</a> analyzes the readability of all rendered content. 
            
            
         </li>
         
         <li>
            								       
            <a href="http://dublincore.org/documents/usageguide/qualifiers.shtml">Entry for Audience Education Level. Using Dublin Core – Dublin Core Qualifiers</a>
            							     
         </li>
         
         <li>
            								       
            <a href="http://www.imsglobal.org/profiles/lipinfo01.html#tab6.3">IMS Learner Information Packaging Model Information Specification, Table 6.3  "accessibility"
               learner information data structure detailed description
            </a>
            							     
         </li>
         
         <li> 
            
            <a href="http://www.textquest.de/pages/en/analysis-of-texts/readability-analysis.php">TextQuest.de</a> lists references for readability formulas for different languages, including English,
            German, Spanish, Dutch, French, and Swedish.
         </li>
         
         <li> 
            
            <a href="http://taalunieversum.org/publicaties/geletterd_in_de_lage_landen/richtlijnen.php">
               Richtlijnen Keurmerk Makkelijk Lezen
               
            </a> are the guidelines used by the Stichting Makkelijk Lezen (Easy Reading Foundation). 
            
            
         </li>
         
         <li>
            
            <a href="http://www.leesbaarnederlands.nl/">
               Leesbaar Nederlands
               
            </a> ("Readable Dutch") contains guidelines for writing text that is accessible for people
            with a reading disability. These guidelines address language, content and design.
            
            
            
         </li>
         
         
         <li>
            								       
            <a href="http://inclusion-europe.eu/">European Easy-to-Read Guidelines</a>
            							     
         </li>
         
         <li>
            								       
            <a href="https://en.wikipedia.org/wiki/Flesch%E2%80%93Kincaid_readability_tests">Flesch-Kincaid Readability Test</a>
            							     
         </li>
         
      </ul>
      
   </section>
   
   <section id="techniques">
      <h2>Techniques for Reading Level</h2>
      
      
      <section id="sufficient">
         <h3>Sufficient Techniques for Reading Level</h3>
         
         
         <ol>
            
            <li>
               									         
<<<<<<< HEAD
               <a href="https://www.w3.org/WAI/WCAG21/Techniques/G86">Providing a text summary that requires reading ability less advanced than the upper
=======
               <a href="https://www.w3.org/WAI/WCAG21/Techniques/general/G86">Providing a text summary that requires reading ability less advanced than the upper
>>>>>>> 15a333e7
                  secondary education level
               </a>
               								       
            </li>
            
            <li>
               									         
<<<<<<< HEAD
               <a href="https://www.w3.org/WAI/WCAG21/Techniques/G103">Providing visual illustrations, pictures, and symbols to help explain ideas, events,
=======
               <a href="https://www.w3.org/WAI/WCAG21/Techniques/general/G103">Providing visual illustrations, pictures, and symbols to help explain ideas, events,
>>>>>>> 15a333e7
                  and processes
               </a>
               								       
            </li>
            
            <li>
               									         
<<<<<<< HEAD
               <a href="https://www.w3.org/WAI/WCAG21/Techniques/G79">Providing a spoken version of the text</a>
=======
               <a href="https://www.w3.org/WAI/WCAG21/Techniques/general/G79">Providing a spoken version of the text</a>
>>>>>>> 15a333e7
               								       
            </li>
            
            <li>
               									         
<<<<<<< HEAD
               <a href="https://www.w3.org/WAI/WCAG21/Techniques/G153">Making the text easier to read</a>
=======
               <a href="https://www.w3.org/WAI/WCAG21/Techniques/general/G153">Making the text easier to read</a>
>>>>>>> 15a333e7
               								       
            </li>
            
            <li>
               									         
<<<<<<< HEAD
               <a href="https://www.w3.org/WAI/WCAG21/Techniques/G160">Providing sign language versions of information, ideas, and processes that must be
=======
               <a href="https://www.w3.org/WAI/WCAG21/Techniques/general/G160">Providing sign language versions of information, ideas, and processes that must be
>>>>>>> 15a333e7
                  understood in order to use the content
               </a>
               								       
            </li>
            
         </ol>
         
         <div class="note">
            
            <p>Different sites may address this Success Criterion in different ways. An audio version
               of the content may be helpful to some users. For some people who are deaf, a sign
               language version of the page may be easier to understand than a written language version
               since sign language may be their first language. 
               Some sites may decide to do both or other combinations. No technique will help all
               users who have difficulty. So different techniques are provided as sufficient techniques
               here for authors trying to make their sites more accessible. Any numbered technique
               or combination above can be used by a particular site and it is considered sufficient
               by the Working Group.
            </p>
            
         </div>
         
      </section>
      
      <section id="advisory">
         <h3>Additional Techniques (Advisory) for Reading Level</h3>
         
         
         <ul>
            
            <li>
               Providing text for navigational and landing pages that requires reading ability that
               is less advanced than the lower secondary education level (future link)
               
            </li>
            
            <li>
               Providing text for interior pages that requires reading ability at the lower secondary
               education level (future link)
               
            </li>
            
            <li>
               Including content summaries in metadata (future link)
               
            </li>
            
            <li>Using the clearest and simplest language appropriate for the content (future link)
               
               
            </li>
            
            <li>
               Using RDF to associate supplements with primary content (future link)
               
            </li>
            
            <li>
               Providing a clear representational image on the site's home page (future link)
               
            </li>
            
            <li>Clearly marking, by use of text or icon, content which has been optimized for easy
               reading (future link)
               
            </li>
            
            <li> Using sentences that contain no redundant words, that is, words that do not change
               the meaning of the sentence (future link) 
               
            </li>
            
            <li> Using sentences that contain no more than two conjunctions (future link)
               
            </li>
            
            <li> Using sentences that are no longer than the typical accepted length for secondary
               education (Note: In English that is 25 words) (future link)
               
            </li>
            
            <li> Using sentences that do not contain complex words or phrases that could be replaced
               with more commonly used words without changing the meaning of the sentence (future
               link)
               
            </li>
            
            <li> Providing summaries for different sections of text  (future link)
               
            </li>
            
            <li>Using metadata to associate alternatives at different reading levels. (future link)
               
            </li>
            
            <li>Using the Dublin Core accessibility element to associate text content with text, graphical,
               or spoken supplements (future link) 
            </li>
            
            <li>Using the ISO AfA accessibility element to associate text  content with text, graphical,
               or spoken supplements (future link) 
            </li>
            
            <li>Using the IMS accessibility element to associate text content with text, graphical,
               or spoken supplements (future link) 
            </li>
            
            <li>
               
               <p>Making metadata viewable by humans (future link)</p>
               
               <ul>
                  
                  <li>EXAMPLE: Providing, in metadata, URI(s) that point to  a pre-primary-reading-level
                     and a primary-reading-level text transcript  of a new scientific discovery advanced-reading-level
                     article. 
                  </li>
                  
               </ul>
               
            </li>
            
            <li>Providing progressive complexity for site and page content (future link) </li>
            
         </ul>
         
      </section>
      
      <section id="failure">
         <h3>Failures for Reading Level</h3>
         
         
      </section>
      
   </section>
   
</body>
</html><|MERGE_RESOLUTION|>--- conflicted
+++ resolved
@@ -378,11 +378,7 @@
             
             <li>
                									         
-<<<<<<< HEAD
-               <a href="https://www.w3.org/WAI/WCAG21/Techniques/G86">Providing a text summary that requires reading ability less advanced than the upper
-=======
                <a href="https://www.w3.org/WAI/WCAG21/Techniques/general/G86">Providing a text summary that requires reading ability less advanced than the upper
->>>>>>> 15a333e7
                   secondary education level
                </a>
                								       
@@ -390,11 +386,7 @@
             
             <li>
                									         
-<<<<<<< HEAD
-               <a href="https://www.w3.org/WAI/WCAG21/Techniques/G103">Providing visual illustrations, pictures, and symbols to help explain ideas, events,
-=======
                <a href="https://www.w3.org/WAI/WCAG21/Techniques/general/G103">Providing visual illustrations, pictures, and symbols to help explain ideas, events,
->>>>>>> 15a333e7
                   and processes
                </a>
                								       
@@ -402,31 +394,19 @@
             
             <li>
                									         
-<<<<<<< HEAD
-               <a href="https://www.w3.org/WAI/WCAG21/Techniques/G79">Providing a spoken version of the text</a>
-=======
                <a href="https://www.w3.org/WAI/WCAG21/Techniques/general/G79">Providing a spoken version of the text</a>
->>>>>>> 15a333e7
                								       
             </li>
             
             <li>
                									         
-<<<<<<< HEAD
-               <a href="https://www.w3.org/WAI/WCAG21/Techniques/G153">Making the text easier to read</a>
-=======
                <a href="https://www.w3.org/WAI/WCAG21/Techniques/general/G153">Making the text easier to read</a>
->>>>>>> 15a333e7
                								       
             </li>
             
             <li>
                									         
-<<<<<<< HEAD
-               <a href="https://www.w3.org/WAI/WCAG21/Techniques/G160">Providing sign language versions of information, ideas, and processes that must be
-=======
                <a href="https://www.w3.org/WAI/WCAG21/Techniques/general/G160">Providing sign language versions of information, ideas, and processes that must be
->>>>>>> 15a333e7
                   understood in order to use the content
                </a>
                								       

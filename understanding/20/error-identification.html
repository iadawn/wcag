<!DOCTYPE html>
<html lang="en" xml:lang="en" xmlns="http://www.w3.org/1999/xhtml">
<head>
   <meta charset="UTF-8"></meta>
   <title>Understanding Error Identification</title>
   <link rel="stylesheet" type="text/css" href="../../css/sources.css" class="remove"></link>
</head>
<body>
   <h1>Understanding Error Identification</h1>
   
   
   <section id="intent">
      <h2>Intent of Error Identification</h2>
      
      
      <p>The intent of this Success Criterion is to ensure that users are aware that an error
         has occurred and can determine what is wrong. The error message should be as specific
         as possible. 
         						In the case of an unsuccessful form submission, re-displaying the form and indicating
         the fields in error is insufficient for some users to perceive that an error has occurred.
         Screen reader users, for example, will not know there was an error until they encounter
         one of the indicators. They may abandon the form altogether before encountering the
         error indicator, thinking that the page simply is not functional. Per the definition in WCAG 2.0, an "input error" is information provided by the user
         that is not accepted. This includes: 
      </p>
      
      <ul>
         
         <li>information that is required by the web page but omitted by the user, or</li>
         
         <li>information that is provided by the user but that falls outside the required data
            format or allowed values.
         </li>
         
      </ul>
      
      <p>For example:</p>
      
      <ul>
         
         <li>the user fails to enter the proper abbreviation in to state, province, region, etc.
            field; 
         </li>
         
         <li>the user enters a state abbreviation that is not a valid state; </li>
         
         <li>the user enters a non existent zip or postal code;</li>
         
         <li>the user enters a birth date 2 years in the future;</li>
         
         <li>the user enters alphabetic characters or parentheses into their phone number field
            that only accepts numbers;
         </li>
         
         <li>the user enters a bid that is below the previous bid or the minimum bid increment.</li>
         
      </ul>
      
      <div class="note">
         
         <p>If a user enters a value that is too high or too low, and the coding on the page automatically
            changes that value to fall within the allowed range, the user's error would still
            need to be described to them as required by the success criterion. Such an error description
            telling the person of the changed value would meet both this success criterion (Error
            Identification) and 
<<<<<<< HEAD
            <a href="https://www.w3.org/WAI/WCAG21/Understanding/minimize-error-suggestions">Success Criterion 3.3.3 (Error Suggestion)</a>. 
=======
            <a href="error-suggestion">Success Criterion 3.3.3 (Error Suggestion)</a>. 
>>>>>>> 15a333e7
         </p>
         
      </div>
      
      <p>The identification and description of an error can be combined with programmatic information
         that user agents or assistive technologies can use to identify an error and provide
         error information to the user. For example, certain technologies can specify that
         the user's input must not fall outside a specific range, or that a form field is required.
         Currently, few technologies support this kind of programmatic information, but the
         Success Criterion does not require, nor prevent it.
         
      </p>
      
      <p>It is perfectly acceptable to indicate the error in other ways such as image, color
         etc, in addition to the text description. 
         
      </p>
      
      <p>See also 
         <a href="error-suggestion">3.3.1: Error Suggestion</a>.
      </p>
      
      
   </section>
   <section id="benefits">
      <h2>Benefits of Error Identification</h2>
      
      
      <ul>
         
         <li> Providing information about input errors in text allows users who are blind or colorblind
            to perceive the fact that an error occurred.  
         </li>
         
         <li>
            This Success Criterion may help people with cognitive, language, and learning disabilities
            who have difficulty understanding the meaning represented by icons and other visual
            cues. 
            
            
         </li>
         
      </ul>
      
   </section>
   
   <section id="examples">
      <h2>Examples of Error Identification</h2>
      
      
      <ul>
         
         <li>
            
            <p>
               								       
               <strong>Identifying errors in a form submission</strong>
               							     
            </p>
            
            <p>
               An airline Web site offers a special promotion on discounted flights. The user is
               asked to complete a simple form that asks for personal information such as name, address,
               phone number, seating preference and e-mail address. If any of the fields of the form
               are either not completed or completed incorrectly, an alert is displayed notifying
               the user which field or fields were missing or incorrect. 
               
               
            </p>
            
            <div class="note">
               
               <p>This Success Criterion does not mean that color or text styles cannot be used to indicate
                  errors. It simply requires that errors also be identified using text. In this example,
                  two asterisks are used in addition to color.
               </p>
               
            </div>
            
         </li>
         
         <li>
            
            <p>
               								       
               <strong>Providing multiple cues</strong>
               							     
            </p>
            
            <p>The user fails to fill in two fields on the form.  In addition to describing the error
               and providing a unique character to make it easy to search for the fields, the fields
               are highlighted in yellow to make it easier to visually search for them as well.
               
            </p>
            
         </li>
         
      </ul>
      
   </section>
   
   <section id="resources">
      <h2>Resources for Error Identification</h2>
      
      
      
   </section>
   
   <section id="techniques">
      <h2>Techniques for Error Identification</h2>
      
      
      <section id="sufficient">
         <h3>Sufficient Techniques for Error Identification</h3>
         
         
         <section class="situation" id="error-identification-situation-0">
            
            <h4>Situation A: If a form contains fields for which information from the user is mandatory.</h4>
            
            <ol>
               
               <li>
                  										           
<<<<<<< HEAD
                  <a href="https://www.w3.org/WAI/WCAG21/Techniques/G83">Providing a text description that identifies the field as mandatory</a>
=======
                  <a href="https://www.w3.org/WAI/WCAG21/Techniques/general/G83">Providing a text description that identifies the field as mandatory</a>
>>>>>>> 15a333e7
                  									         
               </li>
               
               <li>
                  
<<<<<<< HEAD
                  <a href="https://www.w3.org/WAI/WCAG21/Techniques/ARIA21"></a>
=======
                  <a href="https://www.w3.org/WAI/WCAG21/Techniques/aria/ARIA21"></a>
>>>>>>> 15a333e7
                  
               </li>
               
               <li>
                  										           
<<<<<<< HEAD
                  <a href="https://www.w3.org/WAI/WCAG21/Techniques/SCR18">Providing client-side validation and alert </a>
=======
                  <a href="https://www.w3.org/WAI/WCAG21/Techniques/script/SCR18">Providing client-side validation and alert </a>
>>>>>>> 15a333e7
                  									         
               </li>
               
               <li>
                  
<<<<<<< HEAD
                  <a href="https://www.w3.org/WAI/WCAG21/Techniques/PDF5"></a>
=======
                  <a href="https://www.w3.org/WAI/WCAG21/Techniques/pdf/PDF5"></a>
>>>>>>> 15a333e7
                  
               </li>
               
               <li>
                  
<<<<<<< HEAD
                  <a href="https://www.w3.org/WAI/WCAG21/Techniques/SL35"></a>
=======
                  <a href="https://www.w3.org/WAI/WCAG21/Techniques/silverlight/SL35"></a>
>>>>>>> 15a333e7
                  
               </li>
               
            </ol>
            
         </section>
         
         <section class="situation" id="error-identification-situation-1">
            
            <h4>Situation B: If information provided by the user is required to be in a specific data
               format or of certain values.
            </h4>
            
            <ol>
               
               <li>
                  
<<<<<<< HEAD
                  <a href="https://www.w3.org/WAI/WCAG21/Techniques/ARIA18"></a>
=======
                  <a href="https://www.w3.org/WAI/WCAG21/Techniques/aria/ARIA18"></a>
>>>>>>> 15a333e7
                  
               </li>
               
               <li>
                  
<<<<<<< HEAD
                  <a href="https://www.w3.org/WAI/WCAG21/Techniques/ARIA19"></a>
=======
                  <a href="https://www.w3.org/WAI/WCAG21/Techniques/aria/ARIA19"></a>
>>>>>>> 15a333e7
                  
               </li>
               
               <li>
                  
<<<<<<< HEAD
                  <a href="https://www.w3.org/WAI/WCAG21/Techniques/ARIA21"></a>
=======
                  <a href="https://www.w3.org/WAI/WCAG21/Techniques/aria/ARIA21"></a>
>>>>>>> 15a333e7
                  
               </li>
               
               <li>
                  										           
<<<<<<< HEAD
                  <a href="https://www.w3.org/WAI/WCAG21/Techniques/G84">G84: Providing a text description when the user provides information that is not in
=======
                  <a href="https://www.w3.org/WAI/WCAG21/Techniques/general/G84">G84: Providing a text description when the user provides information that is not in
>>>>>>> 15a333e7
                     the list of allowed values
                  </a>
                  									         
               </li>
               
               <li>
                  										           
<<<<<<< HEAD
                  <a href="https://www.w3.org/WAI/WCAG21/Techniques/G85">Providing a text description when user input falls outside the required format or
=======
                  <a href="https://www.w3.org/WAI/WCAG21/Techniques/general/G85">Providing a text description when user input falls outside the required format or
>>>>>>> 15a333e7
                     values
                  </a>
                  									         
               </li>
               
               <li>
                  										           
<<<<<<< HEAD
                  <a href="https://www.w3.org/WAI/WCAG21/Techniques/SCR18">Providing client-side validation and alert</a>
=======
                  <a href="https://www.w3.org/WAI/WCAG21/Techniques/script/SCR18">Providing client-side validation and alert</a>
>>>>>>> 15a333e7
                  									         
               </li>
               
               <li>
                  										           
<<<<<<< HEAD
                  <a href="https://www.w3.org/WAI/WCAG21/Techniques/SCR32">Providing client-side validation and adding error text via the DOM</a>
=======
                  <a href="https://www.w3.org/WAI/WCAG21/Techniques/script/SCR32">Providing client-side validation and adding error text via the DOM</a>
>>>>>>> 15a333e7
                  									         
               </li>
               
               <li>
                  										           
<<<<<<< HEAD
                  <a href="https://www.w3.org/WAI/WCAG21/Techniques/FLASH12">Providing client-side validation and adding error text via the accessible description</a>
=======
                  <a href="https://www.w3.org/WAI/WCAG21/Techniques/flash/FLASH12">Providing client-side validation and adding error text via the accessible description</a>
>>>>>>> 15a333e7
                  									         
               </li>
               
               <li>
                  
<<<<<<< HEAD
                  <a href="https://www.w3.org/WAI/WCAG21/Techniques/PDF22"></a>
=======
                  <a href="https://www.w3.org/WAI/WCAG21/Techniques/pdf/PDF22"></a>
>>>>>>> 15a333e7
                  
               </li>
               
               <li>
                  
<<<<<<< HEAD
                  <a href="https://www.w3.org/WAI/WCAG21/Techniques/SL35"></a>
=======
                  <a href="https://www.w3.org/WAI/WCAG21/Techniques/silverlight/SL35"></a>
>>>>>>> 15a333e7
                  
               </li>
               
            </ol>
            
         </section>
         
      </section>
      
      <section id="advisory">
         <h3>Additional Techniques (Advisory) for Error Identification</h3>
         
         
         <ul>
            
            <li>
               									         
<<<<<<< HEAD
               <a href="https://www.w3.org/WAI/WCAG21/Techniques/G139">G139: Creating a mechanism that allows users to jump to errors</a>
=======
               <a href="https://www.w3.org/WAI/WCAG21/Techniques/general/G139">G139: Creating a mechanism that allows users to jump to errors</a>
>>>>>>> 15a333e7
               								       
            </li>
            
            <li>Validating form submissions on the server (future link)</li>
            
            <li>Re-displaying a form with a summary of errors (future link)</li>
            
            <li>Providing error notification as the user enters information (future link)</li>
            
            <li>Including error notification information in the page title (future link)</li>
            
            <li>Highlighting or visually emphasizing errors where they occur (future link)</li>
            
            <li>Supplementing text with non-text content when reporting errors (future link) </li>
            
            <li>
               									         
<<<<<<< HEAD
               <a href="https://www.w3.org/WAI/WCAG21/Techniques/G199">Providing success feedback when data is submitted successfully</a>
=======
               <a href="https://www.w3.org/WAI/WCAG21/Techniques/general/G199">Providing success feedback when data is submitted successfully</a>
>>>>>>> 15a333e7
               								       
            </li>
            
            <li>Using sounds to focus user's attention (future link)</li>
            
         </ul>
         
      </section>
      
      <section id="failure">
         <h3>Failures for Error Identification</h3>
         
         
      </section>
      
   </section>
   
</body>
</html><|MERGE_RESOLUTION|>--- conflicted
+++ resolved
@@ -63,11 +63,7 @@
             need to be described to them as required by the success criterion. Such an error description
             telling the person of the changed value would meet both this success criterion (Error
             Identification) and 
-<<<<<<< HEAD
-            <a href="https://www.w3.org/WAI/WCAG21/Understanding/minimize-error-suggestions">Success Criterion 3.3.3 (Error Suggestion)</a>. 
-=======
             <a href="error-suggestion">Success Criterion 3.3.3 (Error Suggestion)</a>. 
->>>>>>> 15a333e7
          </p>
          
       </div>
@@ -192,51 +188,31 @@
                
                <li>
                   										           
-<<<<<<< HEAD
-                  <a href="https://www.w3.org/WAI/WCAG21/Techniques/G83">Providing a text description that identifies the field as mandatory</a>
-=======
                   <a href="https://www.w3.org/WAI/WCAG21/Techniques/general/G83">Providing a text description that identifies the field as mandatory</a>
->>>>>>> 15a333e7
-                  									         
-               </li>
-               
-               <li>
-                  
-<<<<<<< HEAD
-                  <a href="https://www.w3.org/WAI/WCAG21/Techniques/ARIA21"></a>
-=======
+                  									         
+               </li>
+               
+               <li>
+                  
                   <a href="https://www.w3.org/WAI/WCAG21/Techniques/aria/ARIA21"></a>
->>>>>>> 15a333e7
-                  
-               </li>
-               
-               <li>
-                  										           
-<<<<<<< HEAD
-                  <a href="https://www.w3.org/WAI/WCAG21/Techniques/SCR18">Providing client-side validation and alert </a>
-=======
+                  
+               </li>
+               
+               <li>
+                  										           
                   <a href="https://www.w3.org/WAI/WCAG21/Techniques/script/SCR18">Providing client-side validation and alert </a>
->>>>>>> 15a333e7
-                  									         
-               </li>
-               
-               <li>
-                  
-<<<<<<< HEAD
-                  <a href="https://www.w3.org/WAI/WCAG21/Techniques/PDF5"></a>
-=======
+                  									         
+               </li>
+               
+               <li>
+                  
                   <a href="https://www.w3.org/WAI/WCAG21/Techniques/pdf/PDF5"></a>
->>>>>>> 15a333e7
-                  
-               </li>
-               
-               <li>
-                  
-<<<<<<< HEAD
-                  <a href="https://www.w3.org/WAI/WCAG21/Techniques/SL35"></a>
-=======
+                  
+               </li>
+               
+               <li>
+                  
                   <a href="https://www.w3.org/WAI/WCAG21/Techniques/silverlight/SL35"></a>
->>>>>>> 15a333e7
                   
                </li>
                
@@ -254,41 +230,25 @@
                
                <li>
                   
-<<<<<<< HEAD
-                  <a href="https://www.w3.org/WAI/WCAG21/Techniques/ARIA18"></a>
-=======
                   <a href="https://www.w3.org/WAI/WCAG21/Techniques/aria/ARIA18"></a>
->>>>>>> 15a333e7
-                  
-               </li>
-               
-               <li>
-                  
-<<<<<<< HEAD
-                  <a href="https://www.w3.org/WAI/WCAG21/Techniques/ARIA19"></a>
-=======
+                  
+               </li>
+               
+               <li>
+                  
                   <a href="https://www.w3.org/WAI/WCAG21/Techniques/aria/ARIA19"></a>
->>>>>>> 15a333e7
-                  
-               </li>
-               
-               <li>
-                  
-<<<<<<< HEAD
-                  <a href="https://www.w3.org/WAI/WCAG21/Techniques/ARIA21"></a>
-=======
+                  
+               </li>
+               
+               <li>
+                  
                   <a href="https://www.w3.org/WAI/WCAG21/Techniques/aria/ARIA21"></a>
->>>>>>> 15a333e7
-                  
-               </li>
-               
-               <li>
-                  										           
-<<<<<<< HEAD
-                  <a href="https://www.w3.org/WAI/WCAG21/Techniques/G84">G84: Providing a text description when the user provides information that is not in
-=======
+                  
+               </li>
+               
+               <li>
+                  										           
                   <a href="https://www.w3.org/WAI/WCAG21/Techniques/general/G84">G84: Providing a text description when the user provides information that is not in
->>>>>>> 15a333e7
                      the list of allowed values
                   </a>
                   									         
@@ -296,11 +256,7 @@
                
                <li>
                   										           
-<<<<<<< HEAD
-                  <a href="https://www.w3.org/WAI/WCAG21/Techniques/G85">Providing a text description when user input falls outside the required format or
-=======
                   <a href="https://www.w3.org/WAI/WCAG21/Techniques/general/G85">Providing a text description when user input falls outside the required format or
->>>>>>> 15a333e7
                      values
                   </a>
                   									         
@@ -308,51 +264,31 @@
                
                <li>
                   										           
-<<<<<<< HEAD
-                  <a href="https://www.w3.org/WAI/WCAG21/Techniques/SCR18">Providing client-side validation and alert</a>
-=======
                   <a href="https://www.w3.org/WAI/WCAG21/Techniques/script/SCR18">Providing client-side validation and alert</a>
->>>>>>> 15a333e7
-                  									         
-               </li>
-               
-               <li>
-                  										           
-<<<<<<< HEAD
-                  <a href="https://www.w3.org/WAI/WCAG21/Techniques/SCR32">Providing client-side validation and adding error text via the DOM</a>
-=======
+                  									         
+               </li>
+               
+               <li>
+                  										           
                   <a href="https://www.w3.org/WAI/WCAG21/Techniques/script/SCR32">Providing client-side validation and adding error text via the DOM</a>
->>>>>>> 15a333e7
-                  									         
-               </li>
-               
-               <li>
-                  										           
-<<<<<<< HEAD
-                  <a href="https://www.w3.org/WAI/WCAG21/Techniques/FLASH12">Providing client-side validation and adding error text via the accessible description</a>
-=======
+                  									         
+               </li>
+               
+               <li>
+                  										           
                   <a href="https://www.w3.org/WAI/WCAG21/Techniques/flash/FLASH12">Providing client-side validation and adding error text via the accessible description</a>
->>>>>>> 15a333e7
-                  									         
-               </li>
-               
-               <li>
-                  
-<<<<<<< HEAD
-                  <a href="https://www.w3.org/WAI/WCAG21/Techniques/PDF22"></a>
-=======
+                  									         
+               </li>
+               
+               <li>
+                  
                   <a href="https://www.w3.org/WAI/WCAG21/Techniques/pdf/PDF22"></a>
->>>>>>> 15a333e7
-                  
-               </li>
-               
-               <li>
-                  
-<<<<<<< HEAD
-                  <a href="https://www.w3.org/WAI/WCAG21/Techniques/SL35"></a>
-=======
+                  
+               </li>
+               
+               <li>
+                  
                   <a href="https://www.w3.org/WAI/WCAG21/Techniques/silverlight/SL35"></a>
->>>>>>> 15a333e7
                   
                </li>
                
@@ -370,11 +306,7 @@
             
             <li>
                									         
-<<<<<<< HEAD
-               <a href="https://www.w3.org/WAI/WCAG21/Techniques/G139">G139: Creating a mechanism that allows users to jump to errors</a>
-=======
                <a href="https://www.w3.org/WAI/WCAG21/Techniques/general/G139">G139: Creating a mechanism that allows users to jump to errors</a>
->>>>>>> 15a333e7
                								       
             </li>
             
@@ -392,11 +324,7 @@
             
             <li>
                									         
-<<<<<<< HEAD
-               <a href="https://www.w3.org/WAI/WCAG21/Techniques/G199">Providing success feedback when data is submitted successfully</a>
-=======
                <a href="https://www.w3.org/WAI/WCAG21/Techniques/general/G199">Providing success feedback when data is submitted successfully</a>
->>>>>>> 15a333e7
                								       
             </li>
             

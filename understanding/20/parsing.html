<!DOCTYPE html>
<html lang="en" xml:lang="en" xmlns="http://www.w3.org/1999/xhtml">
<head>
   <meta charset="UTF-8"></meta>
   <title>Understanding Parsing</title>
   <link rel="stylesheet" type="text/css" href="../../css/sources.css" class="remove"></link>
</head>
<body>
   <h1>Understanding Parsing</h1>
   
   
   <section id="intent">
      <h2>Intent of Parsing</h2>
      
      <div class="wcag22">
         <p>This criterion has been removed from WCAG 2.2.</p>

<<<<<<< HEAD
         <p>The intent of this Success Criterion was to ensure that user-agents, including assistive technologies, can accurately interpret and parse content. Since WCAG 2.0 was published, the specifications (such as HTML) and browsers have improved their handling of parsing errors. It is also the case that assistive technology used to do their own parsing of markup, but now rely on the browser. For that reason this success criterion has been removed. Many issues that would have failed this criterion will fail <a href="info-and-relationships">Info and Relationships</a> or <a href="name-role-value">Name, Role, Value</a>. Other issues are excepted by the "except where the specification allow these features" part of the criterion.</p>
=======
         <p>The intent of this Success Criterion was to ensure that user-agents, including assistive technologies, could accurately interpret and parse content. Since WCAG 2.0 was published, the specifications (such as HTML) and browsers have improved their handling of parsing errors. It is also that case that assistive technology used to do their own parsing of markup, but now rely on the browser. For that reason this success criterion has been removed. Many issues that would have failed this criterion will fail <a href="info-and-relationships">Info and Relationships</a> or <a href="name-role-value">Name, Role, Value</a>. Other issues are excepted by the "except where the specification allow these features" part of the criterion.</p>
>>>>>>> 170a7466

         <p>The following content is left for historical purposes to show the original intent.</p>  
            
         <hr />

         <blockquote class="scquote">
            <p>Success Criterion <a href="https://www.w3.org/TR/WCAG21/#parsing" style="font-weight: bold;">4.1.1 Parsing</a> (Level A): In content implemented using markup languages, elements have complete start and end
               tags, elements are nested according to their specifications, elements do not contain
               duplicate attributes, and any IDs are unique, except where the specifications allow
               these features.
               </p>
            <p class="note">Start and end tags that are missing a critical character in their formation, such
               as a closing angle bracket or a mismatched attribute value quotation mark are not
               complete.
               </p>
         </blockquote>
      </div>

      <p>
         The intent of this Success Criterion is to ensure that user agents, including assistive technologies, can accurately interpret and parse content.  If the content cannot be parsed into a data structure, then different user agents may present it differently or be completely unable to parse it. Some user agents use "repair techniques" to render poorly coded content.
      </p>
      
      <p>Since repair techniques vary among user agents, authors cannot assume that content
         will be accurately parsed into a data structure or that it will be rendered correctly
         by specialized user agents, including assistive technologies, unless the content is
         created according to the rules defined in the formal grammar for that technology.
         In markup languages, errors in element and attribute syntax and
         failure to provide properly nested start/end tags lead to errors that
         prevent user agents from parsing the content reliably.
         Therefore, the Success Criterion requires that the content can be parsed using only
         the rules of the formal grammar.
         
      </p>
      
      <div class="note">
         
         <p>The concept of "well formed" is close to what is required here. However, exact parsing
            requirements vary amongst markup languages, and most non XML-based languages do not
            explicitly define requirements for well formedness. Therefore, it was necessary to
            be more explicit in the Success Criterion in order to be generally applicable to markup
            languages. Because the term "well formed" is only defined in XML, and (because end
            tags are sometimes optional) valid HTML does not require well formed code, the term
            is not used in this Success Criterion.
         </p>
         
         <p>With the exception of one Success Criterion (
            <a href="resize-text">1.4.4: Resize Text</a>, which specifically mentions that the effect specified by the Success Criterion must
            be achieved without relying on an assistive technology) authors can meet the Success
            Criteria with content that assumes use of an assistive technology (or access features
            in use agents) by the user, where such assistive technologies (or access features
            in user agents) exist and are available to the user.
         </p>
         
      </div>
      
      
   </section>
   <section id="benefits">
      <h2>Benefits of Parsing</h2>
      
      
      <ul>
         
         <li>Ensuring that Web pages have complete start and end tags and are nested according
            to specification
            helps ensure that assistive technologies can parse the content accurately and without
            crashing.
         </li>
         
      </ul>
      
   </section>
   
   <section id="examples">
      <h2>Examples of Parsing</h2>
      
      
   </section>
   
   <section id="resources">
      <h2>Resources for Parsing</h2>
      
      
   </section>
   
   <section id="techniques">
      <h2>Techniques for Parsing</h2>
      
      
      <section id="sufficient">
         <h3>Sufficient Techniques for Parsing</h3>
         
         
         <ol>
            
            <li>
               									         
               <a href="https://www.w3.org/WAI/WCAG21/Techniques/general/G134" class="general">Validating Web pages</a>
               								       
            </li>
            
            <li>
               									         
               <a href="https://www.w3.org/WAI/WCAG21/Techniques/general/G192" class="general">Fully conforming to specifications</a>
               								       
            </li>
            
            <li>
               									         
               <a href="https://www.w3.org/WAI/WCAG21/Techniques/html/H88" class="html">Using (X)HTML according to spec</a>
               								       
            </li>
            
            <li>
               
               <p>Ensuring that Web pages can be parsed  by using one of the following techniques:</p>
               
               <ul>
                  
                  <li>
                     											             
                     <a href="https://www.w3.org/WAI/WCAG21/Techniques/html/H74" class="html">Ensuring that  opening and closing tags are used according to specification</a>
                     											             
                     <strong>AND</strong>
                     											             
                     <a href="https://www.w3.org/WAI/WCAG21/Techniques/html/H93" class="html">Ensuring that id attributes are unique on a Web page</a>
                     											             
                     <strong>AND</strong>
                     											             
                     <a href="https://www.w3.org/WAI/WCAG21/Techniques/html/H94" class="html">Ensuring that elements do not contain duplicate attributes</a>
                     										           
                  </li>
                  
                  <li>
                     											             
                     <a href="https://www.w3.org/WAI/WCAG21/Techniques/html/H75" class="html">Ensuring that 
                        Web pages are well-formed
                     </a>
                     										           
                  </li>
                  
               </ul>
               
            </li>
            
         </ol>
         
      </section>
      
      <section id="advisory">
         <h3>Additional Techniques (Advisory) for Parsing</h3>
         
         
      </section>
      
      <section id="failure">
         <h3>Failures for Parsing</h3>
         
         
         <ul>
            
            <li>
               									         
               <a href="https://www.w3.org/WAI/WCAG21/Techniques/failures/F70" class="failure">Failure of 4.1.1 due to incorrect use of start and end tags or attribute markup</a>
               								       
            </li>
            
            <li>
               									         
               <a href="https://www.w3.org/WAI/WCAG21/Techniques/failures/F77" class="failure">Failure of 4.1.1 due to duplicate values of type ID</a>
               								       
            </li>
            
         </ul>
         
      </section>
      
   </section>
   
</body>
</html><|MERGE_RESOLUTION|>--- conflicted
+++ resolved
@@ -15,11 +15,7 @@
       <div class="wcag22">
          <p>This criterion has been removed from WCAG 2.2.</p>
 
-<<<<<<< HEAD
          <p>The intent of this Success Criterion was to ensure that user-agents, including assistive technologies, can accurately interpret and parse content. Since WCAG 2.0 was published, the specifications (such as HTML) and browsers have improved their handling of parsing errors. It is also the case that assistive technology used to do their own parsing of markup, but now rely on the browser. For that reason this success criterion has been removed. Many issues that would have failed this criterion will fail <a href="info-and-relationships">Info and Relationships</a> or <a href="name-role-value">Name, Role, Value</a>. Other issues are excepted by the "except where the specification allow these features" part of the criterion.</p>
-=======
-         <p>The intent of this Success Criterion was to ensure that user-agents, including assistive technologies, could accurately interpret and parse content. Since WCAG 2.0 was published, the specifications (such as HTML) and browsers have improved their handling of parsing errors. It is also that case that assistive technology used to do their own parsing of markup, but now rely on the browser. For that reason this success criterion has been removed. Many issues that would have failed this criterion will fail <a href="info-and-relationships">Info and Relationships</a> or <a href="name-role-value">Name, Role, Value</a>. Other issues are excepted by the "except where the specification allow these features" part of the criterion.</p>
->>>>>>> 170a7466
 
          <p>The following content is left for historical purposes to show the original intent.</p>  
             

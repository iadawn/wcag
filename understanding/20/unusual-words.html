--- conflicted
+++ resolved
@@ -163,11 +163,7 @@
                   
                   <p> 
                      
-<<<<<<< HEAD
-                     <a href="https://www.w3.org/WAI/WCAG21/Techniques/G101">Providing the definition of a word or phrase used in an unusual or restricted way</a> for the first occurrence of the word or phrase in a Web page using one of the following
-=======
                      <a href="https://www.w3.org/WAI/WCAG21/Techniques/general/G101">Providing the definition of a word or phrase used in an unusual or restricted way</a> for the first occurrence of the word or phrase in a Web page using one of the following
->>>>>>> 15a333e7
                      techniques:
                      
                   </p>
@@ -178,11 +174,7 @@
                         
                         <p>
                            												               
-<<<<<<< HEAD
-                           <a href="https://www.w3.org/WAI/WCAG21/Techniques/G55">Linking to definitions</a>
-=======
                            <a href="https://www.w3.org/WAI/WCAG21/Techniques/general/G55">Linking to definitions</a>
->>>>>>> 15a333e7
                            											             
                         </p>
                         
@@ -190,21 +182,13 @@
                            
                            <li>
                               														                   
-<<<<<<< HEAD
-                              <a href="https://www.w3.org/WAI/WCAG21/Techniques/H40">Using definition lists</a>
-=======
                               <a href="https://www.w3.org/WAI/WCAG21/Techniques/html/H40">Using definition lists</a>
->>>>>>> 15a333e7
-                              													                 
-                           </li>
-                           
-                           <li>
-                              														                   
-<<<<<<< HEAD
-                              <a href="https://www.w3.org/WAI/WCAG21/Techniques/H60">Using the link element to link to a glossary</a>
-=======
+                              													                 
+                           </li>
+                           
+                           <li>
+                              														                   
                               <a href="https://www.w3.org/WAI/WCAG21/Techniques/html/H60">Using the link element to link to a glossary</a>
->>>>>>> 15a333e7
                               													                 
                            </li>
                            
@@ -216,11 +200,7 @@
                         
                         <p>
                            												               
-<<<<<<< HEAD
-                           <a href="https://www.w3.org/WAI/WCAG21/Techniques/G112">Using inline definitions</a>
-=======
                            <a href="https://www.w3.org/WAI/WCAG21/Techniques/general/G112">Using inline definitions</a>
->>>>>>> 15a333e7
                            											             
                         </p>
                         
@@ -228,11 +208,7 @@
                            
                            <li>
                               														                   
-<<<<<<< HEAD
-                              <a href="https://www.w3.org/WAI/WCAG21/Techniques/H54">Using the dfn element to identify the defining instance of a word</a>
-=======
                               <a href="https://www.w3.org/WAI/WCAG21/Techniques/html/H54">Using the dfn element to identify the defining instance of a word</a>
->>>>>>> 15a333e7
                               													                 
                            </li>
                            
@@ -248,11 +224,7 @@
                   
                   <p> 
                      
-<<<<<<< HEAD
-                     <a href="https://www.w3.org/WAI/WCAG21/Techniques/G101">Providing the definition of a word or phrase used in an unusual or restricted way</a> for each occurrence of the word or phrase in a Web page using one of the following
-=======
                      <a href="https://www.w3.org/WAI/WCAG21/Techniques/general/G101">Providing the definition of a word or phrase used in an unusual or restricted way</a> for each occurrence of the word or phrase in a Web page using one of the following
->>>>>>> 15a333e7
                      techniques:
                      
                   </p>
@@ -263,11 +235,7 @@
                         
                         <p>
                            												               
-<<<<<<< HEAD
-                           <a href="https://www.w3.org/WAI/WCAG21/Techniques/G55">Linking to definitions</a>
-=======
                            <a href="https://www.w3.org/WAI/WCAG21/Techniques/general/G55">Linking to definitions</a>
->>>>>>> 15a333e7
                            											             
                         </p>
                         
@@ -275,21 +243,13 @@
                            
                            <li>
                               														                   
-<<<<<<< HEAD
-                              <a href="https://www.w3.org/WAI/WCAG21/Techniques/H40">Using definition lists</a>
-=======
                               <a href="https://www.w3.org/WAI/WCAG21/Techniques/html/H40">Using definition lists</a>
->>>>>>> 15a333e7
-                              													                 
-                           </li>
-                           
-                           <li>
-                              														                   
-<<<<<<< HEAD
-                              <a href="https://www.w3.org/WAI/WCAG21/Techniques/H60">Using the link element to link to a glossary</a>
-=======
+                              													                 
+                           </li>
+                           
+                           <li>
+                              														                   
                               <a href="https://www.w3.org/WAI/WCAG21/Techniques/html/H60">Using the link element to link to a glossary</a>
->>>>>>> 15a333e7
                               													                 
                            </li>
                            
@@ -299,21 +259,13 @@
                      
                      <li>
                         												               
-<<<<<<< HEAD
-                        <a href="https://www.w3.org/WAI/WCAG21/Techniques/G62">Providing a Glossary</a>
-=======
                         <a href="https://www.w3.org/WAI/WCAG21/Techniques/general/G62">Providing a Glossary</a>
->>>>>>> 15a333e7
                         											             
                      </li>
                      
                      <li>
                         												               
-<<<<<<< HEAD
-                        <a href="https://www.w3.org/WAI/WCAG21/Techniques/G70">
-=======
                         <a href="https://www.w3.org/WAI/WCAG21/Techniques/general/G70">
->>>>>>> 15a333e7
                            Providing a function to search an on-line dictionary
                         </a>
                         											             
@@ -337,11 +289,7 @@
                   
                   <p> 
                      
-<<<<<<< HEAD
-                     <a href="https://www.w3.org/WAI/WCAG21/Techniques/G101">Providing the definition of a word or phrase used in an unusual or restricted way</a> for each occurrence of the word or phrase in a Web page using one of the following
-=======
                      <a href="https://www.w3.org/WAI/WCAG21/Techniques/general/G101">Providing the definition of a word or phrase used in an unusual or restricted way</a> for each occurrence of the word or phrase in a Web page using one of the following
->>>>>>> 15a333e7
                      techniques:
                      
                   </p>
@@ -352,11 +300,7 @@
                         
                         <p>
                            												               
-<<<<<<< HEAD
-                           <a href="https://www.w3.org/WAI/WCAG21/Techniques/G55">Linking to definitions</a>
-=======
                            <a href="https://www.w3.org/WAI/WCAG21/Techniques/general/G55">Linking to definitions</a>
->>>>>>> 15a333e7
                            											             
                         </p>
                         
@@ -364,21 +308,13 @@
                            
                            <li>
                               														                   
-<<<<<<< HEAD
-                              <a href="https://www.w3.org/WAI/WCAG21/Techniques/H40">Using definition lists</a>
-=======
                               <a href="https://www.w3.org/WAI/WCAG21/Techniques/html/H40">Using definition lists</a>
->>>>>>> 15a333e7
-                              													                 
-                           </li>
-                           
-                           <li>
-                              														                   
-<<<<<<< HEAD
-                              <a href="https://www.w3.org/WAI/WCAG21/Techniques/H60">Using the link element to link to a glossary</a>
-=======
+                              													                 
+                           </li>
+                           
+                           <li>
+                              														                   
                               <a href="https://www.w3.org/WAI/WCAG21/Techniques/html/H60">Using the link element to link to a glossary</a>
->>>>>>> 15a333e7
                               													                 
                            </li>
                            
@@ -390,11 +326,7 @@
                         
                         <p>
                            												               
-<<<<<<< HEAD
-                           <a href="https://www.w3.org/WAI/WCAG21/Techniques/G112">Using inline definitions</a>
-=======
                            <a href="https://www.w3.org/WAI/WCAG21/Techniques/general/G112">Using inline definitions</a>
->>>>>>> 15a333e7
                            											             
                         </p>
                         
@@ -402,11 +334,7 @@
                            
                            <li>
                               														                   
-<<<<<<< HEAD
-                              <a href="https://www.w3.org/WAI/WCAG21/Techniques/H54">Using the dfn element to identify the defining instance of a word</a>
-=======
                               <a href="https://www.w3.org/WAI/WCAG21/Techniques/html/H54">Using the dfn element to identify the defining instance of a word</a>
->>>>>>> 15a333e7
                               													                 
                            </li>
                            

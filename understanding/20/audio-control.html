<!DOCTYPE html>
<html lang="en" xml:lang="en" xmlns="http://www.w3.org/1999/xhtml">
<head>
   <meta charset="UTF-8"></meta>
   <title>Understanding Audio Control</title>
   <link rel="stylesheet" type="text/css" href="../../css/sources.css" class="remove"></link>
</head>
<body>
   <h1>Understanding Audio Control</h1>
   
   
   <section id="intent">
      <h2>Intent of Audio Control</h2>
      
      
      <p>Individuals who use screen reading software can find it hard to hear the speech output
         if there is other audio playing at the same time. This difficulty is exacerbated when
         the screen reader's speech output is software based (as most are today) and is controlled
         via the same volume control as the sound. Therefore, it is important that the user
         be able to turn off the background sound. Note: Having control of the volume includes
         being able to reduce its volume to zero.
      </p>
      
      <div class="note">
         
         <p>Playing audio automatically when landing on a page may affect a screen reader user's
            ability to find the mechanism to stop it because they navigate by listening and automatically
            started sounds might interfere with that navigation. Therefore, we discourage the
            practice of automatically starting sounds (especially if they last more than 3 seconds),
            and encourage that the sound be 
            <em>started</em> by an action initiated by the user after they reach the page, rather than requiring
            that the sound be 
            <em>stopped</em> by an action of the user after they land on the page.
         </p>
         
      </div>
      
      <p>See also 
         <a href="low-or-no-background-audio">1.4.2: Low or No Background Audio</a>.
      </p>
      
      
   </section>
   <section id="benefits">
      <h2>Benefits of Audio Control</h2>
      
      
      <ul>
         
         <li>Individuals who use screen reading technologies can hear the screen reader without
            other sounds playing. This is especially important for those who are hard of hearing
            and for those whose screen readers use the system volume (so they cannot turn sound
            down and screen reader up).
         </li>
         
         <li>This Success Criterion also benefits people who have difficulty focusing on visual
            content (including text) when audio is playing.
         </li>
         
      </ul>
      
   </section>
   
   <section id="examples">
      <h2>Examples of Audio Control</h2>
      
      
      <ul>
         
         <li>An audio file begins playing automatically when a page is opened. However, the audio
            can be stopped by the user by selecting a "silent" link at the top of the page.
         </li>
         
         <li>
            A Flash splash page with sound that plays and then stops in less than 3 seconds.
            
            
            
         </li>
         
         <li>
            A Flash splash page with sound that plays automatically includes a control at the
            top that allows users to turn the sound off. 
            
            
         </li>
         
      </ul>
      
   </section>
   
   <section id="resources">
      <h2>Resources for Audio Control</h2>
      
      
   </section>
   
   <section id="techniques">
      <h2>Techniques for Audio Control</h2>
      
      
      <section id="sufficient">
         <h3>Sufficient Techniques for Audio Control</h3>
         
         
         <ol>
            
            <li>
               									         
<<<<<<< HEAD
               <a href="https://www.w3.org/WAI/WCAG21/Techniques/G60">Playing a sound that turns off automatically within three seconds</a>
=======
               <a href="https://www.w3.org/WAI/WCAG21/Techniques/general/G60">Playing a sound that turns off automatically within three seconds</a>
>>>>>>> 15a333e7
               								       
            </li>
            
            <li>
               									         
<<<<<<< HEAD
               <a href="https://www.w3.org/WAI/WCAG21/Techniques/G170">Providing a control near the top of the Web page that turns off sounds that play automatically</a>
=======
               <a href="https://www.w3.org/WAI/WCAG21/Techniques/general/G170">Providing a control near the top of the Web page that turns off sounds that play automatically</a>
>>>>>>> 15a333e7
               								       
            </li>
            
            <li>
               									         
<<<<<<< HEAD
               <a href="https://www.w3.org/WAI/WCAG21/Techniques/G171">Playing sounds only on user request</a>
=======
               <a href="https://www.w3.org/WAI/WCAG21/Techniques/general/G171">Playing sounds only on user request</a>
>>>>>>> 15a333e7
               								       
            </li>
            
            <li>
               
<<<<<<< HEAD
               <a href="https://www.w3.org/WAI/WCAG21/Techniques/SL24"></a>
=======
               <a href="https://www.w3.org/WAI/WCAG21/Techniques/silverlight/SL24"></a>
>>>>>>> 15a333e7
               
            </li>
            
            <li>
               									         
<<<<<<< HEAD
               <a href="https://www.w3.org/WAI/WCAG21/Techniques/FLASH18">Providing a control to turn off sounds that play automatically in Flash</a>
=======
               <a href="https://www.w3.org/WAI/WCAG21/Techniques/flash/FLASH18">Providing a control to turn off sounds that play automatically in Flash</a>
>>>>>>> 15a333e7
               								       
            </li>
            
            <li>
               									         
<<<<<<< HEAD
               <a href="https://www.w3.org/WAI/WCAG21/Techniques/FLASH34">Using screen reader detection to turn off sounds that play automatically</a>
=======
               <a href="https://www.w3.org/WAI/WCAG21/Techniques/flash/FLASH34">Using screen reader detection to turn off sounds that play automatically</a>
>>>>>>> 15a333e7
               								       
            </li>
            
            <li>
               
<<<<<<< HEAD
               <a href="https://www.w3.org/WAI/WCAG21/Techniques/SL3"></a>
=======
               <a href="https://www.w3.org/WAI/WCAG21/Techniques/silverlight/SL3"></a>
>>>>>>> 15a333e7
               
            </li>
            
         </ol>
         
      </section>
      
      <section id="advisory">
         <h3>Additional Techniques (Advisory) for Audio Control</h3>
         
         
         <ul>
            
            <li>
               Providing a site-wide preference to turn off audio in addition to providing a control
               near the top of the Web page that turns off sounds that play automatically (future
               link)
               
            </li>
            
         </ul>
         
      </section>
      
      <section id="failure">
         <h3>Failures for Audio Control</h3>
         
         
         <ul>
            
            <li>
               									         
<<<<<<< HEAD
               <a href="https://www.w3.org/WAI/WCAG21/Techniques/F23">Failure due to playing a sound longer than 3 seconds where there is no mechanism to
=======
               <a href="https://www.w3.org/WAI/WCAG21/Techniques/failure/F23">Failure due to playing a sound longer than 3 seconds where there is no mechanism to
>>>>>>> 15a333e7
                  turn it off
               </a>
               								       
            </li>
            
            <li>
               				    
<<<<<<< HEAD
               <a href="https://www.w3.org/WAI/WCAG21/Techniques/F93"></a>
=======
               <a href="https://www.w3.org/WAI/WCAG21/Techniques/failure/F93"></a>
>>>>>>> 15a333e7
               
            </li>
            
         </ul>
         
      </section>
      
   </section>
   
</body>
</html><|MERGE_RESOLUTION|>--- conflicted
+++ resolved
@@ -107,71 +107,43 @@
             
             <li>
                									         
-<<<<<<< HEAD
-               <a href="https://www.w3.org/WAI/WCAG21/Techniques/G60">Playing a sound that turns off automatically within three seconds</a>
-=======
                <a href="https://www.w3.org/WAI/WCAG21/Techniques/general/G60">Playing a sound that turns off automatically within three seconds</a>
->>>>>>> 15a333e7
                								       
             </li>
             
             <li>
                									         
-<<<<<<< HEAD
-               <a href="https://www.w3.org/WAI/WCAG21/Techniques/G170">Providing a control near the top of the Web page that turns off sounds that play automatically</a>
-=======
                <a href="https://www.w3.org/WAI/WCAG21/Techniques/general/G170">Providing a control near the top of the Web page that turns off sounds that play automatically</a>
->>>>>>> 15a333e7
                								       
             </li>
             
             <li>
                									         
-<<<<<<< HEAD
-               <a href="https://www.w3.org/WAI/WCAG21/Techniques/G171">Playing sounds only on user request</a>
-=======
                <a href="https://www.w3.org/WAI/WCAG21/Techniques/general/G171">Playing sounds only on user request</a>
->>>>>>> 15a333e7
                								       
             </li>
             
             <li>
                
-<<<<<<< HEAD
-               <a href="https://www.w3.org/WAI/WCAG21/Techniques/SL24"></a>
-=======
                <a href="https://www.w3.org/WAI/WCAG21/Techniques/silverlight/SL24"></a>
->>>>>>> 15a333e7
                
             </li>
             
             <li>
                									         
-<<<<<<< HEAD
-               <a href="https://www.w3.org/WAI/WCAG21/Techniques/FLASH18">Providing a control to turn off sounds that play automatically in Flash</a>
-=======
                <a href="https://www.w3.org/WAI/WCAG21/Techniques/flash/FLASH18">Providing a control to turn off sounds that play automatically in Flash</a>
->>>>>>> 15a333e7
                								       
             </li>
             
             <li>
                									         
-<<<<<<< HEAD
-               <a href="https://www.w3.org/WAI/WCAG21/Techniques/FLASH34">Using screen reader detection to turn off sounds that play automatically</a>
-=======
                <a href="https://www.w3.org/WAI/WCAG21/Techniques/flash/FLASH34">Using screen reader detection to turn off sounds that play automatically</a>
->>>>>>> 15a333e7
                								       
             </li>
             
             <li>
                
-<<<<<<< HEAD
-               <a href="https://www.w3.org/WAI/WCAG21/Techniques/SL3"></a>
-=======
                <a href="https://www.w3.org/WAI/WCAG21/Techniques/silverlight/SL3"></a>
->>>>>>> 15a333e7
                
             </li>
             
@@ -204,11 +176,7 @@
             
             <li>
                									         
-<<<<<<< HEAD
-               <a href="https://www.w3.org/WAI/WCAG21/Techniques/F23">Failure due to playing a sound longer than 3 seconds where there is no mechanism to
-=======
                <a href="https://www.w3.org/WAI/WCAG21/Techniques/failure/F23">Failure due to playing a sound longer than 3 seconds where there is no mechanism to
->>>>>>> 15a333e7
                   turn it off
                </a>
                								       
@@ -216,11 +184,7 @@
             
             <li>
                				    
-<<<<<<< HEAD
-               <a href="https://www.w3.org/WAI/WCAG21/Techniques/F93"></a>
-=======
                <a href="https://www.w3.org/WAI/WCAG21/Techniques/failure/F93"></a>
->>>>>>> 15a333e7
                
             </li>
             

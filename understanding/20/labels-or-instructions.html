<!DOCTYPE html>
<html lang="en" xml:lang="en" xmlns="http://www.w3.org/1999/xhtml">
<head>
   <meta charset="UTF-8"></meta>
   <title>Understanding Labels or Instructions</title>
   <link rel="stylesheet" type="text/css" href="../../css/sources.css" class="remove"></link>
</head>
<body>
   <h1>Understanding Labels or Instructions</h1>
   
   
   <section id="intent">
      <h2>Intent of Labels or Instructions</h2>
      
      <p>The intent of this Success Criterion is to have content authors present instructions
         or labels that identify the controls in a form so that users know what input data
         is expected. In the case of radio buttons, checkboxes, comboboxes, or similar controls
         that provide users with options, each option must have an appropriate label so that
         users know what they are actually selecting. 
         Instructions or labels may also specify data formats for data entry fields, especially
         if they are out of the customary formats or if there are specific rules for correct
         input. Content authors may also choose to make such instructions available to users
         only when the individual control has focus especially when instructions are long and
         verbose.
      </p>
      
      <p>The intent of this Success Criterion is not to clutter the page with unnecessary information
         but to provide important cues and instructions that will benefit people with disabilities.
         Too much information or instruction can be just as harmful as too little.
         The goal is to make certain that enough information is provided for the user to accomplish
         the task without undue confusion or navigation.
      </p>
         
      <p>This Success Criterion does not require that labels or instructions be correctly marked up, 
         identified, or associated with their respective controls - this aspect is covered separately by
         <a href="info-and-relationships">1.3.1: Info and Relationships</a>. It is possible for content
         to pass this Success Criterion (providing relevant labels and instructions) while failing
         Success Criterion 1.3.1 (if the labels or instructions aren't correctly marked up, identified, or associated).
      </p>
      <p>Further, this Success Criterion does not take into consideration whether or not alternative methods of
         providing an accessible name or description for form controls and inputs has been used - this aspect is
         covered separately by <a href="name-role-value">4.1.2: Name, Role and Value</a>. It is possible
         for controls and inputs to have an appropriate accessible name or description (e.g. using <code>aria-label="..."</code>)
         and therefore pass Success Criterion 4.1.2, but to still fail this Success Criterion (if the labels or instructions
         aren't presented to all users, not just those using assistive technologies).
      </p>
<<<<<<< HEAD
      <p>While this Success Criterion requires that controls and inputs have labels or instructions, whether or
         not labels (if used) are sufficiently clear or descriptive is covered separately by
=======
      <p>This Success Criterion does not apply to links or other controls (such as an expand/collapse widget, or similar
         interactive components) that are not associated with data entry.
      </p>
      <p>While this Success Criterion requires that controls and inputs for data entry and submission have labels, whether or not
         these labels are sufficiently clear or descriptive is covered separately by
>>>>>>> f2535cf5
         <a href="headings-and-labels">2.4.6: Headings and Labels</a>.
      </p> 

   </section>
   <section id="benefits">
      <h2>Benefits of Labels or Instructions</h2>
      
      
      <ul>
         
         <li>Providing labels and instructions (including examples of expected
            data formats) helps all users - but particularly those with cognitive, language, and learning
            disabilities - to enter information correctly.
         </li>
         
         <li>Providing labels and instructions (including identification of required
            fields) can prevent users from making incomplete or incorrect form submissions, which prevents
            users from having to navigate once more through a page/form in order to fix submission errors.
         </li>
         
      </ul>
      
   </section>
   
   <section id="examples">
      <h2>Examples of Labels or Instructions</h2>
      
      
      <ul>
         
         <li>A field which requires the user to enter the two character abbreviation for a US state
            has a link next to it which will popup an alphabetized list of state names and the
            correct abbreviation.
         </li>
         
         <li>A field for entering a date contains initial text which indicates the correct format
            for the date.
         </li>
         
         <li>To enter their name, users are provided with two separate text fields. Rather than
            having a single label "Name" (which would appear to leave the second text field unlabelled),
            each field is given an explicit label - "Given Name" and "Family Name".
         </li>
         
         <li>A U.S. phone number separates the area code, exchange, and number into three fields.
            Parentheses surround the area code field, and a dash separates the exchange and number
            fields. While the punctuation provides visual clues to those familiar with the U.S.
            telephone number format, the punctuation is not sufficient to label the fields. The
            single "Phone number" label also cannot label all three fields. To address this, the
            three fields are grouped in a fieldset with the legend "Phone number". Visual labels for
            the fields (beyond the punctuation) cannot be provided
            in the design, so invisible labels are provided with the "title" attribute to each
            of the three fields. The value of this attribute for the three fields are, respectively,
            "Area Code", "Exchange", and "Number". 
         </li>
         
      </ul>
      
   </section>
   
   <section id="resources">
      <h2>Resources for Labels or Instructions</h2>
      
      
   </section>
   
   <section id="techniques">
      <h2>Techniques for Labels or Instructions</h2>
      
      
      <section id="sufficient">
         <h3>Sufficient Techniques for Labels or Instructions</h3>
         
         
         <ol>
            
            <li>
               
               <p> 
                  
                  <a href="https://www.w3.org/WAI/WCAG21/Techniques/general/G131" class="general">Providing descriptive labels</a> 
                  
                  <strong>AND</strong> one of the following:
               </p>
               
               <ul>
                  
                  <li>
                     									               
                     <a href="https://www.w3.org/WAI/WCAG21/Techniques/aria/ARIA1" class="aria">ARIA1: Using Accessible Rich Internet Application describedby property to provide
                        a descriptive, programmatically determined label
                     </a>
                     								             
                  </li>
                  
                  <li>
                     
                     <a href="https://www.w3.org/WAI/WCAG21/Techniques/aria/ARIA9" class="aria"></a>
                     
                  </li>
                  
                  <li>
                     
                     <a href="https://www.w3.org/WAI/WCAG21/Techniques/aria/ARIA17" class="aria"></a>
                     
                  </li>
                  
                  <li>
                     											             
                     <a href="https://www.w3.org/WAI/WCAG21/Techniques/general/G89" class="general">G89: Providing expected data format and example</a>
                     										           
                  </li>
                  
                  <li>
                     											             
                     <a href="https://www.w3.org/WAI/WCAG21/Techniques/general/G184" class="general">Providing text instructions at the beginning of a form or set of fields that describes
                        the necessary input 
                     </a>
                     										           
                  </li>
                  
                  <li>
                     											             
                     <a href="https://www.w3.org/WAI/WCAG21/Techniques/general/G162" class="general">Positioning labels to maximize predictability of relationships</a>
                     										           
                  </li>
                  
                  <li>
                     											             
                     <a href="https://www.w3.org/WAI/WCAG21/Techniques/general/G83" class="general">G83: Providing text descriptions to identify required fields </a>
                     										           
                  </li>
                  
                  <li>
                     											             
                     <a href="https://www.w3.org/WAI/WCAG21/Techniques/html/H90" class="html">Indicating required form controls</a>
                     										           
                  </li>
                  
                  
                  <li>
                     
                     <a href="https://www.w3.org/WAI/WCAG21/Techniques/pdf/PDF5" class="pdf"></a>
                     
                  </li>
                  
               </ul>
               
            </li>
            
            <li>
               									         
               <a href="https://www.w3.org/WAI/WCAG21/Techniques/html/H44" class="html">H44: Using label elements to associate text labels with form controls</a>
               								       
            </li>
            
            <li>
               
               <a href="https://www.w3.org/WAI/WCAG21/Techniques/pdf/PDF10" class="pdf"></a>
               
            </li>
            
            <li>
               
               <a href="https://www.w3.org/WAI/WCAG21/Techniques/silverlight/SL26" class="silverlight"></a>
               
            </li>
            
            <li>
               									         
               <a href="https://www.w3.org/WAI/WCAG21/Techniques/html/H71" class="html">H71: Providing a description for groups of form controls using fieldset and legend
                  elements
               </a>
               								       
            </li>
            
            <li>
               
               <a href="https://www.w3.org/WAI/WCAG21/Techniques/silverlight/SL8" class="silverlight"></a>
               
            </li>
            
            <li>
               									         
               <a href="https://www.w3.org/WAI/WCAG21/Techniques/general/G167" class="general">Using adjacent button to label the purpose of a field</a>
               								       
            </li>
            
         </ol>
         
         <div class="note">
            
            <p>The techniques at the end of the above list should be considered "last resort" and
               only used when the other techniques cannot be applied to the page. The earlier techniques
               are preferred because they increase accessibility to a wider user group.
               
            </p>
            
         </div>
         
      </section>
      
      <section id="advisory">
         <h3>Additional Techniques (Advisory) for Labels or Instructions</h3>
         
         
         <ul>
            
            <li>
               									         
               <a href="https://www.w3.org/WAI/WCAG21/Techniques/general/G13" class="general">G13: Describing what will happen before a change to a form control is made</a>
               								       
            </li>
            
            <li>
               
               <a href="https://www.w3.org/WAI/WCAG21/Techniques/silverlight/SL19" class="silverlight"></a>
               
            </li>
            
         </ul>
         
      </section>
      
      <section id="failure">
         <h3>Failures for Labels or Instructions</h3>
         
         
         <ul>
            
            <li>
               									         
               <a href="https://www.w3.org/WAI/WCAG21/Techniques/failures/F82" class="failure">Failure of Success Criterion 3.3.2 by visually formating a set of phone number fields
                  but not including a text label
               </a>
               								       
            </li>
            
         </ul>
         
      </section>
      
   </section>
   
</body>
</html><|MERGE_RESOLUTION|>--- conflicted
+++ resolved
@@ -44,16 +44,11 @@
          and therefore pass Success Criterion 4.1.2, but to still fail this Success Criterion (if the labels or instructions
          aren't presented to all users, not just those using assistive technologies).
       </p>
-<<<<<<< HEAD
+      <p>This Success Criterion does not apply to links or other controls (such as an expand/collapse widget, or similar
+         interactive components) that are not associated with data entry.
+      </p>
       <p>While this Success Criterion requires that controls and inputs have labels or instructions, whether or
          not labels (if used) are sufficiently clear or descriptive is covered separately by
-=======
-      <p>This Success Criterion does not apply to links or other controls (such as an expand/collapse widget, or similar
-         interactive components) that are not associated with data entry.
-      </p>
-      <p>While this Success Criterion requires that controls and inputs for data entry and submission have labels, whether or not
-         these labels are sufficiently clear or descriptive is covered separately by
->>>>>>> f2535cf5
          <a href="headings-and-labels">2.4.6: Headings and Labels</a>.
       </p> 
 

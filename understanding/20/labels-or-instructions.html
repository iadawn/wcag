<!DOCTYPE html>
<html lang="en" xml:lang="en" xmlns="http://www.w3.org/1999/xhtml">
<head>
   <meta charset="UTF-8"></meta>
   <title>Understanding Labels or Instructions</title>
   <link rel="stylesheet" type="text/css" href="../../css/sources.css" class="remove"></link>
</head>
<body>
   <h1>Understanding Labels or Instructions</h1>
   
   
   <section id="intent">
      <h2>Intent of Labels or Instructions</h2>
      
      
      <p>The intent of this success criterion is to have content authors place instructions
         or labels that identify the controls in a form so that users know what input data
         is expected. Instructions or labels may also specify data formats for fields especially
         if they are out of the customary formats or if there are specific rules for correct
         input. Content authors may also choose to make such instructions available to users
         only when the individual control has focus especially when instructions are long and
         verbose.
      </p>
      
      <p>The intent of this Success Criterion is not to clutter the page with unnecessary information
         but to provide important cues and instructions that will benefit people with disabilities.
         Too much information or instruction can be just as much of a hindrance as too little.
         The goal is to make certain that enough information is provided for the user to accomplish
         the task without undue confusion or navigation.
      </p>
      
      <div class="note">
         
         <p>When labels are provided for input objects, the input object's relationship to the
            label (or to redundant text serving as the label) must be programmatically determinable
            or available in text per 
            <a href="info-and-relationships">1.3.1: Info and Relationships</a>.
         </p>
         
      </div>
      
      
   </section>
   <section id="benefits">
      <h2>Benefits of Labels or Instructions</h2>
      
      
      <ul>
         
         <li>When label elements are associated with input elements the label is spoken by screen
            readers when the field receives focus and users with impaired motor control are helped
            by a larger clickable area for the control, since clicking on the label or the control
            will activate the control.
         </li>
         
         <li>Field labels located in close proximity to the associated field assist users of screen
            magnifiers because the field and label are more likely to visible within the magnified
            area of the page.
         </li>
         
         <li>Providing examples of expected data formats help users with cognitive, language and
            learning disabilities to enter information correctly.
         </li>
         
         <li>Clearly identifying required fields prevents a keyboard only user from submitting
            an incomplete form and having to navigate the redisplayed form to find the uncompleted
            field and provide the missing information.
         </li>
         
      </ul>
      
   </section>
   
   <section id="examples">
      <h2>Examples of Labels or Instructions</h2>
      
      
      <ul>
         
         <li>A field which requires the user to enter the two character abbreviation for a US state
            has a link next to it which will popup an alphabetized list of state names and the
            correct abbreviation.
         </li>
         
         <li>A field for entering a date contains initial text which indicates the correct format
            for the date.
         </li>
         
         <li>A field for entering a given name is clearly labeled with "Given Name" and the field
            for family name is labeled "Family Name" to avoid confusion over which name is requested.
         </li>
         
         <li>A U.S. phone number separates the area code, exchange, and number into three fields.
            Parentheses surround the area code field, and a dash separates the exchange and number
            fields. While the punctuation provides visual clues to those familiar with the U.S.
            telephone number format, the punctuation is not sufficient to label the fields. The
            single "Phone number" label also cannot label all three fields. To address this, the
            three fields are grouped in a fieldset with the legend "Phone number". Visual labels for the fields (beyond the punctuation) cannot be provided
            in the design, so invisible labels are provided with the "title" attribute to each
            of the three fields. The value of this attribute for the three fields are, respectively,
            "Area Code", "Exchange", and "Number". 
         </li>
         
      </ul>
      
   </section>
   
   <section id="resources">
      <h2>Resources for Labels or Instructions</h2>
      
      
   </section>
   
   <section id="techniques">
      <h2>Techniques for Labels or Instructions</h2>
      
      
      <section id="sufficient">
         <h3>Sufficient Techniques for Labels or Instructions</h3>
         
         
         <ol>
            
            <li>
               
               <p> 
                  
<<<<<<< HEAD
                  <a href="https://www.w3.org/WAI/WCAG21/Techniques/G131">Providing descriptive labels</a> 
=======
                  <a href="https://www.w3.org/WAI/WCAG21/Techniques/general/G131">Providing descriptive labels</a> 
>>>>>>> 15a333e7
                  
                  <strong>AND</strong> one of the following:
               </p>
               
               <ul>
                  
                  <li>
                     									               
<<<<<<< HEAD
                     <a href="https://www.w3.org/WAI/WCAG21/Techniques/ARIA1">ARIA1: Using Accessible Rich Internet Application describedby property to provide
=======
                     <a href="https://www.w3.org/WAI/WCAG21/Techniques/aria/ARIA1">ARIA1: Using Accessible Rich Internet Application describedby property to provide
>>>>>>> 15a333e7
                        a descriptive, programmatically determined label
                     </a>
                     								             
                  </li>
                  
                  <li>
                     
<<<<<<< HEAD
                     <a href="https://www.w3.org/WAI/WCAG21/Techniques/ARIA9"></a>
=======
                     <a href="https://www.w3.org/WAI/WCAG21/Techniques/aria/ARIA9"></a>
>>>>>>> 15a333e7
                     
                  </li>
                  
                  <li>
                     
<<<<<<< HEAD
                     <a href="https://www.w3.org/WAI/WCAG21/Techniques/ARIA17"></a>
=======
                     <a href="https://www.w3.org/WAI/WCAG21/Techniques/aria/ARIA17"></a>
>>>>>>> 15a333e7
                     
                  </li>
                  
                  <li>
                     											             
<<<<<<< HEAD
                     <a href="https://www.w3.org/WAI/WCAG21/Techniques/G89">G89: Providing expected data format and example</a>
=======
                     <a href="https://www.w3.org/WAI/WCAG21/Techniques/general/G89">G89: Providing expected data format and example</a>
>>>>>>> 15a333e7
                     										           
                  </li>
                  
                  <li>
                     											             
<<<<<<< HEAD
                     <a href="https://www.w3.org/WAI/WCAG21/Techniques/G184">Providing text instructions at the beginning of a form or set of fields that describes
=======
                     <a href="https://www.w3.org/WAI/WCAG21/Techniques/general/G184">Providing text instructions at the beginning of a form or set of fields that describes
>>>>>>> 15a333e7
                        the necessary input 
                     </a>
                     										           
                  </li>
                  
                  <li>
                     											             
<<<<<<< HEAD
                     <a href="https://www.w3.org/WAI/WCAG21/Techniques/G162">Positioning labels to maximize predictability of relationships</a>
=======
                     <a href="https://www.w3.org/WAI/WCAG21/Techniques/general/G162">Positioning labels to maximize predictability of relationships</a>
>>>>>>> 15a333e7
                     										           
                  </li>
                  
                  <li>
                     											             
<<<<<<< HEAD
                     <a href="https://www.w3.org/WAI/WCAG21/Techniques/G83">G83: Providing text descriptions to identify required fields </a>
=======
                     <a href="https://www.w3.org/WAI/WCAG21/Techniques/general/G83">G83: Providing text descriptions to identify required fields </a>
>>>>>>> 15a333e7
                     										           
                  </li>
                  
                  <li>
                     											             
<<<<<<< HEAD
                     <a href="https://www.w3.org/WAI/WCAG21/Techniques/H90">Indicating required form controls</a>
=======
                     <a href="https://www.w3.org/WAI/WCAG21/Techniques/html/H90">Indicating required form controls</a>
>>>>>>> 15a333e7
                     										           
                  </li>
                  
                  <li>
                     											             
<<<<<<< HEAD
                     <a href="https://www.w3.org/WAI/WCAG21/Techniques/FLASH10">Indicating required form controls in Flash</a>
=======
                     <a href="https://www.w3.org/WAI/WCAG21/Techniques/flash/FLASH10">Indicating required form controls in Flash</a>
>>>>>>> 15a333e7
                     										           
                  </li>
                  
                  <li>
                     
<<<<<<< HEAD
                     <a href="https://www.w3.org/WAI/WCAG21/Techniques/PDF5"></a>
=======
                     <a href="https://www.w3.org/WAI/WCAG21/Techniques/pdf/PDF5"></a>
>>>>>>> 15a333e7
                     
                  </li>
                  
               </ul>
               
            </li>
            
            <li>
               									         
<<<<<<< HEAD
               <a href="https://www.w3.org/WAI/WCAG21/Techniques/H44">H44: Using label elements to associate text labels with form controls</a>
=======
               <a href="https://www.w3.org/WAI/WCAG21/Techniques/html/H44">H44: Using label elements to associate text labels with form controls</a>
>>>>>>> 15a333e7
               								       
            </li>
            
            <li>
               									         
<<<<<<< HEAD
               <a href="https://www.w3.org/WAI/WCAG21/Techniques/FLASH32">Using auto labeling to associate text labels with form controls</a>
=======
               <a href="https://www.w3.org/WAI/WCAG21/Techniques/flash/FLASH32">Using auto labeling to associate text labels with form controls</a>
>>>>>>> 15a333e7
               								       
            </li>
            
            <li>
               									         
<<<<<<< HEAD
               <a href="https://www.w3.org/WAI/WCAG21/Techniques/FLASH29">Setting the label property for form components</a>
=======
               <a href="https://www.w3.org/WAI/WCAG21/Techniques/flash/FLASH29">Setting the label property for form components</a>
>>>>>>> 15a333e7
               								       
            </li>
            
            <li>
               									         
<<<<<<< HEAD
               <a href="https://www.w3.org/WAI/WCAG21/Techniques/FLASH25">Labeling a form control by setting its accessible name</a>
=======
               <a href="https://www.w3.org/WAI/WCAG21/Techniques/flash/FLASH25">Labeling a form control by setting its accessible name</a>
>>>>>>> 15a333e7
               								       
            </li>
            
            <li>
               
<<<<<<< HEAD
               <a href="https://www.w3.org/WAI/WCAG21/Techniques/PDF10"></a>
=======
               <a href="https://www.w3.org/WAI/WCAG21/Techniques/pdf/PDF10"></a>
>>>>>>> 15a333e7
               
            </li>
            
            <li>
               
<<<<<<< HEAD
               <a href="https://www.w3.org/WAI/WCAG21/Techniques/SL26"></a>
=======
               <a href="https://www.w3.org/WAI/WCAG21/Techniques/silverlight/SL26"></a>
>>>>>>> 15a333e7
               
            </li>
            
            <li>
               									         
<<<<<<< HEAD
               <a href="https://www.w3.org/WAI/WCAG21/Techniques/H71">H71: Providing a description for groups of form controls using fieldset and legend
=======
               <a href="https://www.w3.org/WAI/WCAG21/Techniques/html/H71">H71: Providing a description for groups of form controls using fieldset and legend
>>>>>>> 15a333e7
                  elements
               </a>
               								       
            </li>
            
            <li>
               									         
<<<<<<< HEAD
               <a href="https://www.w3.org/WAI/WCAG21/Techniques/FLASH8">Adding a group name to the accessible name of a form control</a>
=======
               <a href="https://www.w3.org/WAI/WCAG21/Techniques/flash/FLASH8">Adding a group name to the accessible name of a form control</a>
>>>>>>> 15a333e7
               								       
            </li>
            
            <li>
               									         
<<<<<<< HEAD
               <a href="https://www.w3.org/WAI/WCAG21/Techniques/H65">H65: Using the title attribute to identify form controls when the label element cannot
=======
               <a href="https://www.w3.org/WAI/WCAG21/Techniques/html/H65">H65: Using the title attribute to identify form controls when the label element cannot
>>>>>>> 15a333e7
                  be used
               </a>
               								       
            </li>
            
            <li>
               
<<<<<<< HEAD
               <a href="https://www.w3.org/WAI/WCAG21/Techniques/SL8"></a>
=======
               <a href="https://www.w3.org/WAI/WCAG21/Techniques/silverlight/SL8"></a>
>>>>>>> 15a333e7
               
            </li>
            
            <li>
               									         
<<<<<<< HEAD
               <a href="https://www.w3.org/WAI/WCAG21/Techniques/G167">Using adjacent button to label the purpose of a field</a>
=======
               <a href="https://www.w3.org/WAI/WCAG21/Techniques/general/G167">Using adjacent button to label the purpose of a field</a>
>>>>>>> 15a333e7
               								       
            </li>
            
         </ol>
         
         <div class="note">
            
            <p>The techniques at the end of the above list should be considered "last resort" and
               only used when the other techniques cannot be applied to the page. The earlier techniques
               are preferred because they increase accessibility to a wider user group.
               
            </p>
            
         </div>
         
      </section>
      
      <section id="advisory">
         <h3>Additional Techniques (Advisory) for Labels or Instructions</h3>
         
         
         <ul>
            
            <li>
               									         
<<<<<<< HEAD
               <a href="https://www.w3.org/WAI/WCAG21/Techniques/G13">G13: Describing what will happen before a change to a form control is made</a>
=======
               <a href="https://www.w3.org/WAI/WCAG21/Techniques/general/G13">G13: Describing what will happen before a change to a form control is made</a>
>>>>>>> 15a333e7
               								       
            </li>
            
            <li>
               
<<<<<<< HEAD
               <a href="https://www.w3.org/WAI/WCAG21/Techniques/SL19"></a>
=======
               <a href="https://www.w3.org/WAI/WCAG21/Techniques/silverlight/SL19"></a>
>>>>>>> 15a333e7
               
            </li>
            
            <li>Providing linear form design and grouping similar items (future link)</li>
            
         </ul>
         
      </section>
      
      <section id="failure">
         <h3>Failures for Labels or Instructions</h3>
         
         
         <ul>
            
            <li>
               									         
<<<<<<< HEAD
               <a href="https://www.w3.org/WAI/WCAG21/Techniques/F82">Failure of Success Criterion 3.3.2 by visually formating a set of phone number fields
=======
               <a href="https://www.w3.org/WAI/WCAG21/Techniques/failure/F82">Failure of Success Criterion 3.3.2 by visually formating a set of phone number fields
>>>>>>> 15a333e7
                  but not including a text label
               </a>
               								       
            </li>
            
         </ul>
         
      </section>
      
   </section>
   
</body>
</html><|MERGE_RESOLUTION|>--- conflicted
+++ resolved
@@ -125,11 +125,7 @@
                
                <p> 
                   
-<<<<<<< HEAD
-                  <a href="https://www.w3.org/WAI/WCAG21/Techniques/G131">Providing descriptive labels</a> 
-=======
                   <a href="https://www.w3.org/WAI/WCAG21/Techniques/general/G131">Providing descriptive labels</a> 
->>>>>>> 15a333e7
                   
                   <strong>AND</strong> one of the following:
                </p>
@@ -138,11 +134,7 @@
                   
                   <li>
                      									               
-<<<<<<< HEAD
-                     <a href="https://www.w3.org/WAI/WCAG21/Techniques/ARIA1">ARIA1: Using Accessible Rich Internet Application describedby property to provide
-=======
                      <a href="https://www.w3.org/WAI/WCAG21/Techniques/aria/ARIA1">ARIA1: Using Accessible Rich Internet Application describedby property to provide
->>>>>>> 15a333e7
                         a descriptive, programmatically determined label
                      </a>
                      								             
@@ -150,41 +142,25 @@
                   
                   <li>
                      
-<<<<<<< HEAD
-                     <a href="https://www.w3.org/WAI/WCAG21/Techniques/ARIA9"></a>
-=======
                      <a href="https://www.w3.org/WAI/WCAG21/Techniques/aria/ARIA9"></a>
->>>>>>> 15a333e7
-                     
-                  </li>
-                  
-                  <li>
-                     
-<<<<<<< HEAD
-                     <a href="https://www.w3.org/WAI/WCAG21/Techniques/ARIA17"></a>
-=======
+                     
+                  </li>
+                  
+                  <li>
+                     
                      <a href="https://www.w3.org/WAI/WCAG21/Techniques/aria/ARIA17"></a>
->>>>>>> 15a333e7
-                     
-                  </li>
-                  
-                  <li>
-                     											             
-<<<<<<< HEAD
-                     <a href="https://www.w3.org/WAI/WCAG21/Techniques/G89">G89: Providing expected data format and example</a>
-=======
+                     
+                  </li>
+                  
+                  <li>
+                     											             
                      <a href="https://www.w3.org/WAI/WCAG21/Techniques/general/G89">G89: Providing expected data format and example</a>
->>>>>>> 15a333e7
-                     										           
-                  </li>
-                  
-                  <li>
-                     											             
-<<<<<<< HEAD
-                     <a href="https://www.w3.org/WAI/WCAG21/Techniques/G184">Providing text instructions at the beginning of a form or set of fields that describes
-=======
+                     										           
+                  </li>
+                  
+                  <li>
+                     											             
                      <a href="https://www.w3.org/WAI/WCAG21/Techniques/general/G184">Providing text instructions at the beginning of a form or set of fields that describes
->>>>>>> 15a333e7
                         the necessary input 
                      </a>
                      										           
@@ -192,51 +168,31 @@
                   
                   <li>
                      											             
-<<<<<<< HEAD
-                     <a href="https://www.w3.org/WAI/WCAG21/Techniques/G162">Positioning labels to maximize predictability of relationships</a>
-=======
                      <a href="https://www.w3.org/WAI/WCAG21/Techniques/general/G162">Positioning labels to maximize predictability of relationships</a>
->>>>>>> 15a333e7
-                     										           
-                  </li>
-                  
-                  <li>
-                     											             
-<<<<<<< HEAD
-                     <a href="https://www.w3.org/WAI/WCAG21/Techniques/G83">G83: Providing text descriptions to identify required fields </a>
-=======
+                     										           
+                  </li>
+                  
+                  <li>
+                     											             
                      <a href="https://www.w3.org/WAI/WCAG21/Techniques/general/G83">G83: Providing text descriptions to identify required fields </a>
->>>>>>> 15a333e7
-                     										           
-                  </li>
-                  
-                  <li>
-                     											             
-<<<<<<< HEAD
-                     <a href="https://www.w3.org/WAI/WCAG21/Techniques/H90">Indicating required form controls</a>
-=======
+                     										           
+                  </li>
+                  
+                  <li>
+                     											             
                      <a href="https://www.w3.org/WAI/WCAG21/Techniques/html/H90">Indicating required form controls</a>
->>>>>>> 15a333e7
-                     										           
-                  </li>
-                  
-                  <li>
-                     											             
-<<<<<<< HEAD
-                     <a href="https://www.w3.org/WAI/WCAG21/Techniques/FLASH10">Indicating required form controls in Flash</a>
-=======
+                     										           
+                  </li>
+                  
+                  <li>
+                     											             
                      <a href="https://www.w3.org/WAI/WCAG21/Techniques/flash/FLASH10">Indicating required form controls in Flash</a>
->>>>>>> 15a333e7
-                     										           
-                  </li>
-                  
-                  <li>
-                     
-<<<<<<< HEAD
-                     <a href="https://www.w3.org/WAI/WCAG21/Techniques/PDF5"></a>
-=======
+                     										           
+                  </li>
+                  
+                  <li>
+                     
                      <a href="https://www.w3.org/WAI/WCAG21/Techniques/pdf/PDF5"></a>
->>>>>>> 15a333e7
                      
                   </li>
                   
@@ -246,71 +202,43 @@
             
             <li>
                									         
-<<<<<<< HEAD
-               <a href="https://www.w3.org/WAI/WCAG21/Techniques/H44">H44: Using label elements to associate text labels with form controls</a>
-=======
                <a href="https://www.w3.org/WAI/WCAG21/Techniques/html/H44">H44: Using label elements to associate text labels with form controls</a>
->>>>>>> 15a333e7
-               								       
-            </li>
-            
-            <li>
-               									         
-<<<<<<< HEAD
-               <a href="https://www.w3.org/WAI/WCAG21/Techniques/FLASH32">Using auto labeling to associate text labels with form controls</a>
-=======
+               								       
+            </li>
+            
+            <li>
+               									         
                <a href="https://www.w3.org/WAI/WCAG21/Techniques/flash/FLASH32">Using auto labeling to associate text labels with form controls</a>
->>>>>>> 15a333e7
-               								       
-            </li>
-            
-            <li>
-               									         
-<<<<<<< HEAD
-               <a href="https://www.w3.org/WAI/WCAG21/Techniques/FLASH29">Setting the label property for form components</a>
-=======
+               								       
+            </li>
+            
+            <li>
+               									         
                <a href="https://www.w3.org/WAI/WCAG21/Techniques/flash/FLASH29">Setting the label property for form components</a>
->>>>>>> 15a333e7
-               								       
-            </li>
-            
-            <li>
-               									         
-<<<<<<< HEAD
-               <a href="https://www.w3.org/WAI/WCAG21/Techniques/FLASH25">Labeling a form control by setting its accessible name</a>
-=======
+               								       
+            </li>
+            
+            <li>
+               									         
                <a href="https://www.w3.org/WAI/WCAG21/Techniques/flash/FLASH25">Labeling a form control by setting its accessible name</a>
->>>>>>> 15a333e7
-               								       
-            </li>
-            
-            <li>
-               
-<<<<<<< HEAD
-               <a href="https://www.w3.org/WAI/WCAG21/Techniques/PDF10"></a>
-=======
+               								       
+            </li>
+            
+            <li>
+               
                <a href="https://www.w3.org/WAI/WCAG21/Techniques/pdf/PDF10"></a>
->>>>>>> 15a333e7
-               
-            </li>
-            
-            <li>
-               
-<<<<<<< HEAD
-               <a href="https://www.w3.org/WAI/WCAG21/Techniques/SL26"></a>
-=======
+               
+            </li>
+            
+            <li>
+               
                <a href="https://www.w3.org/WAI/WCAG21/Techniques/silverlight/SL26"></a>
->>>>>>> 15a333e7
-               
-            </li>
-            
-            <li>
-               									         
-<<<<<<< HEAD
-               <a href="https://www.w3.org/WAI/WCAG21/Techniques/H71">H71: Providing a description for groups of form controls using fieldset and legend
-=======
+               
+            </li>
+            
+            <li>
+               									         
                <a href="https://www.w3.org/WAI/WCAG21/Techniques/html/H71">H71: Providing a description for groups of form controls using fieldset and legend
->>>>>>> 15a333e7
                   elements
                </a>
                								       
@@ -318,21 +246,13 @@
             
             <li>
                									         
-<<<<<<< HEAD
-               <a href="https://www.w3.org/WAI/WCAG21/Techniques/FLASH8">Adding a group name to the accessible name of a form control</a>
-=======
                <a href="https://www.w3.org/WAI/WCAG21/Techniques/flash/FLASH8">Adding a group name to the accessible name of a form control</a>
->>>>>>> 15a333e7
-               								       
-            </li>
-            
-            <li>
-               									         
-<<<<<<< HEAD
-               <a href="https://www.w3.org/WAI/WCAG21/Techniques/H65">H65: Using the title attribute to identify form controls when the label element cannot
-=======
+               								       
+            </li>
+            
+            <li>
+               									         
                <a href="https://www.w3.org/WAI/WCAG21/Techniques/html/H65">H65: Using the title attribute to identify form controls when the label element cannot
->>>>>>> 15a333e7
                   be used
                </a>
                								       
@@ -340,21 +260,13 @@
             
             <li>
                
-<<<<<<< HEAD
-               <a href="https://www.w3.org/WAI/WCAG21/Techniques/SL8"></a>
-=======
                <a href="https://www.w3.org/WAI/WCAG21/Techniques/silverlight/SL8"></a>
->>>>>>> 15a333e7
-               
-            </li>
-            
-            <li>
-               									         
-<<<<<<< HEAD
-               <a href="https://www.w3.org/WAI/WCAG21/Techniques/G167">Using adjacent button to label the purpose of a field</a>
-=======
+               
+            </li>
+            
+            <li>
+               									         
                <a href="https://www.w3.org/WAI/WCAG21/Techniques/general/G167">Using adjacent button to label the purpose of a field</a>
->>>>>>> 15a333e7
                								       
             </li>
             
@@ -380,21 +292,13 @@
             
             <li>
                									         
-<<<<<<< HEAD
-               <a href="https://www.w3.org/WAI/WCAG21/Techniques/G13">G13: Describing what will happen before a change to a form control is made</a>
-=======
                <a href="https://www.w3.org/WAI/WCAG21/Techniques/general/G13">G13: Describing what will happen before a change to a form control is made</a>
->>>>>>> 15a333e7
-               								       
-            </li>
-            
-            <li>
-               
-<<<<<<< HEAD
-               <a href="https://www.w3.org/WAI/WCAG21/Techniques/SL19"></a>
-=======
+               								       
+            </li>
+            
+            <li>
+               
                <a href="https://www.w3.org/WAI/WCAG21/Techniques/silverlight/SL19"></a>
->>>>>>> 15a333e7
                
             </li>
             
@@ -412,11 +316,7 @@
             
             <li>
                									         
-<<<<<<< HEAD
-               <a href="https://www.w3.org/WAI/WCAG21/Techniques/F82">Failure of Success Criterion 3.3.2 by visually formating a set of phone number fields
-=======
                <a href="https://www.w3.org/WAI/WCAG21/Techniques/failure/F82">Failure of Success Criterion 3.3.2 by visually formating a set of phone number fields
->>>>>>> 15a333e7
                   but not including a text label
                </a>
                								       

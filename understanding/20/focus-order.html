--- conflicted
+++ resolved
@@ -191,11 +191,7 @@
             
             <li>
                									         
-<<<<<<< HEAD
-               <a href="https://www.w3.org/WAI/WCAG21/Techniques/G59">Placing the interactive elements in an order that follows sequences and relationships
-=======
                <a href="https://www.w3.org/WAI/WCAG21/Techniques/general/G59">Placing the interactive elements in an order that follows sequences and relationships
->>>>>>> 15a333e7
                   within the content
                </a>
                								       
@@ -211,51 +207,31 @@
                   
                   <li>
                      											             
-<<<<<<< HEAD
-                     <a href="https://www.w3.org/WAI/WCAG21/Techniques/H4">Creating a logical tab order through links, form controls, and objects</a>
-=======
                      <a href="https://www.w3.org/WAI/WCAG21/Techniques/html/H4">Creating a logical tab order through links, form controls, and objects</a>
->>>>>>> 15a333e7
-                     										           
-                  </li>
-                  
-                  <li>
-                     											             
-<<<<<<< HEAD
-                     <a href="https://www.w3.org/WAI/WCAG21/Techniques/FLASH15">Using the tabIndex property to specify a logical tab order in Flash</a>
-=======
+                     										           
+                  </li>
+                  
+                  <li>
+                     											             
                      <a href="https://www.w3.org/WAI/WCAG21/Techniques/flash/FLASH15">Using the tabIndex property to specify a logical tab order in Flash</a>
->>>>>>> 15a333e7
-                     										           
-                  </li>
-                  
-                  <li>
-                     											             
-<<<<<<< HEAD
-                     <a href="https://www.w3.org/WAI/WCAG21/Techniques/C27">Making the DOM order match the visual order</a>
-=======
+                     										           
+                  </li>
+                  
+                  <li>
+                     											             
                      <a href="https://www.w3.org/WAI/WCAG21/Techniques/css/C27">Making the DOM order match the visual order</a>
->>>>>>> 15a333e7
                      										           
                   </li>
                   
                   <li>
                      
-<<<<<<< HEAD
-                     <a href="https://www.w3.org/WAI/WCAG21/Techniques/PDF3"></a>
-=======
                      <a href="https://www.w3.org/WAI/WCAG21/Techniques/pdf/PDF3"></a>
->>>>>>> 15a333e7
                      
                   </li>
                   
                   <li>
                      
-<<<<<<< HEAD
-                     <a href="https://www.w3.org/WAI/WCAG21/Techniques/SL34"></a>
-=======
                      <a href="https://www.w3.org/WAI/WCAG21/Techniques/silverlight/SL34"></a>
->>>>>>> 15a333e7
                      
                   </li>
                   
@@ -271,11 +247,7 @@
                   
                   <li>
                      											             
-<<<<<<< HEAD
-                     <a href="https://www.w3.org/WAI/WCAG21/Techniques/SCR26">Inserting dynamic content into the Document Object Model immediately following its
-=======
                      <a href="https://www.w3.org/WAI/WCAG21/Techniques/script/SCR26">Inserting dynamic content into the Document Object Model immediately following its
->>>>>>> 15a333e7
                         trigger element
                      </a>
                      										           
@@ -283,21 +255,13 @@
                   
                   <li>
                      											             
-<<<<<<< HEAD
-                     <a href="https://www.w3.org/WAI/WCAG21/Techniques/SCR37">Creating custom dialogs in a device independent way</a>
-=======
                      <a href="https://www.w3.org/WAI/WCAG21/Techniques/script/SCR37">Creating custom dialogs in a device independent way</a>
->>>>>>> 15a333e7
-                     										           
-                  </li>
-                  
-                  <li>
-                     											             
-<<<<<<< HEAD
-                     <a href="https://www.w3.org/WAI/WCAG21/Techniques/SCR27">Reordering page sections using the Document Object Model</a>
-=======
+                     										           
+                  </li>
+                  
+                  <li>
+                     											             
                      <a href="https://www.w3.org/WAI/WCAG21/Techniques/script/SCR27">Reordering page sections using the Document Object Model</a>
->>>>>>> 15a333e7
                      										           
                   </li>
                   
@@ -334,11 +298,7 @@
             
             <li>
                									         
-<<<<<<< HEAD
-               <a href="https://www.w3.org/WAI/WCAG21/Techniques/F44">Failure of 2.4.3 due to using tabindex to create a tab order that does not preserve
-=======
                <a href="https://www.w3.org/WAI/WCAG21/Techniques/failure/F44">Failure of 2.4.3 due to using tabindex to create a tab order that does not preserve
->>>>>>> 15a333e7
                   meaning and operability
                </a>
                								       
@@ -346,11 +306,7 @@
             
             <li>
                									         
-<<<<<<< HEAD
-               <a href="https://www.w3.org/WAI/WCAG21/Techniques/F85">Failure of Success Criterion 2.4.3 due to using dialogs or menus that are not adjacent
-=======
                <a href="https://www.w3.org/WAI/WCAG21/Techniques/failure/F85">Failure of Success Criterion 2.4.3 due to using dialogs or menus that are not adjacent
->>>>>>> 15a333e7
                   to their trigger control in the sequential navigation order
                </a>
                								       

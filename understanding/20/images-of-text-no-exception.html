<!DOCTYPE html>
<html lang="en" xml:lang="en" xmlns="http://www.w3.org/1999/xhtml">
<head>
   <meta charset="UTF-8"></meta>
   <title>Understanding Images of Text (No Exception)</title>
   <link rel="stylesheet" type="text/css" href="../../css/sources.css" class="remove"></link>
</head>
<body>
   <h1>Understanding Images of Text (No Exception)</h1>
   
   
   <section id="intent">
      <h2>Intent of Images of Text (No Exception)</h2>
      
      
      <p>The intent of this Success Criterion is to enable people who require a particular
         visual presentation of text to be able to adjust the text presentation as required.
         This includes people who require the text in a particular font size, foreground and
         background color, font family, line spacing or alignment.
      </p>
      
      <p>This means implementing the text in a manner that allows its presentation to be changed
         or providing a mechanism by which users can select an alternate presentation. Using
         images of text is an example of an implementation that does not allow users to alter
         the presentation of the text within it.
      </p>
      
      <p>In some situations, a particular visual presentation of the text is essential to the
         information being conveyed. This means that information would be lost without that
         particular visual presentation. In this case implementing the text in a manner that
         allows its presentation to be changed is not required. This includes text that demonstrates
         a particular visual aspect of the text, such as a particular font family, or text
         that conveys an identity, such as text within a company logo.
      </p>
      
      <p>Text that is decorative does not require implementing the text in a manner that allows
         its presentation to be changed.
      </p>
      
      <p>The definition of image of text contains the note: Note: This does not include text that is part of a picture that contains significant
         other visual content. Examples of such pictures include graphs, screenshots, and diagrams which visually
         convey important information through more than just text.
      </p>
      
      
   </section>
   <section id="benefits">
      <h2>Benefits of Images of Text (No Exception)</h2>
      
      
      <ul>
         
         <li>People with low vision (who may have trouble reading the text with the authored font
            family, size and/or color).
         </li>
         
         <li>People with visual tracking problems (who may have trouble reading the text with the
            authored line spacing and/or alignment).
         </li>
         
         <li>People with cognitive disabilities that affect reading.</li>
         
      </ul>
      
   </section>
   
   <section id="examples">
      <h2>Examples of Images of Text (No Exception)</h2>
      
      
      <ul>
         
         <li>
            
            <p>
               								       
               <strong>A quote</strong>
               							     
            </p>
            
            <p>A Web page contains a quote. The quote itself is presented as italicized text, indented
               from the left margin. The name of the person to whom the quote is attributed is below
               the quote with 1.5x the line space and further indented from the left margin. CSS
               is used to position the text; set the spacing between lines; as well as display the
               text's font family, size, color and decoration.
            </p>
            
         </li>
         
         <li>
            
            <p>
               								       
               <strong>Navigation items</strong>
               							     
            </p>
            
            <p>A Web page contains a menu of navigation links that have both an icon and text to
               describe their target. CSS is used to display the text's font family, size and foreground
               and background colors; as well as the spacing between the navigation links.
            </p>
            
         </li>
         
         <li>
            
            <p>
               								       
               <strong>A logo containing text</strong>
               							     
            </p>
            
            <p>A Web site contains the organization's logo in the top left corner of each Web page.
               The logo contains logotype (text as part, or all, of the logo). The visual presentation
               of the text is essential to the identity of the logo and is included as a gif image
               which does not allow the text characteristics to be changed. The image has a text
               alternative.
            </p>
            
         </li>
         
         <li>
            
            <p>
               								       
               <strong>Representation of a font family</strong>
               							     
            </p>
            
            <p>A Web page contains information about a particular font family. Substituting the font
               family with another font would defeat the purpose of the representation. The representation
               is included as a jpeg image which does not allow the text characteristics to be changed.
               The image has a text alternative.
            </p>
            
         </li>
         
         <li>
            
            <p>
               								       
               <strong>A representation of a letter</strong>
               							     
            </p>
            
            <p>A Web page contains a representation of an original letter. The depiction of the letter
               in its original format is essential to information being conveyed about the time period
               in which it was written. The letter is included as a gif image which does not allow
               the text characteristics to be changed. The image has a text alternative.
            </p>
            
         </li>
         
         <li>
            
            <p>
               								       
               <strong>Symbolic text characters</strong>
               							     
            </p>
            
            <p>A form allows users to enter blocks of text. The form provides a number of buttons,
               including functions to style the text and check spelling. Some of the buttons use
               text characters that do not form a sequence that expresses something in human language.
               For example "B" to increase font weight, "I" to italicize the text and "ABC" to check
               the spelling. The symbolic text characters are included as gif images which do not
               allow the text characteristics to be changed. The buttons have text alternatives.
            </p>
            
         </li>
         
      </ul>
      
   </section>
   
   <section id="resources">
      <h2>Resources for Images of Text (No Exception)</h2>
      
      
      <ul>
         
         <li>
            								       
            <a href="http://alistapart.com/article/cssatten">CSS Web fonts</a>
            							     
         </li>
         
         <li>
            								       
            <a href="http://clagnut.com/blog/2042/">Weblog comments: WebKit now supports CSS @font-face rules</a>
            							     
         </li>
         
         <li>
            								       
            <a href="http://www.workingwith.me.uk/articles/css/cross-browser-drop-shadows">Creating Cross Browser Compatible CSS Text Shadows</a>
            							     
         </li>
         
         <li>
            								       
            <a href="http://www.yourhtmlsource.com/stylesheets/csstext.html">CSS and text</a>
            							     
         </li>
         
      </ul>
      
   </section>
   
   <section id="techniques">
      <h2>Techniques for Images of Text (No Exception)</h2>
      
      
      <section id="sufficient">
         <h3>Sufficient Techniques for Images of Text (No Exception)</h3>
         
         
         <ol>
            
            <li>
               									         
<<<<<<< HEAD
               <a href="https://www.w3.org/WAI/WCAG21/Techniques/C22">Using CSS to control visual presentation of text</a>
=======
               <a href="https://www.w3.org/WAI/WCAG21/Techniques/css/C22">Using CSS to control visual presentation of text</a>
>>>>>>> 15a333e7
               								       
            </li>
            
            <li>
               
<<<<<<< HEAD
               <a href="https://www.w3.org/WAI/WCAG21/Techniques/SL31"></a>
=======
               <a href="https://www.w3.org/WAI/WCAG21/Techniques/silverlight/SL31"></a>
>>>>>>> 15a333e7
               
            </li>
            
            <li>
               									         
<<<<<<< HEAD
               <a href="https://www.w3.org/WAI/WCAG21/Techniques/C30">Using CSS to replace text with images of text and providing user interface controls
=======
               <a href="https://www.w3.org/WAI/WCAG21/Techniques/css/C30">Using CSS to replace text with images of text and providing user interface controls
>>>>>>> 15a333e7
                  to switch
               </a>
               								       
            </li>
            
            <li>
               									         
<<<<<<< HEAD
               <a href="https://www.w3.org/WAI/WCAG21/Techniques/G140">Separating information and structure from presentation so that Web pages can be presented
=======
               <a href="https://www.w3.org/WAI/WCAG21/Techniques/general/G140">Separating information and structure from presentation so that Web pages can be presented
>>>>>>> 15a333e7
                  different ways without losing information
               </a>
               								       
            </li>
            
            <li>
               
<<<<<<< HEAD
               <a href="https://www.w3.org/WAI/WCAG21/Techniques/PDF7"></a>
=======
               <a href="https://www.w3.org/WAI/WCAG21/Techniques/pdf/PDF7"></a>
>>>>>>> 15a333e7
               
            </li>
            
         </ol>
         
      </section>
      
      <section id="advisory">
         <h3>Additional Techniques (Advisory) for Images of Text (No Exception)</h3>
         
         
         <section>
            
            <h4>General Techniques for Non-Decorative Content</h4>
            
            <ul>
               
               <li>Using server-side scripts to resize images of text (future link)</li>
               
            </ul>
            
         </section>
         
         <section>
            
            <h4>CSS Techniques</h4>
            
            <ul>
               
               <li>
                  										           
<<<<<<< HEAD
                  <a href="https://www.w3.org/WAI/WCAG21/Techniques/C12">Using percent for font sizes</a>
=======
                  <a href="https://www.w3.org/WAI/WCAG21/Techniques/css/C12">Using percent for font sizes</a>
>>>>>>> 15a333e7
                  									         
               </li>
               
               <li>
                  										           
<<<<<<< HEAD
                  <a href="https://www.w3.org/WAI/WCAG21/Techniques/C13">Using named font sizes</a>
=======
                  <a href="https://www.w3.org/WAI/WCAG21/Techniques/css/C13">Using named font sizes</a>
>>>>>>> 15a333e7
                  									         
               </li>
               
               <li>
                  										           
<<<<<<< HEAD
                  <a href="https://www.w3.org/WAI/WCAG21/Techniques/C14">Using em units for font sizes </a>
=======
                  <a href="https://www.w3.org/WAI/WCAG21/Techniques/css/C14">Using em units for font sizes </a>
>>>>>>> 15a333e7
                  									         
               </li>
               
               <li>
                  										           
<<<<<<< HEAD
                  <a href="https://www.w3.org/WAI/WCAG21/Techniques/C8">Using CSS letter-spacing to control spacing within a word</a>
=======
                  <a href="https://www.w3.org/WAI/WCAG21/Techniques/css/C8">Using CSS letter-spacing to control spacing within a word</a>
>>>>>>> 15a333e7
                  									         
               </li>
               
               <li>
                  										           
<<<<<<< HEAD
                  <a href="https://www.w3.org/WAI/WCAG21/Techniques/C6">Positioning content based on structural markup</a>
=======
                  <a href="https://www.w3.org/WAI/WCAG21/Techniques/css/C6">Positioning content based on structural markup</a>
>>>>>>> 15a333e7
                  									         
               </li>
               
               <li>Avoid applying text styling to text characters within a word (future link)</li>
               
            </ul>
            
         </section>
         
      </section>
      
      <section id="failure">
         <h3>Failures for Images of Text (No Exception)</h3>
         
         
      </section>
      
   </section>
   
</body>
</html><|MERGE_RESOLUTION|>--- conflicted
+++ resolved
@@ -219,31 +219,19 @@
             
             <li>
                									         
-<<<<<<< HEAD
-               <a href="https://www.w3.org/WAI/WCAG21/Techniques/C22">Using CSS to control visual presentation of text</a>
-=======
                <a href="https://www.w3.org/WAI/WCAG21/Techniques/css/C22">Using CSS to control visual presentation of text</a>
->>>>>>> 15a333e7
-               								       
-            </li>
-            
-            <li>
-               
-<<<<<<< HEAD
-               <a href="https://www.w3.org/WAI/WCAG21/Techniques/SL31"></a>
-=======
+               								       
+            </li>
+            
+            <li>
+               
                <a href="https://www.w3.org/WAI/WCAG21/Techniques/silverlight/SL31"></a>
->>>>>>> 15a333e7
                
             </li>
             
             <li>
                									         
-<<<<<<< HEAD
-               <a href="https://www.w3.org/WAI/WCAG21/Techniques/C30">Using CSS to replace text with images of text and providing user interface controls
-=======
                <a href="https://www.w3.org/WAI/WCAG21/Techniques/css/C30">Using CSS to replace text with images of text and providing user interface controls
->>>>>>> 15a333e7
                   to switch
                </a>
                								       
@@ -251,11 +239,7 @@
             
             <li>
                									         
-<<<<<<< HEAD
-               <a href="https://www.w3.org/WAI/WCAG21/Techniques/G140">Separating information and structure from presentation so that Web pages can be presented
-=======
                <a href="https://www.w3.org/WAI/WCAG21/Techniques/general/G140">Separating information and structure from presentation so that Web pages can be presented
->>>>>>> 15a333e7
                   different ways without losing information
                </a>
                								       
@@ -263,11 +247,7 @@
             
             <li>
                
-<<<<<<< HEAD
-               <a href="https://www.w3.org/WAI/WCAG21/Techniques/PDF7"></a>
-=======
                <a href="https://www.w3.org/WAI/WCAG21/Techniques/pdf/PDF7"></a>
->>>>>>> 15a333e7
                
             </li>
             
@@ -299,51 +279,31 @@
                
                <li>
                   										           
-<<<<<<< HEAD
-                  <a href="https://www.w3.org/WAI/WCAG21/Techniques/C12">Using percent for font sizes</a>
-=======
                   <a href="https://www.w3.org/WAI/WCAG21/Techniques/css/C12">Using percent for font sizes</a>
->>>>>>> 15a333e7
-                  									         
-               </li>
-               
-               <li>
-                  										           
-<<<<<<< HEAD
-                  <a href="https://www.w3.org/WAI/WCAG21/Techniques/C13">Using named font sizes</a>
-=======
+                  									         
+               </li>
+               
+               <li>
+                  										           
                   <a href="https://www.w3.org/WAI/WCAG21/Techniques/css/C13">Using named font sizes</a>
->>>>>>> 15a333e7
-                  									         
-               </li>
-               
-               <li>
-                  										           
-<<<<<<< HEAD
-                  <a href="https://www.w3.org/WAI/WCAG21/Techniques/C14">Using em units for font sizes </a>
-=======
+                  									         
+               </li>
+               
+               <li>
+                  										           
                   <a href="https://www.w3.org/WAI/WCAG21/Techniques/css/C14">Using em units for font sizes </a>
->>>>>>> 15a333e7
-                  									         
-               </li>
-               
-               <li>
-                  										           
-<<<<<<< HEAD
-                  <a href="https://www.w3.org/WAI/WCAG21/Techniques/C8">Using CSS letter-spacing to control spacing within a word</a>
-=======
+                  									         
+               </li>
+               
+               <li>
+                  										           
                   <a href="https://www.w3.org/WAI/WCAG21/Techniques/css/C8">Using CSS letter-spacing to control spacing within a word</a>
->>>>>>> 15a333e7
-                  									         
-               </li>
-               
-               <li>
-                  										           
-<<<<<<< HEAD
-                  <a href="https://www.w3.org/WAI/WCAG21/Techniques/C6">Positioning content based on structural markup</a>
-=======
+                  									         
+               </li>
+               
+               <li>
+                  										           
                   <a href="https://www.w3.org/WAI/WCAG21/Techniques/css/C6">Positioning content based on structural markup</a>
->>>>>>> 15a333e7
                   									         
                </li>
                

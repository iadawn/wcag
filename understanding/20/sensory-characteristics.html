--- conflicted
+++ resolved
@@ -139,11 +139,7 @@
             
             <li>
                									         
-<<<<<<< HEAD
-               <a href="https://www.w3.org/WAI/WCAG21/Techniques/G96">Providing textual identification of items that otherwise rely only on shape and/or
-=======
                <a href="https://www.w3.org/WAI/WCAG21/Techniques/general/G96">Providing textual identification of items that otherwise rely only on shape and/or
->>>>>>> 15a333e7
                   position to be understood
                </a>
                								       
@@ -177,21 +173,13 @@
             
             <li>
                									         
-<<<<<<< HEAD
-               <a href="https://www.w3.org/WAI/WCAG21/Techniques/F14">Failure due to identifying content only by its shape or location</a>
-=======
                <a href="https://www.w3.org/WAI/WCAG21/Techniques/failure/F14">Failure due to identifying content only by its shape or location</a>
->>>>>>> 15a333e7
                								       
             </li>
             
             <li>
                									         
-<<<<<<< HEAD
-               <a href="https://www.w3.org/WAI/WCAG21/Techniques/F26">Failure due to using a non-text mark alone to convey information</a>
-=======
                <a href="https://www.w3.org/WAI/WCAG21/Techniques/failure/F26">Failure due to using a non-text mark alone to convey information</a>
->>>>>>> 15a333e7
                								       
             </li>
             

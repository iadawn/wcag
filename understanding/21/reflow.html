--- conflicted
+++ resolved
@@ -24,11 +24,7 @@
       <p>In a desktop browser at 100% (default) scale, typical web pages that support reflow display content in two, three or more columns. Zooming in will at some point trigger a change of layout, so content will now be displayed in fewer columns. At a higher magnification scale of 200% or more, content will usually be rendered in a single column. Parts of content that were in the marginal columns, like a navigation menu or supplementary content, will now typically appear on top of or below the main content.</p>
       <h3>Viewing distance and display resolution</h3>
         <p>The value of 320 CSS pixels was chosen as a reasonable minimum size that authors can achieve. This value lines up with the reported viewport width of small displays of common mobile devices. The width of 320 CSS pixels exactly corresponds to a desktop browser window set to a width of 1280px and zoomed in to 400%. It should be noted that 400% applies to the dimension, not the area. It means four times the default width and four times the default height.</p> 
-<<<<<<< HEAD
-      <figure><img src="img/css-pixel-by-device.png" width="462" height="198" alt="Diagram showing the size of character needed by viewing distance to make the same image on the retina with small screen devices close, large screen devices further away.">
-=======
-      <figure><img src="https://www.tsbvi.edu/web/wcag21/css-pixel-by-device.png" width="462" height="198" alt="image showing the size of character needed by viewing distance to make the same image on the retina" />
->>>>>>> c6491b29
+      <figure><img src="img/css-pixel-by-device.png" width="462" height="198" alt="Diagram showing the size of character needed by viewing distance to make the same image on the retina with small screen devices close, large screen devices further away." />
         <figcaption>Fig. 1: A letter of the same CSS pixel size on different displays with different resolutions</figcaption>
       </figure>
         <p>When we read, the size of the print is not as important as the image it projects on the retina of our eye. Phones are designed for close viewing while desktops are designed for viewing farther away. As a consequence 16px print on a phone is physically smaller than 16px print on a desktop. This is not a problem because both print sizes cast the same image on our retina if they are viewed at their intended distance.</p>

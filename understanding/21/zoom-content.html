--- conflicted
+++ resolved
@@ -1,116 +1,4 @@
-
 <!DOCTYPE html>
-<<<<<<< HEAD
-<html xmlns="http://www.w3.org/1999/xhtml">
-	<head>
-		<title>Understanding Zoom Content</title>
-		<link rel="stylesheet" type="text/css" href="../../css/sources.css" class="remove" />
-	</head>
-<body>
-	<h1>Understanding Zoom Content</h1>
-	<section id="intent">
-		<h2>Intent</h2>
-
-		<p>Authors support the resizing and reflow of content as allowed by the browser.</p>
-
-		<p>Zoom functionality in browsers allows users to increase the size of all content. When appropriately authored the content can reflow (wrap) to stay within view without scrolling both horizontally and vertically. The spatial relationships of the content can vary, but all content and functionality should continue to be available within the viewport (window) of supporting browsers.</p>
-
-		<p><strong>NB:</strong> Small screen (mobile) devices are by necessity limited in how they can resize content and may not support content-reflow when zooming. This success criteria is to ensure the content is capable of resizing to a reasonable degree. In practice people will need to use a device or user-agent capable of reflowing content such as a desktop or laptop computer.</p>
-
-		<p>The size 400% (starting from 1280 CSS pixels wide) was picked as the largest size a standard website can get to using responsive design. In a browser on a desktop operative system, content that can reflow will display the page at 400% as though it were 320 CSS pixels wide). If the user needs to increase content more than 400%, then a complete <a href="https://www.w3.org/WAI/GL/low-vision-a11y-tf/wiki/Reflow_to_Single_Column">linearisation</a> would be necessary which completely overrides the layout of the website. </p>
-
-		<p>Technologies like HTML/CSS, PDF and ePub have methods of reflowing content to fit the width of the user-agent window. When zooming in on HTML/CSS content, pixels increase in size, so an element that is 200 pixels wide at 200% takes 400 pixels of the width on screen.</p>
-
-		<p>A significant proportion of people with low vision need more than a 200% increase in the size of content. From the <a href="http://webaim.org/projects/lowvisionsurvey/#magnification">Webaim survey</a> 25% of low vision users indicated needing magnification to 400% or more, which is probably more than the total number of screen reader users. (It is 42% for 300% or more).</p>
-
-		<p>The impact of horizontal scrolling can <a href="http://nosetothepage.org/Fitz/2dScroll.html">increase the effort required to read by 40-100 times</a>, so avoiding scrolling should be the aim whenever feasible.</p>
-
-		<p>The testing parameters are more defined than WCAG 2.0's 1.4.4, where the test should start with a browser at 1280px wide, and then zoom in to 400%. In desktop browsers that means your view is then 320px wide, equivalent to a mobile device. Many sites currently cater to that range of sizes, and that number will only increase as more sites update to be mobile friendly. What is not achieved by being mobile-friendly is testing under landscape orientation, rather than assuming a (portrait) mobile device.</p>
-
-		<p>It is also possible to meet this success criteria in PDF files by using the reflow feature of Acrobat Reader, which works well on many tagged PDFs with a defined order and structure. ePub files are designed to reflow so should be able to meet this criteria easily.</p>
-	</section>
-
-	<section id="benefits">
-		<h3>Benefits</h3>
-		<ul>
-			<li>Wikipedia - As of 2015 there were 940 million people with some degree of vision loss.<sup id="cite_ref-GBD2015Pre_4-1" class="reference"><a href="https://en.wikipedia.org/wiki/Visual_impairment#cite_note-GBD2015Pre-4">[4]</a></sup> 246 million had low vision and 39 million were blind.<sup id="cite_ref-WHO2014_3-5" class="reference"><a href="https://en.wikipedia.org/wiki/Visual_impairment#cite_note-WHO2014-3">[3]</a></sup></li>
-			<li>Zoom features in browsers make content on the page larger which helps people with mild, moderate and even quite severe vision impairments. A person can make everything bigger or smaller as  needed. Zoom is the default method in all desktop browsers to increase the size of content. Mobile browsers (small screen devices) tend to use pinch-zoom, or a text-size setting in the accessibility preferences.</li>
-			<li>Horizontal scrolling makes reading difficult for people with low vision, or cognitive disorders, or people on mobile devices. Horizontal scrolling can <a href="http://nosetothepage.org/Fitz/2dScroll.html">increase the effort required to read by 40-100 times</a>, so avoiding scrolling should be the aim whenever feasible.</li>
-			<li>Some people need to increase the size of all content in order to perceive information. </li>
-		</ul>
-	</section>
-
-	<section id="examples">
-		<h2>Examples</h2>
-		<section class="example">
-			<h3>Example 1</h3>
-			<p>Shows when text size is increased, the heading overlaps the main text, the main text overlaps the sidebar text, and the sidebar text is cut off at the bottom.</p>
-			<p><img src="https://www.w3.org/WAI/GL/low-vision-a11y-tf/wiki/images/7/71/Zoom-100.png" alt="web page with default text size, with heading spanning 2 columns, main text, and sidebar text" height="224" width="305"/> <img src="https://www.w3.org/WAI/GL/low-vision-a11y-tf/wiki/images/2/2a/Zoom-overlap.png" alt="Web page with larger text. Example shows that when text size is increased, the heading overlaps the main text, the main text overlaps the sidebar text, and the sidebar text is cut off at the bottom." height="224" width="305" />
-			<h3>Example 2</h3>
-			<p>Shows a page at 100% zoom with full user interface and not horizontal scroll bar. Page on the right shows the same page at 400% zoom with partial user interface, partial title, and horizontal scroll bar.</p>
-			<p><img src="https://www.w3.org/WAI/GL/low-vision-a11y-tf/wiki/images/2/2b/Zoom-start.png" width="400" height="223" alt="page at 100%"> <img src="https://www.w3.org/WAI/GL/low-vision-a11y-tf/wiki/images/1/1b/Zoom_fail_400pc.png" alt="page at 400%" width="400" height="217"> </p>
-			<p>&nbsp;</p>
-		</section>
-	</section>
-	<section id="resources">
-		<h2>Resources</h2>
-		<p class="instructions"></p>
-		<ul>
-			<li><a href="http://w3c.github.io/low-vision-a11y-tf/requirements.html#size-of-all-elements"> Accessibility Requirements for People with Low Vision, Section 3.3.5: Size of All Content</a></li>
-		</ul>
-	</section>
-	<section id="techniques">
-		<h2>Techniques</h2>
-		<div class="instructions">
-			<p>This section references techniques that can be used to meet the Guideline or Success Criterion. There are sub-sections for sufficient techniques, advisory techniques, and failures. </p>
-			<ul>
-				<li>Within each sub-section, there may be "situations" to describe when a set of techniques need to be considered. Remove the sub-section and heading if situations are not used.</li>
-				<li>Techniques are provided in an unordered list. Reference techniques by linking to the filename of the technique and using the technique ID as link text. Use unlinked plain text if the technique has not been written yet.</li>
-				<li>If more than one technique must be used for full sufficiency, list them in the same bullet separated by "AND".</li>
-				<li>If a general technique requires technology-specific techniques to be implemented, end the bullet with "using" and provide a sub-list of those techniques.</li>
-				<li>Square brackets indicate optional components.</li>
-			</ul>
-			<p>Remove any parts of the template that are not used, such as the section and heading for situations, sub-lists of techniques, or the "AND" construction. Also remove the square brackets around placeholder optional components.</p>
-		</div>
-		<section id="sufficient">
-			<h3>Sufficient</h3>
-			<p class="instructions">Techniques that are sufficient to meet the Guideline or Success Criterion.</p>
-			<section class="situation">
-			<h4>Situation</h4>
-				<ul>
-					<li><a href="https://www.w3.org/TR/WCAG20-TECHS/G146"> G146: Using liquid layout</a> and ''AND'' using measurements that are relative to other measurements in the content by using one or more of the following techniques: <ul>
-							<li><a href="https://www.w3.org/TR/WCAG20-TECHS/C12%20https://www.w3.org/TR/WCAG20-TECHS/C12"> C12: Using percent for font sizes (CSS)</a> OR </li>
-							<li><a href="https://www.w3.org/TR/WCAG20-TECHS/C13"> C13: Using named font sizes (CSS)</a> OR </li>
-							<li><a href="https://www.w3.org/TR/WCAG20-TECHS/C14"> C14: Using em units for font sizes (CSS)</a> OR </li>
-							<li><a href="https://www.w3.org/TR/WCAG20-TECHS/C24"> C24: Using percentage values in CSS for container sizes (CSS)</a> OR </li>
-							<li><a href="https://www.w3.org/TR/WCAG20-TECHS/FLASH33"> FLASH33: Using relative values for Flash object dimensions (Flash)</a></li>
-							<li><a href="https://www.w3.org/TR/WCAG20-TECHS/SCR34"> SCR34: Calculating size and position in a way that scales with text size (Scripting)</a> OR </li>
-						</ul></li>
-					<li><a href="https://www.w3.org/TR/WCAG20-TECHS/G206"> G206: Providing options within the content to switch to a layout that does not require the user to scroll horizontally to read a line of text</a></li>
-				</ul>
-				<h3>New Techniques</h3>
-				<ul>
-				<li> Using fluid grids. Ref: <a href="http://alistapart.com/article/fluidgrids"> fluid grids</a></li>
-				<li> Using em based media queries. Ref: <a href="http://blog.cloudfour.com/the-ems-have-it-proportional-media-queries-ftw/"> em based media queries</a></li>
-				<li> Using responsive images. Ref: HTML <a href="https://w3c.github.io/html/semantics-embedded-content.html#the-picture-element"> picture element</a> and <a href="https://w3c.github.io/html/semantics-embedded-content.html#ref-for-element-attrdef-img-srcset-1"> srcset attribute</a></li>
-				<li> @@ Consider a failure technique on fixed sized containers and fixed position content?? </li>
-				<li> @@ Consider a failure technique on "Interfering with a user agent's ability to zoom" i.e., author using: maximum-scale or minimum-scale or user-scalable=no or user-scalable=0 in the meta element ?? @@ Note: In <a href="https://lists.w3.org/Archives/Public/w3c-wai-gl/2016AprJun/0502.html"> Pinch zoom thread on the WCAG list</a> people did not seem to be in favor of this as a failure.</li>
-				<li> @@ (HTML) Consider failure for preformatted text or excluding this as an exception to no two dimensional scrolling. </li>
-			</ul>
-			</section>
-		</section>
-		<section id="advisory">
-			<h2>Advisory</h2>
-			<p class="instructions">Techniques that are not sufficient by themselves to meet the Guideline or Success Criterion.</p>
-			<p class="instructions">Same template as sufficient techniques.</p>
-		</section>
-		<section id="failure">
-			<h2>Failure</h2>
-			<p class="instructions">Techniques that document conditions that would cause the page not to meet the Guideline or Success Criterion, even if sufficient techniques are also used.</p>
-			<p class="instructions">Same template as sufficient techniques.</p>
-		</section>
-	</section>
-=======
 <html>
 		<head>
 		<title>Understanding Zoom Content</title>
@@ -251,6 +139,5 @@
             </ul>
   </section>
         </section>
->>>>>>> 5fac3f64
 </body>
 </html>
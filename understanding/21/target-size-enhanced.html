--- conflicted
+++ resolved
@@ -59,11 +59,7 @@
 				<p class="instructions">Techniques that are sufficient to meet the Guideline or Success Criterion.</p>
 				<section class="situation">
 					<ul>
-<<<<<<< HEAD
 					  <li>Ensuring that targets are at least 44 by 44 CSS pixels.</li>
-=======
-					  <li>Ensuring that touch targets are at least 44 by 44 CSS pixels.</li>
->>>>>>> 9a272e61
 					  <li>Ensuring inline links provide sufficiently large activation target.</li>
 		          </ul>
               </section>
@@ -79,11 +75,7 @@
 				<h2>Failure</h2>
 				<p class="instructions">The following are common mistakes that are considered failures of Success Criterion 2.5.5 by the <abbr title="Web Content Accessibility Guidelines">WCAG</abbr> Working Group.</p>
 				<ul>
-<<<<<<< HEAD
-				  <li>Failure of success criterion 2.5.3 and 2.5.4 due to target being less than 44 by 44 CSS pixels.</li>
-=======
-				  <li>Failure of success criterion 2.5.5 due to touch target being less than 44 by 44 CSS pixels.</li>
->>>>>>> 9a272e61
+				  <li>Failure of success criterion 2.5.5 due to target being less than 44 by 44 CSS pixels.</li>
 		      </ul>
             </section>
 </section>

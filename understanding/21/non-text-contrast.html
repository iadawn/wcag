<!DOCTYPE html>
<html xmlns="http://www.w3.org/1999/xhtml" lang="en" xml:lang="en">
	<head>
		<meta charset="UTF-8" />
		<title>Understanding Non-text Contrast</title>
		<link rel="stylesheet" type="text/css" href="../../css/editors.css" class="remove" />
	</head>
	<body>
		<h1>Understanding Non-text Contrast</h1>
		<section id="intent">
			<h2>Intent</h2>


			<p>The intent of this Success Criterion is to ensure that active user interface components (i.e., controls) and meaningful graphics are distinguishable by people with moderately low vision. The requirements and rationale are similar to those for large text in <a href="contrast-minimum">1.4.3 Contrast (Minimum)</a>.</p>

			<p>Low contrast controls are more difficult to perceive, and may be completely missed by people with a visual impairment. Similarly, if a graphic is needed to understand the content or functionality of the webpage then it should be perceivable by people with low vision or other impairments without the need for contrast-enhancing assistive technology.</p>

			<section id="user-interface-components">
				<h3>Active User Interface Components</h3>

				<p>For active controls such as buttons and form fields: any visual information provided that is necessary for a user to identify that a control is present and how to operate it must have a minimum 3:1 contrast ratio with the adjacent colors. Also, any visual information necessary to indicate state, such as whether a component is selected or focused must also ensure that the information used to identify the control in that state has a minimum 3:1 contrast ratio.</p>
        
				<p>This Success Criterion does not require that changes in color that differentiate between states of an individual component meet the 3:1 contrast ratio when they do not appear next to each other. For example, there is not a new requirement that visited links contrast with the default color, or that mouse hover indicators contrast with the default state. However, the component must not lose contrast with the adjacent colors, and non-text indicators such as the check in a checkbox, or an arrow graphic indicating a menu is selected or open must have sufficient contrast to the adjacent colors.</p>

				<h4>Boundaries</h4>
				
				<p>This success criteria does not require that controls have a visual boundary indicating the hit area, but if the visual indicator of the control is the only way to identify the control, then that indicator must have sufficient contrast. If text (or an icon) within a button is visible and there is no visual indication of the hit area then the Success Criterion is passed. If a button with text also has a colored border, since the border does not provide the only indication there is no contrast requirement beyond the text contrast (<a href="contrast-minimum">1.4.3 Contrast (Minimum)</a>). Note that for people with cognitive disabilities it is recommended to delineate the boundary of controls to aid in the recognition of controls and therefore the completion of activities.</p>
				
				<figure>
						<img alt="Two buttons, the first with no visual indicator except text saying 'button'. The second is the same but with an added grey border." src="img/minimal-button.png" /> 
						<figcaption>A button (active control) without a visual boundary, and the same button with a defined visual boundary.</figcaption>
				</figure>

				<h4>Adjacent colors</h4>
				<p>For user interface components 'adjacent colors' means the colors adjacent to the component. For example, if an input has a white internal background, dark border, and white external background the 'adjacent color' to the component would be the white external background.</p>
				<figure>
					<img src="img/text-input-default.png" alt="Standard text input with a label, white internal and external background with a dark border." />
					<figcaption>A standard text input with white adjacent color outside the component</figcaption>
				</figure>

				<p>If the inner background of the component provides contrast with the adjacent background color, a border can be ignored for the purpose of contrast. For example, an input that has a light background on the inside of the field and a dark background around it, could have a dark <em>or</em> a light colored border. As the difference between backgrounds provides contrast, the border is not important for this success criterion.</p>

				<figure>
					<img alt="A text box with a dark background and light border, with a white background." src="img/text-input-background-border.png" />
					<figcaption>The contrast of the input background (white) and color adjacent to the control (dark blue) is sufficient. There is also a border (silver) on the component that is not required to contrast with either.</figcaption>
				</figure>

				<p>For visual information required to identify a state, such as the check in a checkbox or the thumb of a slider, that part might be within the component so the adjacent color might be another part of the component.</p>

				<figure>
					<img alt="A purple box with a light grey check." src="img/checkbox-purple.png"" />
					<figcaption>A customized checkbox with light grey check, which has a contrast ratio of 5.6:1 with the purple box.</figcaption>
				</figure>

				<p>It is possible to use a flat design where the status indicator fills the component and does not contrast with the component, but does contrast with the colors adjacent to the component.</p>

				<figure>
					<img alt="Three radio buttons, the first a plain circle marked unselected. The second shows the circle filled with the same color as the border. The third has a slightly darker filling than the border." src="img/radio-custom.png"" />
					<figcaption>The first radio button shows the default state, the second and third show the radio button selected, and filled with a color that contasts with the color adjacent to the component. The last example shows the state indicator contrasting with the component colors.</figcaption>
				</figure>

				<h4 id="related-scs">Relationship with Use of Color and Focus Visible</h4>

				<p>The <a href="../20/use-of-color.html">Use of Color</a> success criterion addresses changing <strong>only the color</strong> (hue) of an object or text without otherwise altering the object's form. The principle is that contrast ratio (the difference in brightness) can be used to distinguish text or graphics. For example, <a href="../../techniques/general/G183.html">G183</a> is a technique to use a contrast ratio of 3:1 with surrounding text to distinguish links and controls. In that case the Working Group regards a link color that meets the 3:1 contrast ratio relative to the non-linked text color as satisfying the Success Criteria <a href="../20/use-of-color.html">1.4.1 Use of color</a> since it is relying on contrast ratio as well as color (hue) to convey that the text is a link.</p>

				<p>Non-text information within controls that uses a change of hue alone to convey the value or state of an input, such as a 1-5 star indicator with a black outline for each star filled with either yellow (full) or white (empty) is likely to fail the Use of color criteria rather than this one.</p>

				<figure>
					<img src="img/star-examples-pass.png" alt="Two star ratings, one uses a black outline (on white) with a black fill to indicate it is checked. The second has a yellow fill and a thicker dark border." width="300px">
					<figcaption>
						Two examples which pass this success criteria, using either a solid fill to indicate a checked-state that has contrast, or a thicker border as well as yellow fill.
					</figcaption>
				</figure>
				<figure>
					<img src="img/star-examples-fail.png" alt="Two star ratings, the first uses 5 stars with a black outline and a yellow or white fill, where yellow indicates checked. The second uses only pale yellow stars on white." width="300px">
					<figcaption>
						Two examples which fail a success criteria, the first fails the Use of color criteria due to relying on yellow and white hues. The second example fails the Non-text contrast criteria due to the yellow to white contrast ratio of 1.2:1.
					</figcaption>
				</figure>

				<p>Using a change of contrast for focus and other states is a technique to differentiate the states. This is the basis for <a href="https://www.w3.org/WAI/WCAG21/Techniques/general/G195" class="general">G195: Using an author-supplied, highly visible focus indicator</a>, and more techniques are being added.</p>

				<p>In combination with <a href="../20/focus-visible.html">2.4.7 Focus Visible</a>, the visual focus indicator for a component <em>must</em> have sufficient contrast against the adjacent background when the component is focused, except where the appearance of the component is determined by the user agent and not modified by the author. If the focus state relies on a change of color (e.g., changing <em>only</em> the background color of a button), then changing from one color to another that has at least a 3:1 contrast ratio with the previous state of the control is a method for meeting the Focus visible criteria.</p>

				<section>
					<h4>Active User Interface Component Examples</h4>
					<p>For designing focus indicators, selection indicators and user interface components that need to be perceived clearly, the following are examples that have sufficient contrast.</p>

					<table class="left-headers">
						<caption>
							Active User Interface Component Examples
						</caption>
						<tr>
						<th>Type</th>
						<th>Description</th>
						<th>Examples</th>
						</tr>
						<tr>
							<th>Link Text</th>
							<td>Default link text is in the scope of <a href="contrast-minimum">1.4.3 Contrast (Minimum)</a>, and the underline is sufficient to indicate the link.</td>
							<td><img src="img/link-text-default.png" alt="A browser-default styled link, blue with an underline." /></td>
						</tr>
						<tr>
							<th>Default focus style</th>
							<td>Links are required to have a focus indicator by <a href="focus-visible.html">2.4.7 Focus Visible</a>. Where the focus style of the user-agent is not adjusted on interactive controls (such as links, form fields or buttons), the default focus style is sufficient.</td>
							<td><img src="img/link-text-focus.png" alt="A browser-default styled link, with a black dotted outline around the link." /></td>
						</tr>
						<tr>
							<th>Styled links or buttons</th>
							<td>Where links or buttons have an author-supplied style for the focus indicator, the focus indicator must meet the 3:1 contrast ratio.</td>
							<td><img src="img/link-text-styled-default.png" alt="A styled link, dark blue, with underline." /><br />
								<img src="img/link-text-styled-focus.png" alt="The same styled link with a dark solid outline." /></td>
						</tr>
						<tr>
							<th>Text input (minimal)</th>
							<td>Where a text-input has a visual indicator that it is an input, such as a bottom border, that indicator must meet 3:1 contrast ratio.</td>
							<td>
								<img src="img/text-input-minimal.png" alt="A label with a text input shown by a bottom border and feint grey background." />
							</td>
						</tr>
						<tr>
							<th>Text input</th>
							<td>Where a text-input has an indicator, such as a complete border, that indicator it must meet 3:1 contrast ratio.</td>
							<td>
								<img src="img/text-input-default.png" alt="A label with a text input shown by a complete border." />
							</td>
						</tr>
						<tr>
							<th>Text input focus style</th>
							<td>A focus indicator is required. If the focus indicator is styled by the author, it must meet the 3:1 contrast ratio.</td>
							<td>
								<img src="img/text-input-focus.png" alt="A label with a text input shown by a complete border and blue outline." />
							</td>
						</tr>
						<tr> 
							<th>Text input using background color</th>
							<td>Text inputs that have no border and are differentiated only by a background color must have a 3:1 contrast ratio to the adjacent background.</td>
							<td>
								<img src="img/text-input-background.png" alt="A label with a text input shown by a dark blue page background, and white box." />
							</td>
						</tr>
						<tr> 
							<th>Text input using background color focus style</th>
							<td>Where an author-created focus style is applied to a control on a dark background, it must have 3:1 contrast with the adjacent dark background.</td>
							<td>
								<img src="img/text-input-background-focus.png" alt="The same label and input with a yellow outline." />
							</td>
						</tr>
					</table>

				</section>
				<section id="inactive-controls">
					<h4>Inactive User Interface Components</h4>

					<p>User Interface Components that are not available for user interaction (e.g., a disabled control in HTML) are not required to meet contrast requirements in WCAG 2.1. An inactive user interface component is visible but not currently operable. An example would be a submit button at the bottom of a form that is visible but cannot be activated until all the required fields in the form are completed.</p>
					<figure>
						<img src="img/inactive-button.png" alt="Grey button with non-contrasting grey text." width="120" />
						<figcaption>An inactive button using default browser styles</figcaption>
					</figure>
					<p>Inactive components, such as disabled controls in HTML, are not available for user interaction. The decision to exempt inactive controls from the contrast requirements was based on a number of considerations:</p>
					<ul>
						<li><strong>Backward compatibility:</strong>  WCAG 2.0 guidance for 1.4.3 Contrast (Minimum) specifically exempts <q>text or images of text that are part of an inactive user interface component</q>. It would be confusing and inconsistent to exempt <strong>text</strong> in inactive components from contrast considerations while requiring sufficient contrast for the graphical container the text resides in.</li>
						<li>
							<p><strong>Variations in significance:</strong> Depending on the circumstances, disabled controls may be intentionally designed to be more or less visible depending on how meaningful a control's disabled state is. Two examples can illustrate.</p>
							<ol>
								<li>A control remains disabled only until the user completes a prerequisite task, at which point it becomes active.</li>
								<li>A designer uses a standard layout for a number of operations. In one operation a control is not valid and so is disabled, but remains visible simply to maintain a consistent layout.</li>
							</ol>
							<p>The disabled control in the first example offers a more significant cue, and a designer may intentionally decrease the contrast in the second case to de-emphasize its importance.</p>
						</li>
						<li><strong>Conflicting needs and desires.</strong> Although meaningful information is conveyed by a lower-contrast disabled control (to those who can perceive it), not all users desire an increase in the prominence of disabled controls.
							<ul>
								<li>Low-vision - some users want to ignore the disabled elements, just focusing on the enabled elements. Other low vision users want to see the disabled items clearly.</li>
								<li> Cognitive - some people with cognitive differences really want to be able to focus on the active elements (and ignore the non-active elements). If we force stronger contrast on the disabled elements, it will likely be difficult for all sighted people to distinguish what is active (and what is disabled).</li>
							</ul>
						</li>
					</ul>
					<p>A one-size-fits-all solution has been very difficult to establish. A method of varying the presentation of disabled controls, such as adding an icon for disabled controls, based on user preferences is anticipated as an advancement in the future.</p>

				</section>
			</section><!-- end user-interface-component section -->


			<section id="graphical-objects">
				<h3>Graphical Objects</h3>


				<p>The term &quot;graphical object&quot; applies to stand-alone icons such as a print icon (with no text), and the important parts of a more complex diagram such as each line in a graph. For simple graphics such as single-color icons the entire image is a graphical object. Images made up of multiple lines, colors and shapes will be made of multiple graphical objects, some of which are required for understanding.</p>

				<p>Not every graphical object needs to contrast with its surroundings - only those that are required for a user to understand what the graphic is conveying. <a href="https://en.wikipedia.org/wiki/Gestalt_psychology#Pr.C3.A4gnanz">Gestalt principles</a> such as the &quot;law of continuity&quot; can be used to ignore minor overlaps with other graphical objects or colors.</p>

				<table>
					<thead>
						<tr>
							<th>Image</th>
							<th>Notes</th>
						</tr>
					</thead>
					<tbody>
						<tr>
							<td><img src="img/contrast-phone.png" alt="An orange circle with a white telephone icon in the middle." width="40" /></td>
							<td><p>The phone icon is a simple shape within the orange circle. The meaning can be understood from that icon alone, the background behind the circle is irrelevant. The orange background and the white icon have a contrast ration greater than 3:1, which passes.</p>
							<p>The graphical object is the white phone icon.</p>
							</td>
						</tr>
						<tr>
							<td><img src="img/contrast-magnet.png" alt="A red magnet with grey tips and a black outline." /></td>
							<td><p>A magnet can be understood by the "U" shape with lighter colored tips. Therefore to understand this graphic you should be able to discern the overall shape (against the background) and the lighter colored tips (against the rest of the U shape and the background).</p>
							<p>The graphical objects are the "U" shape (by outline or by the solid red color), and each tip of the magnet.</p>
							</td>
						</tr>
						<tr>
							<td><img src="img/contrast-currency-down.png" alt="A yellow arrow pointing down with a pound sign (currency) in the middle." /></td>
							<td><p>The low-currency symbol can be understood with recognition of the shape (down arrow) and the currency symbol (pound icon with the shape). To understand this graphic you need to discern the arrow shape against the white background, and the pound icon against the yellow background.</p>
							<p>The graphical objects are the shape and the currency symbol.</p>
							</td>
						</tr>
						<tr>
							<td><!-- Sourced from wikipedia under CC sharealike license https://en.wikipedia.org/wiki/File:Simple_line_graph_of_ACE_2012_results_by_candidate_sj01.png -->
								<a href="img/simple-line-graph.png"><img src="img/simple-line-graph.png" alt="A line chart of votes across a region, with 4 lines of different colors tracking over time." width="200" /></a></td>

							<td><p>In order to understand the graph you need to discern the lines and shapes for each condition. Therefore each line and colored shape is a &#8216;graphical object&#8217; in the graph and should be over 3:1 against the white background. Most of them have good contrast except the green triangles.</p>
							<p>The graphical objects are the lines in the graph, including the background lines for the values, and the colored lines with shapes.</p>
							<p>The lines should have 3:1 contrast against their background, but as there is little overlap with other lines they do not need to contrast with each other. (See the testing principles below.)</p>
						</td>

						</tr>
						<tr>
							<td><a href="img/graphics-contrast_pie-chart_pass.png"><img src="img/graphics-contrast_pie-chart_pass.png" alt="A pie chart with small gaps between each slice showing the white background, and a dark outline around light colored slices." width="200" /></a></td>
							<td><p>To understand the pie chart you have to discern each slice of the pie chart from the others.</p>
							<p>The graphical objects are the slices of the pie (chart).</p>
							<p>Note: If the values of the pie chart slices were also presented in a conforming manner (see the Pie Charts example for details), the slices would not be required for understanding.</p>
						</td>
						</tr>
					</tbody>
				</table>

				<p>Taking the magnet image above as an example, the process for establishing the graphical object(s) is to:</p>
				<ul>
					<li>Assess what part of each image is needed to understand what it represents.<br />
						The magnet's "U" shape can be conveyed by the outline or by the red background (either is acceptable). The white tips are also important (otherwise it would be a horseshoe), which needs to contrast with the red background.</li>
					<li>Assume that the user could only see those aspects. Do they contrast with the adjacent colors?<br />
						The outline of the magnet contrasts with the surrounding text (black/white), and the red and white between the tips also has sufficient contrast.</li>
				</ul>

				<p>Due to the strong contrast of the red and white, it would also be possible to only put the outline around the white tips of the magnet and it would still conform.</p>

				<section>
				<h4>Required for Understanding</h4>

				<p>The term &quot;required for understanding&quot; is used in the Success Criterion as many graphics do not need to meet the contrast requirements. If a person needs to perceive a graphic, or part of a graphic (a graphical object) in order to understand the content it should have sufficient contrast. However, that is not a requirement when:</p>
				<ul>
					<li> A graphic with text embedded or overlayed conveys the same information, such as labels and values on charts.</li>
					<li> The graphic is for aesthetic purposes that does not require the user to see or understand it to understand the content or use the functionality.</li>
					<li> The information is available in another form, such as in a table that follows the graph, which becomes visible when a "Long Description" button is pressed.</li>
					<li> The graphic is part of a logo or brand name (which is considered &quot;essential&quot; to its presentation).</li>
				</ul>
				</section>
				<section>
				<h4>Gradients</h4>

				<p>Gradients can reduce the apparent contrast between areas, and make it more difficult to test. The general principles is to identify the graphical object(s) required for understanding, and take the central color of that area. If you remove the adjacent color which does not have sufficient contrast, can you still identify and understand the graphical object?</p>
				<figure><img src="img/contrast-gradient.png" alt="Two versions of a blue circle with an 'i' indicating information. The first example has a blue gradient background, the second is missing the upper half of the background which obscures the i." width="300" />
				<figcaption>Removing the background which does not have sufficient contrast highlights that the graphical object (the &quot;i&quot;) is not then understandable.</figcaption></figure>
				</section>
				<section>
				<h4>Dynamic Examples</h4>

				<p>Some graphics may have interactions that either vary the contrast, or display the information as text when you mouseover/tap/focus each graphical object. In order for someone to discern the graphics exist at all, there must be contrasting colors or text in order to find the graphics. Within that area, information available by a conforming method (e.g., focusable elements) can be used to make that information available dynamically as text, or dynamically increase the contrast.</p>

				<!-- example from http://www.oracle.com/webfolder/technetwork/jet/jetCookbook.html?component=pieChart&demo=default -->
				<figure>
					<img alt="A pie chart with one slice highlighted and a box hovering next to it that shows the data and indicates the source in the key." src="img/dynamic-pie-chart.png" width="350" /> 
					<figcaption>A dynamic chart where the current 'slice' is hovered or focused, which activates the associated text display of the values and highlights the series</figcaption>
				</figure>
				</section>
				<section>
				<h4>Infographics</h4>

				<p>Infographics can mean any graphic conveying data, such as a chart or diagram. On the web it is often used to indicate a large graphic with lots of statements, pictures, charts or other ways of conveying data. In the context of graphics contrast, each item within such an infographic should be treated as a set of graphical objects, regardless of whether it is in one file or separate files.</p>

				<p>Infographics often fail to meet several WCAG level AA criteria including:</p>

				<ul>
					<li><a href="https://www.w3.org/WAI/WCAG21/Understanding/non-text-content.html">1.1.1 Non-text Content</a></li>
					<li><a href="https://www.w3.org/WAI/WCAG21/Understanding/use-of-color.html">1.4.1 Use of Color</a></li>
					<li><a href="https://www.w3.org/WAI/WCAG21/Understanding/contrast-minimum.html">1.4.3 (Text) Contrast</a></li>
					<li><a href="https://www.w3.org/WAI/WCAG21/Understanding/images-of-text.html">1.4.5 Images of Text</a></li>
				</ul>

				<p>An infographic can use text which meets the other criteria to minimise the number of graphical objects required for understanding. For example, using text with sufficient contrast to provide the values in a chart. A long description would also be sufficient because then the infograph is not relied upon for understanding.</p>

				</section>
				<section>
					<h4>Essential Exception</h4>

					<p>Graphical objects do not have to meet the contrast requirements when &quot;a particular presentation of graphics is essential to the information being conveyed&quot;. The Essential exception is intended to apply when there is no way of presenting the graphic with sufficient contrast without undermining the meaning. For example:</p>
					<ul>
						<li><strong>Logotypes and flags</strong>: The brand logo of an organization or product is the representation of that organization and therefore exempt. Flags may not be identifiable if the colors are changed to have sufficient contrast.</li>
						<li><strong>Sensory</strong>: There is no requirement to change pictures of real life scenes such as photos of people or scenery.</li>
						<li><strong>Representing other things</strong>: If you cannot represent the graphic in any other way, it is essential. Examples include: 
							<ul>
								<li>Screenshots to demonstrate how a website appeared.</li>
								<li>Diagrams of medical information that use the colors found in biology (<a href="https://commons.wikimedia.org/wiki/File:Schematic_diagram_of_the_human_eye_it.svg">example medical schematic from Wikipedia</a>).</li>
								<li>color gradients that represent a measurement, such as heat maps (<a href="https://commons.wikimedia.org/wiki/File:Eyetracking_heat_map_Wikipedia.jpg">example heatmap from Wikipedia</a>).</li>
							</ul>
						</li>
					</ul>
				</section>

			<section id="testing-principles">
					<h3>Testing Principles</h3>
					<p>A summary of the high-level process for finding and assessing non-text graphics on a web page:</p>
					<ul>
						<li>Identify each user-interface component (link, button, form control) on the page and:
							<ul>
								<li>Identify the visual (non-text) indicators of the component that are required to identify that a control exists, and indicate the current state. In the default (on page load) state, test the contrast ratio against the adjacent colors.</li>
								<li>Test those contrast indicators in each state.</li>
							</ul>
						</li>
						<li>Identify each graphic on the page that includes information required for understanding the content (i.e. excluding graphics which have visible text for the same information, or are decorative) and:
							<ul>
								<li>Check the contrast of the graphical object against its adjacent colors;</li>
								<li>If there are multiple colors and/or a gradient, chose the least contrasting area to test;</li>
								<li>If it passes, move to the next graphical object;</li>
								<li>If the least-contrasting area is less than 3:1, assume that area is invisible, is the graphical object still understandable?</li>
								<li>If there is enough of the graphical object to understand, it passes, else fail.</li>
							</ul>
						</li>
					</ul>
					<p>The techniques below each have testing criteria, and the related criteria for <a href="../20/focus-visible.html">Focus visible (2.4.7)</a>, <a href="../20/use-of-color.html">Use of color (1.4.1)</a>, and <a href="../20/contrast-minimum.html">Contrast minimum</a> also have techniques.</p>
			</section>

			</section>
			
		</section><!-- end Intent -->

		<section id="benefits">
			<h2>Benefits</h2>
			<p>People with low vision often have difficulty perceiving graphics that have insufficient contrast. This can be exacerbated if the person has a color vision deficiency that lowers the contrast even further. Providing a <a href="https://www.w3.org/TR/2008/REC-WCAG20-20081211/#relativeluminancedef">relative luminance</a> (lightness difference) of 3:1 or greater can make these items more distinguishable when the person does not see a full range of colors.</p>
		</section>
		
		<section id="examples">
			<h2>Graphical Object Examples</h2>
			<ul>
				<li>Status icons on an application's dashboard (without associated text) have a 3:1 minimum contrast ratio.</li>
				<li>A text input has a dark border around the white editable area.</li>
				<li>A graph uses a light background and ensures that the colors for each line have a 3:1 contrast ratio against the background.</li>
			</ul>
			<section class="example">
				<h3>Pie Charts</h3>
				<p>Pie charts make a good case study for the graphical objects part of this success criteria, the following pie charts are intended to convey the proportion of market share each browser has. Please Note: The actual figures are made up, these are not actual market shares. </p>
				<figure>
					<img src="img/graphics-contrast_pie-chart_fail.png" alt="Failing pie chart" />
					<figcaption>
						<p><strong>Fail:</strong> The pie chart has labels for each slice (so passes 1.4.1 Use of Color), but in order to understand the proportions of the slices you must discern the edges of the slices (the graphical objects conveying essential information), and the contrast between the slices is not  3:1 or greater. </p>
					</figcaption>
				</figure>
				<figure>
					<img src="img/graphics-contrast_pie-chart_na.png" alt="Not applicable pie chart" />
					<figcaption>
						<p><strong>Not applicable:</strong> The pie chart has visible labels <em>and</em> values that convey equivalent information to the graphical objects (the pie slices). </p>
					</figcaption>
				</figure>
				<figure>
					<img src="img/graphics-contrast_pie-chart_pass.png" alt="Passing pie chart" />
					<figcaption>
						<p><strong>Pass:</strong> The pie chart has visible labels, and sufficient contrast around and between the slices of the pie chart (the graphical objects). A darker border has been added around the yellow slice in order to achieve the contrast level.</p>
					</figcaption>
				</figure>
			</section>
			<section class="example">
				<h3>Infographics</h3>
				<figure>
					<img src="img/infographic-fail.png" alt="An infographic showing lightly colored circles of various sizes to indicate the size of five different social networks" />
					<figcaption>
						<p><strong>Fail:</strong> Discerning the circles is required to understand the size of network and discerning the icons in each circle is required to identify which network it shows.</p>
					</figcaption>
				</figure>
				<p>The graphical objects are the circles (measured against the background) and the icons in each circle (measured against the circle's background).</p>
				<figure>
					<img src="img/infographic-pass.png" alt="The same infographic with contrasting text, dark borders around the circles, and contrasting icons." />
					<figcaption>
						<p><strong>Pass:</strong> The circles have contrasting borders and the icons are a contrasting dark color against the light circle backgrounds.</p>
					</figcaption>
				</figure>
				<p>There are many possible solutions to ensuring contrast, the example shows the use of borders. Other techniques are to use darker colors for the circle backgrounds, or to add text labels &amp; values for each item.</p>
			</section>
		</section><!-- end graphic-object-examples -->
			

		<section id="resources">
			<h2>Resources </h2>
			<ul>
				<li><a href="http://w3c.github.io/low-vision-a11y-tf/requirements.html">Accessibility Requirements for People with Low Vision</a>.</li>
				<li><a href="https://lists.w3.org/Archives/Public/public-low-vision-a11y-tf/2017May/0007.html">Smith Kettlewell Eye Research Institute</a> -  &quot;If the text is better understood with the graphics, they should be equally visible as the text&quot;.</li>
				<li><a href="https://lists.w3.org/Archives/Public/public-low-vision-a11y-tf/2017Jun/0054.html">Gordon Legge</a> - &quot;Contrast requirements for form controls should be equivalent to contrast requirements for text&quot;.</li>
			</ul>
		</section>
		<section id="techniques">
			<h2>Techniques</h2>
			<section id="sufficient">
				<h3>Sufficient</h3>
				<section class="situation">
<<<<<<< HEAD
				<h4>User Interface Component contrast</h4>
				<ul>
					<li><a href="https://www.w3.org/WAI/WCAG21/Techniques/general/G195" class="general">G195: Using an author-supplied, highly visible focus indicator</a></li>
				</ul>
=======
          <h4>User Interface Component contrast</h4>
          <ul>
            <li><a href="../../techniques/general/G195" class="general">G195</a></li>
          </ul>
>>>>>>> 5e1dedc0
				</section>
				<section class="situation">
					<h4>Graphics with sufficient contrast</h4>
					<ul>
<<<<<<< HEAD
						<li><a href="../../techniques/general/G207">Ensuring that a contrast ratio of 3:1 is provided for icons</a></li>
						<li>@@ Provide sufficient contrast at the boundaries between adjoining colors</li>
=======
						<li><a href="../../techniques/general/G207" class="general">G207: Ensuring that a contrast ratio of 3:1 is provided for icons</a></li>
						<li>@@ Include contrasting lines between adjoining colors (TBD)</li>
>>>>>>> 5e1dedc0
					</ul>
				</section>
				<section class="situation">
					<h4>Text in or over graphics</h4>
					<ul>
						<li>@@ Include labels and values with the graphic (TBD)</li>
						<li><a href="https://www.w3.org/WAI/WCAG21/Techniques/general/G18" class="general">G18: Ensuring that a contrast ratio of at least 4.5:1 exists between text (and images of text) and background behind the text</a></li>
						<li><a href="https://www.w3.org/WAI/WCAG21/Techniques/general/G145" class="general">G145: Ensuring that a contrast ratio of at least 3:1 exists between text (and images of text) and background behind the text</a></li>
						<li><a href="https://www.w3.org/WAI/WCAG21/Techniques/general/G174" class="general">G174: Providing a control with a sufficient contrast ratio that allows users to switch to a presentation that uses sufficient contrast</a></li>
						<li><a href="https://www.w3.org/WAI/GL/wiki/Using_sufficient_contrast_for_images_that_convey_information">Using sufficient contrast for images that convey information (Draft)</a></li>
					</ul>
				</section>
			</section>
			<section id="advisory">
				<h3>Advisory</h3>
				<ul>
					<li><a href="https://www.w3.org/WAI/WCAG21/Techniques/general/G183" class="general">G183: Using a contrast ratio of 4.5:1 with surrounding text and providing additional visual cues on focus for links or controls where color alone is used to identify them</a></li>
				</ul>
			</section>
			<section id="failures">
				<h3>Failures</h3>
				<ul>
					<li><a href="https://www.w3.org/WAI/WCAG21/Techniques/failures/F78" class="general">F78: Failure of Success Criterion 2.4.7 due to styling element outlines and borders in a way that removes or renders non-visible the visual focus indicator</a></li>
				</ul>
			</section>
		</section>
	</body>
</html><|MERGE_RESOLUTION|>--- conflicted
+++ resolved
@@ -402,28 +402,16 @@
 			<section id="sufficient">
 				<h3>Sufficient</h3>
 				<section class="situation">
-<<<<<<< HEAD
-				<h4>User Interface Component contrast</h4>
-				<ul>
-					<li><a href="https://www.w3.org/WAI/WCAG21/Techniques/general/G195" class="general">G195: Using an author-supplied, highly visible focus indicator</a></li>
-				</ul>
-=======
           <h4>User Interface Component contrast</h4>
           <ul>
             <li><a href="../../techniques/general/G195" class="general">G195</a></li>
           </ul>
->>>>>>> 5e1dedc0
 				</section>
 				<section class="situation">
 					<h4>Graphics with sufficient contrast</h4>
 					<ul>
-<<<<<<< HEAD
-						<li><a href="../../techniques/general/G207">Ensuring that a contrast ratio of 3:1 is provided for icons</a></li>
+						<li><a href="../../techniques/general/G207" class="general">G207: Ensuring that a contrast ratio of 3:1 is provided for icons</a></li>
 						<li>@@ Provide sufficient contrast at the boundaries between adjoining colors</li>
-=======
-						<li><a href="../../techniques/general/G207" class="general">G207: Ensuring that a contrast ratio of 3:1 is provided for icons</a></li>
-						<li>@@ Include contrasting lines between adjoining colors (TBD)</li>
->>>>>>> 5e1dedc0
 					</ul>
 				</section>
 				<section class="situation">

<!DOCTYPE html>
<html xmlns="http://www.w3.org/1999/xhtml" lang="en" xml:lang="en">
	<head>
		<meta charset="UTF-8" />
		<title>Understanding Non-text Contrast</title>
		<link rel="stylesheet" type="text/css" href="../../css/sources.css" class="remove" />
		<style type="text/css">
			.example1 {
				outline: 1px #6699cc solid;
				text-decoration: none;
				margin: 5px;
			}
			.example2 {
				outline: 2px #787878 solid;
				margin: 5px;
				padding: 2px;
			}
			label.example3 {
				background-color: #036;
				display: block;
				color: #fff;
				padding: 5px;
			}
			input.example3 {
				background-color: #fff;
				outline: 0; 
				border: 0;
			}
			figure {
				text-align: center;
			}
			img {
				max-width: 100%;
			}
		</style>
	</head>
	<body>
		<h1>Understanding Non-text Contrast</h1>
		<section id="intent">
			<h2>Intent</h2>


			<p>The intent of this Success Criterion is to ensure that active user interface components (i.e., controls) and meaningful graphics are distinguishable by people with moderately low vision. The requirements and rationale are similar to those for large text in WCAG 2.0's <a href="https://www.w3.org/TR/UNDERSTANDING-WCAG20/visual-audio-contrast-contrast.html">1.4.3 Contrast (Minimum)</a>.</p>

<<<<<<< HEAD
			<p>Low contrast controls are more difficult to perceive, and may be completely missed by people with a visual impairment. Similarly, if a graphic is needed to understand the content or functionality of the webpage then it should be perceivable by people with low vision or other impairments without the need for contrast-enhancing assistive technology.</p>

=======
			<p>Low contrast controls are more difficult to perceive, and may be completely missed by people with a visual impairment. Similarly, if a graphic is needed to understand the content or functionality of the webpage then it should be perceivable by people with low vision or other impairments.</p>
      
      <secton id="persona">
        <h3>Persona Quote</h3>
        <blockquote><p>"I couldn't use the page at all. It said: “Order Form”, but there was nowhere to put my information. After a long call with customer service, we finally figured out that there were light gray underlines for the text boxes that I couldn't see." - <a href="https://www.w3.org/WAI/intro/people-use-web/stories#retiree">Yun, retiree with low vision</a> unable to see active user interface components</p>
        </blockquote>
      </section>
>>>>>>> f4d0cd73

			<section id="user-interface-components">
				<h3>Active User Interface Components</h3>

				<p>For active controls on the page, such as buttons and form fields, any visual boundary that indicates the component's hit area (the region where a pointer can activate the control) must have sufficient contrast with the adjacent background. Also, the visual effects which indicate state, such as whether a component is selected or focused, must also provide the minimum 3:1 contrast with the background adjacent to the component.</p>
				<p>This success criteria does not require that controls have a visual boundary indicating the hit area, but that if there is an indicator, it has sufficient contrast. If only the text (or icon) is visible and there is no visual indication of the hit area, then there is no contrast requirement beyond the text contrast (as per 1.4.3) or icon contrast covered by the Graphaical Objects portion of this Success Criteria. Note that for people with cognitive disabilities, it is recommended to delineate the boundary of controls, and thus provide clear visual affordances to aid in completion of activities.</p>
				<p>Regardless of the whether or not there is a visible boundary for the button, the focus indicator for the component must have sufficient contrast when the component is focused.</p>
        

				<section id="ref-1-4-1">
					<h4>Note on SC 1.4.1 Use of Color</h4>
					<p>Designers will often use color to indicate the states of UI components. So how does the existing guidance on Use of Color mesh with Non-text Contrast?</p>
					<p> 1.4.1 states <q>Color is not used as the only visual means of conveying information, indicating an action, prompting a response, or distinguishing a visual element.</q> Although every object on a screen is arguably created through use of color only (shapes are created by altering a bunch of pixels from white to another color), the context made clear in the Understanding document is that 1.4.1 addresses changing <strong>only the color</strong> of an object (or text) without otherwise altering the object's form. If an author adds an outline or shadow to a shape to indicate a change in state, that is not relying solely on use of color.
					<br /><strong>Relative luminence:</strong> If the selected and unselected states of an object <em>do</em> vary only by color, this is still acceptable to meet 1.4.1 so long as the luminosity contrast ratio between the selected and unselected colors differs by at least 3:1 (and each color also meets 3:1 contrast with the background adjacent to the control, in order to meet 1.4.11).
					<br /><strong>User agent enhancment:</strong> If the author-supplied visual indicators of change in state vary <em>only</em> by colors that do not have good relative luminence, this is still acceptable to meet 1.4.1 if the user agent provides a redundant visual effect which authors do not obscure. The 3:1 contrast with the background adjacent to the control would still need to be measured for all state indicators in order to meet 1.4.11.</p>
				</section>

				<section id="ui-contrast-examples">
					<h4>Active User Interface Component Examples</h4>
					<p>For designing focus indicators, selection indicators and user interface components that need to be perceived clearly, the following are examples that have sufficient contrast.</p>

					<table border="1"  style="vertical-align:top;">
						<caption>
							Active User Interface Component Examples
						</caption>
						<tr>
						<th width="20%">Type</th>
						<th>Description</th>
						<th>Examples</th>
						</tr>
						<tr>
						<th>Visual Focus Indicator</th>
						<td>Visual focus indicator for a link that is a blue (#6699cc) outline around the link. The blue (#6699cc) outline does provide a sufficient contrast with the white (#ffffff) background that is equal to 3 to 1.</td>
						<td>
							<a href="#" class="example1">Example 1</a></td>
						</tr>
						<tr>
						<th>Text Input with border</th>
						<td>Text Input with a border. The blue outline does provide a sufficient contrast that is equal to 3 to 1. Blue border line (#6699cc) against immediate surrounding color of white (#FFFFFF) has a contrast ratio of exactly 3 to 1.</td>
						<td> <input type="text" class="example2" placeholder="Example input" /></td>
						</tr>
						<tr> 
							<th>Text input using background color</th>
							<td>Text input using a different in background color to indicate the input.</td>
							<td><label class="example3">Name: <input type="text" class="example3" /></label></td>
						</tr>
					</table>
					<p>@@Additional examples could be added for any native html elements that are interactive and have visual affordances (including: <a href="https://www.w3.org/TR/html5/forms.html#the-select-element">select</a>, <a href="https://www.w3.org/TR/html5/forms.html#radio-button-state-(type=radio)">radio button</a>, <a href="https://www.w3.org/TR/html5/forms.html#checkbox-state-(type=checkbox)">checkbox</a>, <a href="https://www.w3.org/TR/html51/interactive-elements.html#the-details-element">details</a> / <a href="https://www.w3.org/TR/html51/interactive-elements.html#elementdef-summary">summary</a>, <a href="https://www.w3.org/TR/html5/embedded-content-0.html#the-video-element">video</a> and/or <a href="https://www.w3.org/TR/html5/embedded-content-0.html#the-audio-element">audio</a> controls ). @@</p>

					<h4>Inactive User Interface Components</h4>

					<p>An inactive user interface component is visible but not currently operable. Example: A submit button at the bottom of a form that is visible but cannot be activated until all the required fields in the form are completed.</p>
					<p><input type="submit" disabled></p>
					<p>Inactive components, such as disabled controls in HTML, are not available for user interaction. The decision to exempt inactive conrols from the contrast requirements was based on a number of considerations:
						<ul>
							<li><strong>Backward compatibility.</strong> Existing WCAG 2.0 guidance for 1.4.3 Contrast (Minimum) specifically exempts <q>text or images of text that are part of an inactive user interface component</q>. It would be confusing and inconsist to exempt <strong>text</strong> in inactive components from contrast considerations while requiring sufficient contrast for the graphical container the text resides in.</li>
							<li><strong>Variations in signficance.</strong> Depending on the circumstances, disabled controls may be intentionally designed to be more or less visible depending on how meaningful a control's disabled state is. Two examples can illustrate.<br />
								In the first, a control remains disabled only until the user completes a prerequisite task, at which point it becomes active.<br />
								In the second, a designer uses a standard console interface for a number of operations. In one use case, a control is not valid and so is disabled, but remains visible simply to maintain a consistent console.<br />
							The disabled control in the first example offers a more significant cue, and a designer may intentionally decrease the contrast in the second case to de-emphasize its importance.</li>
							<li><strong>Conflicting needs and desires.</strong> Although meaningful information is conveyed by a lower-contrast disabled control (to those who can perceive it), not all users desire an increase in the prominence of disabled controls.</li>
							<ul>
								<li>Low-vision - some users want to ignore the disabled elements, just focusing on the enabled elements. Other low vision users want to see the disabled items clearly. So, there was not a one-size-fits all solution.</li>
								<li> Cognitive - some people with cognitive differences really want to be able to focus on the active elements (and ignore the non-active elements). If we force stronger contrast on the disabled elements, it will likely be difficult for all sighted people to distinguish what is active (and what is disabled).</li></ul>
							
						</ul>
								A solution for treating the presentation of disabled controls based on user preferences is anticipated as a future advancement.</p>

				</section>
			</section><!-- end user-interface-component section -->


			<section id="graphical-objects">
				<h3>Graphical Objects</h3>


				<p>The term &quot;graphical object&quot; applies to stand-alone icons such as a print icon (with no text), and the important parts of a more complex diagram such as each line in a graph. For simple graphics such as single-color icons the entire image is a graphical object. Images made up of multiple lines, colors and shapes will be made of multiple graphical objects, some of which are required for understanding.</p>

				<p>Not every graphical object needs to contrast with its surroundings - only those that are required for a user to understand what the graphic is conveying. <a href="https://en.wikipedia.org/wiki/Gestalt_psychology#Pr.C3.A4gnanz">Gestalt principles</a> such as the &quot;law of continuity&quot; can be used to ignore minor overlaps with other graphical objects or colors.</p>

				<table>
					<thead>
						<tr>
							<th>Image</th>
							<th>Notes</th>
						</tr>
					</thead>
					<tbody>
						<tr>
							<td><img src="img/contrast-phone.png" alt="An orange circle with a white telephone icon in the middle." width="40" /></td>
							<td><p>The phone icon is a simple shape within the orange circle. The meaning can be understood from that icon alone, the background behind the circle is irrelevant.</p>
							<p>The graphical object is the white phone icon.</p>
							</td>
						</tr>
						<tr>
							<td><img src="img/contrast-magnet.png" alt="A red magnet with grey tips and a black outline." /></td>
							<td><p>A magnet can be understood by the U shape with lighter colored tips. Therefore to understand this graphic you should be able to discern the overall shape (against the background) and the lighter colored tips (against the rest of the U shape and the background).</p>
							<p>The graphical objects are the U shape (by outline or by the solid red color), and each tip of the magnet.</p>
							</td>
						</tr>
						<tr>
							<td><img src="img/contrast-currency-down.png" alt="A yellow arrow pointing down with a pound sign (currency) in the middle." /></td>
							<td><p>The low-currency symbol can be understood with recognition of the shape (down arrow) and the currency symbol (pound icon with the shape). To understand this graphic you need to discern the arrow shape against the white background, and the pound icon against the yellow background.</p>
							<p>The graphical objects are the shape and the currency symbol.</p>
							</td>
						</tr>
						<tr>
							<td><!-- Sourced from wikipedia under CC sharealike license https://en.wikipedia.org/wiki/File:Simple_line_graph_of_ACE_2012_results_by_candidate_sj01.png -->
								<img src="https://alastairc.ac/wp-content/uploads/2017/03/Simple_line_graph.png" alt="A line chart of votes for different regions, with 5 lines of different colors for types of vote: Support, no vote, oppose, net, percentage." width="200" /></td>

							<td><p>In order to understand the graph you need to discern the lines and shapes for each condition. Therefore each line and colored shape is a &#8216;graphical object&#8217; in the graph and should be over 3:1 against the white background. Most of them have good contrast except the green and light-blue.</p>
							<p>The graphical objects are the lines in the graph, including the background lines for the values, and the colored lines with shapes.</p>
							<p>The lines should have 3:1 contrast against their background, but as there is little overlap with other lines they do not need to contrast with each other. (See the testing principles below.)</p>
						</td>

						</tr>
						<tr>
							<td><img src="img/graphics-contrast_pie-chart_pass.png" alt="A pie chart with small gaps between each slice showing the white background, and a dark outline around light colored slices." width="200" /></td>
							<td><p>To understand the pie chart you have to discern each slice of the pie chart from the others.</p>
							<p>The graphical objects are the slices of the pie (chart).</p>
							<p>Note: If the values of the pie chart slices were also presented in a conforming manner (see the Pie Charts example for details), the slices would not be required for understanding.</p>
						</td>
						</tr>
					</tbody>
				</table>

				<p>Taking the magnet image above as an example, the process for establishing the graphical object(s) is to:</p>
				<ul>
					<li>Assess what part of each image is needed to understand what it represents.<br />
						The magnet's U shape can be conveyed by the outline or by the red background (either is acceptable). The white tips are also important (otherwise it would be a horseshoe), which needs to contrast with the red background.</li>
					<li>Assume that the user could only see those aspects, do they contrast with the adjacent colors?<br />
						The outline of the magnet contrasts with the surrounding text (black/white), and the red and white between the tips also has sufficient contrast.</li>
				</ul>

				<p>Due to the strong contrast of the red and white, it would also be possible to only put the outline around the white tips of the magnet and it would still conform.</p>

				<section id="required-for-understanding">
					<h4>Required for Understanding</h4>
	
					<p>The term &quot;required for understanding&quot; is used in the Success Criterion as many graphics do not need to meet the contrast requirements. If a person needs to perceive a graphic, or part of a graphic (a graphical object) in order to understand the content it should have sufficient contrast. However, that is not a requirement when:</p>
					<ul>
						<li> The graphic is accompanied by text (e.g., embedded or overlayed) that conveys the same information, such as labels and values on charts.</li>
						<li> The graphic is for aesthetic purposes that do not require the user to see or understand it to understand the content or use the functionality.</li>
						<li> The information is available in another form.</li>
						<li> The graphic is part of a logo or brand name (which is considered 'essential' to its presentation).</li>
					</ul>
				</section>

				<h4>Gradients</h4>

				<p>Gradients can reduce the apparent contrast between areas, and make it more difficult to test. The general principle is to identify the graphical object(s) required for understanding, and take the central color of that area. If you remove the adjacent color which does not have sufficient contrast, can you still identify and understand the graphical object?</p>
				<figure><img src="img/contrast-gradient.png" alt="Two versions of a blue circle with an 'i' indicating information. The first example has a blue gradient background, the second is missing the upper half of the background which obscures the i." width="300" />
				<figcaption>Removing the background that does not have sufficient contrast highlights that the graphical object (the &quot;i&quot;) is not then understandable.</figcaption></figure>


				<section id="dynamic">
					<h3>Dynamic Examples</h3>
	
					<p>Some graphics may have interactions that either vary the contrast, or display the information as text when you mouseover/tap/focus each graphical object. In order for someone to discern the graphics exist at all, there must be contrasting colors or text in order to find the graphics. Within that area, information available by a conforming method (e.g., focusable elements) can be used to make that information available dynamically as text, or to dynamically increase the contrast.</p>
				</section>

				<section id="infographics">
					<h3>Infographics</h3>
	
					<p>The term "infographics" can mean any graphic conveying data, such as a chart or diagram. On the web it is often used to indicate a large graphic with lots of statements, pictures, charts or other ways of conveying data. In the context of graphics contrast, each item within such an infographic should be treated as a set of graphical objects, regardless of whether it is in one file or separate files.</p>

					<p>Infographics often fail to meet several WCAG level AA criteria including: (*@@@ link to other understanding docs)</p>

					<ul>
						<li>1.1.1 Non-text Content</li>
						<li>1.4.1 Use of Color</li>
						<li>1.4.3 (Text) Contrast</li>
						<li>1.4.5 Images of Text</li>
					</ul>

					<p>Where an infographic passes other success criteria <em>and</em> requires the user to perceive graphical objects in order to understand the content, each graphical object should have sufficient contast.</p>
				</section>

				<section id="exceptions">
					<h3>Essential Exception</h3>
	
					<p>Graphical objects do not have to meet the contrast requirements when &quot;a particular presentation of graphics is essential to the information being conveyed&quot;. The Essential exception is intended to apply when there is no way of presenting the graphic with sufficient contrast without undermining the meaning. For example:</p>
					<ul>
						<li><strong>Logotypes and flags</strong>: The brand logo of an organization or product is the representation of that organization and therefore exempt. Flags may not be identifiable if the colors are changed to have sufficient contrast.</li>
						<li><strong>Sensory</strong>: There is no requirement to change pictures of real life scenes such as photos of people or scenery.</li>
						<li><strong>Representing other things</strong>: If you cannot represent the graphic in any other way, it is essential. Examples include: 
							<ul>
								<li>Screenshots to demonstrate how a website appears.</li>
								<li>Diagrams of medical information that use the colors found in biology (<a href="https://commons.wikimedia.org/wiki/File:Schematic_diagram_of_the_human_eye_it.svg">example medical schematic from Wikipedia</a>).</li>
								<li>Color gradients that represent a measurement, such as heat maps (<a href="https://commons.wikimedia.org/wiki/File:Eyetracking_heat_map_Wikipedia.jpg">example heatmap from Wikipedia</a>).</li>
							</ul>
						</li>
					</ul>
				</section>

				<section id="testing-principles">
					<h2>Testing Principles</h2>
					<p>Each technique has a test procedure, but there are top-line principles that help to assess graphical objects on a web page:</p>
					<ul>
						<li>Identify each user-interface component on the page and:
							<ul>
								<li>Identify the boundaries of the component and test the contrast ratio against the adjacent colors.</li>
								<li>Identify the state indicators and test the contrast ratio against the adjacent colors.</li>
							</ul>
						</li>
						<li>Identify each graphic on the page that includes information required for understanding the content (i.e., exclude graphics which have visible text for the same information, or are decorative).</li>
						<li>For each graphic identify the graphical objects within that graphic and:
							<ul>
								<li>Check the contrast of the graphical object against its adjacent colors;</li>
								<li>If there are multiple colors and/or a gradient, chose the least contrasting area to test;</li>
								<li>If it passes, move to the next graphical object;</li>
								<li>If the least-contrasting area is less than 3:1, assume that area is invisible: is the graphical object still understandable?</li>
								<li>If there is enough of the graphical object to understand, it passes, else fail.</li>
							</ul>
						</li>
					</ul>
					<p>The techniques below each have detailed testing criteria.</p>
				</section>

			</section>


			<section id="benefits">
				<h3>Benefits</h3>
				<p>People with low vision often have difficulty perceiving graphics that have insufficient contrast. This can be exacerbated if the person has a color vision deficiency that lowers the contrast even further. Providing a <a href="http://www.w3.org/TR/2008/REC-WCAG20-20081211/#relativeluminancedef">relative luminance</a> (lightness difference) of 3:1 or greater can make these items more distinguishable when the person does not see a full range of colors. </p>
			</section>
		</section>
		<section id="examples">
			<h2>Examples</h2>
			<ul>
				<li>Status icons on an application's dashboard (without associated text) have a 3:1 minimum contrast ratio with the dashboard color.</li>
				<li>A text input has a dark border around the white editable area.</li>
				<li>A graph uses a light background and ensures that the colors for each line have a 3:1 contrast ratio against the background.</li>
			</ul>
			<section class="example">
				<h3>Pie Charts</h3>
				<p>Pie charts make a good case study for the graphical objects part of this success criteria, the following pie charts are intended to convey the proportion of market share that each browser has. NB: The actual figures are made up, these are not actual market shares. </p>
				<figure>
					<img src="img/graphics-contrast_pie-chart_fail.png" alt="Failing pie chart" />
					<figcaption>
						<p><strong>Fail:</strong> The pie chart has labels for each slice (so passes 1.4.1 Use of Color), but in order to understand the proportions of the slices you must discern the edges of the slices (the graphical objects conveying essential information), and the contrast between the slices is not over 3:1. </p>
					</figcaption>
				</figure>
				<figure>
					<img src="img/graphics-contrast_pie-chart_na.png" alt="Not applicable pie chart" />
					<figcaption>
						<p><strong>Not applicable:</strong> The pie chart has visible labels <em>and</em> values that convey equivalent information to the graphical objects (the pie slices). </p>
					</figcaption>
				</figure>
				<figure>
					<img src="img/graphics-contrast_pie-chart_pass.png" alt="Passing pie chart" />
					<figcaption>
						<p><strong>Pass:</strong> The pie chart has visible labels, and sufficient contrast around and between the slices of the pie chart (the graphical objects). A darker border has been added around the yellow slice in order to achieve the contrast level.</p>
					</figcaption>
				</figure>
			</section>
			<section class="example">
				<h3>Infographics</h3>
				<figure>
					<img src="img/infographic-fail.png" alt="An infographic showing lightly colored circles of various sizes to indicate the size of five different social networks" />
					<figcaption>
						<p><strong>Fail:</strong> Discerning the circles is required to understand the size of network and discerning the icons in each circle is required to identify which network it shows.</p>
					</figcaption>
				</figure>
				<p>The graphical objects are the circles (measured against the background) and the icons in each circle (measured against the circle's background).</p>
				<figure>
					<img src="img/infographic-pass.png" alt="The same infographic with contrasting text, dark borders around the circles, and contrasting icons." />
					<figcaption>
						<p><strong>Pass:</strong> The circles have contrasting borders and the icons are a contrasting dark color against the light circle backgrounds.</br />(Note that each image would still require alternative text to pass 1.1.1.)</p>
					</figcaption>
				</figure>
				<p>There are many possible solutions to ensuring contrast; the example shows the use of borders. Other techniques are to use darker colors for the circle backgrounds, or to add text labels &amp; values for each item.</p>
			</section>
		</section>
		<section id="resources">
			<h2>Resources </h2>
			<ul>
				<li><a href="http://w3c.github.io/low-vision-a11y-tf/requirements.html">Accessibility Requirements for People with Low Vision</a>.</li>
				<li><a href="https://lists.w3.org/Archives/Public/public-low-vision-a11y-tf/2017May/0007.html">Smith Kettlewell Eye Research Institute</a> -  &quot;If the text is better understood with the graphics, they should be equally visible as the text&quot;.</li>
				<li><a href="https://lists.w3.org/Archives/Public/public-low-vision-a11y-tf/2017Jun/0054.html">Gordon Legge</a> - &quot;Contrast requirements for form controls should be equivalent to contrast requirements for text&quot;.</li>
			</ul>
		</section>
		<section id="techniques">
			<h2>Techniques</h2>
			<section id="sufficient">
				<h3>Sufficient</h3>
				<section class="situation">
					<h4>Graphics with sufficient contrast</h4>
					<ul>
						<li>Contrasting colors between graphical objects (TBD)</li>
						<li>Include contrasting lines between adjoining colors (TBD)</li>
					</ul>
					<h4>Text in or over graphics</h4>
					<ul>
						<li>Include labels and values with the graphic (TBD)</li>
						<li><a href="https://www.w3.org/TR/WCAG20-TECHS/G18.html">G18: Ensuring that a contrast ratio of at least 4.5:1 exists between text (and images of text) and background behind the text</a></li>
						<li><a href="https://www.w3.org/TR/WCAG20-TECHS/G145.html">G145: Ensuring that a contrast ratio of at least 4.5:1 exists between text (and images of text) and background behind the text</a></li>
						<li><a href="https://www.w3.org/TR/WCAG20-TECHS/G174.html">G174: Providing a control with a sufficient contrast ratio that allows users to switch to a presentation that uses sufficient contrast</a></li>
						<li><a href="https://www.w3.org/WAI/GL/wiki/Using_sufficient_contrast_for_images_that_convey_information">Using sufficient contrast for images that convey information (Draft)</a></li>
					</ul>
				</section>
			</section>
			<section id="advisory">
				<h3>Advisory</h3>
				<ul>
					<li><a href="https://www.w3.org/TR/WCAG20-TECHS/G183.html">G183: Using a contrast ratio of 4.5:1 with surrounding text and providing additional visual cues on focus for links or controls where color alone is used to identify them</a></li>
				</ul>
			</section>
		</section>
	</body>
</html><|MERGE_RESOLUTION|>--- conflicted
+++ resolved
@@ -42,18 +42,13 @@
 
 			<p>The intent of this Success Criterion is to ensure that active user interface components (i.e., controls) and meaningful graphics are distinguishable by people with moderately low vision. The requirements and rationale are similar to those for large text in WCAG 2.0's <a href="https://www.w3.org/TR/UNDERSTANDING-WCAG20/visual-audio-contrast-contrast.html">1.4.3 Contrast (Minimum)</a>.</p>
 
-<<<<<<< HEAD
 			<p>Low contrast controls are more difficult to perceive, and may be completely missed by people with a visual impairment. Similarly, if a graphic is needed to understand the content or functionality of the webpage then it should be perceivable by people with low vision or other impairments without the need for contrast-enhancing assistive technology.</p>
 
-=======
-			<p>Low contrast controls are more difficult to perceive, and may be completely missed by people with a visual impairment. Similarly, if a graphic is needed to understand the content or functionality of the webpage then it should be perceivable by people with low vision or other impairments.</p>
-      
       <secton id="persona">
         <h3>Persona Quote</h3>
         <blockquote><p>"I couldn't use the page at all. It said: “Order Form”, but there was nowhere to put my information. After a long call with customer service, we finally figured out that there were light gray underlines for the text boxes that I couldn't see." - <a href="https://www.w3.org/WAI/intro/people-use-web/stories#retiree">Yun, retiree with low vision</a> unable to see active user interface components</p>
         </blockquote>
       </section>
->>>>>>> f4d0cd73
 
 			<section id="user-interface-components">
 				<h3>Active User Interface Components</h3>

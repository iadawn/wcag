<!DOCTYPE html>
<html xmlns="http://www.w3.org/1999/xhtml" lang="en" xml:lang="en">
	<head>
		<meta charset="UTF-8" />
		<title>Understanding Non-text Contrast</title>
		<link rel="stylesheet" type="text/css" href="../../css/sources.css" class="remove" />
		<style>
			table {
				border-collapse: collapse;
			}
			.left-headers th:nth-child(1) {
				width: 20%;
			}
			th, td {
				border:1px solid;
				vertical-align:top;
				padding: 2px;
			}
			.example1 {
				outline: 1px #6699cc solid;
				text-decoration: none;
				margin: 5px;
				padding: 2px;
			}
			.example2 {
				outline: 2px #787878 solid;
				margin: 5px;
				padding: 2px;
			}
			label.example3 {
				background-color: #036;
				display: block;
				color: #fff;
				padding: 5px;
			}
			input.example3 {
				background-color: #fff;
				outline: 0; 
				border: 0;
			}
			input.example4 {
				border: 2px #787878 solid;
				border-width: 0 0 2px 0;
				outline: 0;
				background: #efefef;
				margin: 0 0 5px 5px;
			}
			figure {
				text-align: center;
			}
			img {
				max-width: 100%;
			}
		</style>
	</head>
	<body>
		<h1>Understanding Non-text Contrast</h1>
		<section id="intent">
			<h2>Intent</h2>


			<p>The intent of this Success Criterion is to ensure that active user interface components (i.e., controls) and meaningful graphics are distinguishable by people with moderately low vision. The requirements and rationale are similar to those for large text in <a href="visual-audio-contrast-contrast">1.4.3 Contrast (Minimum)</a>.</p>

			<p>Low contrast controls are more difficult to perceive, and may be completely missed by people with a visual impairment. Similarly, if a graphic is needed to understand the content or functionality of the webpage then it should be perceivable by people with low vision or other impairments without the need for contrast-enhancing assistive technology.</p>

			<section id="user-interface-components">
				<h3>Active User Interface Components</h3>

<<<<<<< HEAD
				<p>For active controls on the page, such as buttons and form fields, any visual boundary that indicates the component's hit area (the region where a pointer can activate the control) must have sufficient contrast with the adjacent background. Also, the visual effects which indicate state, such as whether a component is selected or focused, must also provide the minimum 3:1 contrast with the background adjacent to the component.</p>
				<figure>
					<!-- example from https://getbootstrap.com/docs/4.1/components/buttons/ -->
					<img alt="Three buttons on a white background. The first has a dark grey border to indicate its boundary, white internal background and black text. The second adds a thick grey outer border to show focus. The third has the grey border with black background and white text." src="img/first-button-example.png"> 
					<figcaption>An active control showing the visual boundary by default, the focus indicator, and the hover state.</figcaption>
				</figure>
				
				<p>This success criteria does not require that controls have a visual boundary indicating the hit area, but that if there is an indicator then it has sufficient contrast. If only the text (or icon) is visible and there is no visual indication of the hit area, then there is no contrast requirement beyond the text contrast (<a href="visual-audio-contrast-contrast.html">1.4.3 Contrast (Minimum)</a>) or icon contrast covered by the Graphical Objects portion of this Success Criteria. Note that for people with cognitive disabilities it is recommended to delineate the boundary of controls to aid in the recognition of controls and therefore the  completion of activities.</p>
				<p>Regardless of the whether or not there is a visible boundary for the button, the focus indicator for the component must have sufficient contrast when the component is focused.</p>
=======
				<p>For active controls on the page, such as buttons and form fields, the visual boundaries of the component must have sufficient contrast with the adjacent background. Also, the visual effects which indicate state, such as whether a component is selected or focused, must also provide the minimum 3:1 contrast with the adjacent background of the component.</p>
				<p>This success criteria does not require that controls have a visual indicator, but that if there is an indicator, it has sufficient contrast.</p>
        <p>Regardless of the whether or not there is a visible indication of the hit area for the button, the focus indicator for the component must have sufficient contrast when the component is focused. If only the text (or icon) is visible and there is no visual indication of the hit area, then there is no contrast requirement beyond the text contrast (as per 1.4.3) or icon contrast as per this Success Criteria. Regardless of the whether or not there is a visible indication of the hit area for the button, the focus indicator for the component must have sufficient contrast when the component is focused.</p>
        
>>>>>>> 81b13c2b

				<figure>
					<img alt="Two buttons, the first with no visual indicator except text saying 'button'. The second is the same but with an added grey border." src="img/minimal-button.png"> 
					<figcaption>An active control without a visual boundary, but with a focus indicator when focused.</figcaption>
				</figure>

<<<<<<< HEAD
				<p>The <a href="visual-audio-contrast-without-color">Use of Color</a> success criteria addresses changing <strong>only the color</strong> of an object (or text) without otherwise altering the object's form. If the states of an object vary by color this is acceptable if the luminosity contrast ratio between the colors of the states differ by at least 3:1, or there is another indicator of state.</p>

=======
>>>>>>> 81b13c2b
				<section>
					<h4>Active User Interface Component Examples</h4>
					<p>For designing focus indicators, selection indicators and user interface components that need to be perceived clearly, the following are examples that have sufficient contrast.</p>

					<table class="left-headers">
						<caption>
							Active User Interface Component Examples
						</caption>
						<tr>
						<th>Type</th>
						<th>Description</th>
						<th>Examples</th>
						</tr>
						<tr>
						<th>Visual Focus Indicator</th>
						<td>Visual focus indicator for a link that is a blue (#6699cc) outline around the link. The blue (#6699cc) outline does provide a sufficient contrast with the white (#ffffff) background that is equal to 3 to 1.</td>
						<td>
							<a href="#" class="example1">Example 1</a></td>
						</tr>
						<tr>
						<th>Text Input with border</th>
						<td>Border line (#787878) against immediate surrounding color of white (#FFFFFF) has a contrast ratio of exactly 3 to 1.</td>
						<td><label>Example 2 input:</label><br><input type="text" class="example2"/></td>
						</tr>
						<tr> 
							<th>Text input using background colour</th>
							<td>Text input using a different in background colour to indicate the input.</td>
							<td><label class="example3">Example 3 input: <input type="text" class="example3" /></label></td>
						</tr>
						<tr>
							<th>Text Input with partial border</th>
							<td>Bottom-border line (#787878) against immediate surrounding color of white (#FFFFFF) has a contrast ratio of exactly 3 to 1. The input also has a very light background, however, it is the bottom border that is intended to convey the nature of the input.</td>
							<td><label>Example 4 input:</label><br><input type="text" class="example4"/></td>
						</tr>
					</table>

				</section>
				<section id="inactive-controls">
					<h4>Inactive User Interface Components</h4>

					<p>User Interface Components that are not available for user interaction (eg: a disabled control in HTML) are not required to meet this color contrast requirements in WCAG 2.1. An inactive user interface component is visible but not currently operable. Example: A submit button at the bottom of a form that is visible but cannot be activated until all the required fields in the form are completed.</p>
					<p><input type="submit" disabled></p>
					<p>Inactive components, such as disabled controls in HTML, are not available for user interaction. The decision to exempt inactive controls from the contrast requirements was based on a number of considerations:</p>
					<ul>
						<li><strong>Backward compatibility:</strong>  WCAG 2.0 guidance for 1.4.3 Contrast (Minimum) specifically exempts <q>text or images of text that are part of an inactive user interface component</q>. It would be confusing and inconsistent to exempt <strong>text</strong> in inactive components from contrast considerations while requiring sufficient contrast for the graphical container the text resides in.</li>
						<li>
							<p><strong>Variations in significance:</strong> Depending on the circumstances, disabled controls may be intentionally designed to be more or less visible depending on how meaningful a control's disabled state is. Two examples can illustrate.</p>
							<ol>
								<li>A control remains disabled only until the user completes a prerequisite task, at which point it becomes active.</li>
								<li>A designer uses a standard layout for a number of operations. In one operation a control is not valid and so is disabled, but remains visible simply to maintain a consistent layout.</li>
							</ol>
							<p>The disabled control in the first example offers a more significant cue, and a designer may intentionally decrease the contrast in the second case to de-emphasize its importance.</p>
						</li>
						<li><strong>Conflicting needs and desires.</strong> Although meaningful information is conveyed by a lower-contrast disabled control (to those who can perceive it), not all users desire an increase in the prominence of disabled controls.
							<ul>
								<li>Low-vision - some users want to ignore the disabled elements, just focusing on the enabled elements. Other low vision users want to see the disabled items clearly.</li>
								<li> Cognitive - some people with cognitive differences really want to be able to focus on the active elements (and ignore the non-active elements). If we force stronger contrast on the disabled elements, it will likely be difficult for all sighted people to distinguish what is active (and what is disabled).</li>
							</ul>
						</li>
					</ul>
					<p>A one-size fits all solution has been very difficult to establish, a method of varying the presentation of disabled controls based on user preferences is anticipated as an advancement in future.</p>

				</section>
			</section><!-- end user-interface-component section -->


			<section id="graphical-objects">
				<h3>Graphical Objects</h3>


				<p>The term &quot;graphical object&quot; applies to stand-alone icons such as a print icon (with no text), and the important parts of a more complex diagram such as each line in a graph. For simple graphics such as single-color icons the entire image is a graphical object. Images made up of multiple lines, colors and shapes will be made of multiple graphical objects, some of which are required for understanding.</p>

				<p>Not every graphical object needs to contrast with its surroundings - only those that are required for a user to understand what the graphic is conveying. <a href="https://en.wikipedia.org/wiki/Gestalt_psychology#Pr.C3.A4gnanz">Gestalt principles</a> such as the &quot;law of continuity&quot; can be used to ignore minor overlaps with other graphical objects or colors.</p>

				<table>
					<thead>
						<tr>
							<th>Image</th>
							<th>Notes</th>
						</tr>
					</thead>
					<tbody>
						<tr>
							<td><img src="img/contrast-phone.png" alt="An orange circle with a white telephone icon in the middle." width="40" /></td>
							<td><p>The phone icon is a simple shape within the orange circle. The meaning can be understood from that icon alone, the background behind the circle is irrelevant.</p>
							<p>The graphical object is the white phone icon.</p>
							</td>
						</tr>
						<tr>
							<td><img src="img/contrast-magnet.png" alt="A red magnet with grey tips and a black outline." /></td>
							<td><p>A magnet can be understood by the U shape with lighter colored tips. Therefore to understand this graphic you should be able to discern the overall shape (against the background) and the lighter colored tips (against the rest of the U shape and the background).</p>
							<p>The graphical objects are the U shape (by outline or by the solid red color), and each tip of the magnet.</p>
							</td>
						</tr>
						<tr>
							<td><img src="img/contrast-currency-down.png" alt="A yellow arrow pointing down with a pound sign (currency) in the middle." /></td>
							<td><p>The low-currency symbol can be understood with recognition of the shape (down arrow) and the currency symbol (pound icon with the shape). To understand this graphic you need to discern the arrow shape against the white background, and the pound icon against the yellow background.</p>
							<p>The graphical objects are the shape and the currency symbol.</p>
							</td>
						</tr>
						<tr>
							<td><!-- Sourced from wikipedia under CC sharealike license https://en.wikipedia.org/wiki/File:Simple_line_graph_of_ACE_2012_results_by_candidate_sj01.png -->
								<a href="img/simple-line-graph.png"><img src="img/simple-line-graph.png" alt="A line chart of votes across a region, with 4 lines of different colors tracking over time." width="200" /></a></td>

							<td><p>In order to understand the graph you need to discern the lines and shapes for each condition. Therefore each line and colored shape is a &#8216;graphical object&#8217; in the graph and should be over 3:1 against the white background. Most of them have good contrast except the green triangles.</p>
							<p>The graphical objects are the lines in the graph, including the background lines for the values, and the colored lines with shapes.</p>
							<p>The lines should have 3:1 contrast against their background, but as there is little overlap with other lines they do not need to contrast with each other. (See the testing principles below.)</p>
						</td>

						</tr>
						<tr>
							<td><a href="img/graphics-contrast_pie-chart_pass.png"><img src="img/graphics-contrast_pie-chart_pass.png" alt="A pie chart with small gaps between each slice showing the white background, and a dark outline around light colored slices." width="200" /></a></td>
							<td><p>To understand the pie chart you have to discern each slice of the pie chart from the others.</p>
							<p>The graphical objects are the slices of the pie (chart).</p>
							<p>Note: If the values of the pie chart slices were also presented in a conforming manner (see the Pie Charts example for details), the slices would not be required for understanding.</p>
						</td>
						</tr>
					</tbody>
				</table>

				<p>Taking the magnet image above as an example, the process for establishing the graphical object(s) is to:</p>
				<ul>
					<li>Assess what part of each image is needed to understand what it represents.<br />
						The magnet's U shape can be conveyed by the outline or by the red background (either is acceptable). The white tips are also important (otherwise it would be a horseshoe), which needs to contrast with the red background.</li>
					<li>Assume that the user could only see those aspects, do they contrast with the adjacent colors?<br />
						The outline of the magnet contrasts with the surrounding text (black/white), and the red and white between the tips also has sufficient contrast.</li>
				</ul>

				<p>Due to the strong contrast of the red and white, it would also be possible to only put the outline around the white tips of the magnet and it would still conform.</p>


				<h4>Required for Understanding</h4>

				<p>The term &quot;required for understanding&quot; is used in the Success Criterion as many graphics do not need to meet the contrast requirements. If a person needs to perceive a graphic, or part of a graphic (a graphical object) in order to understand the content it should have sufficient contrast. However, that is not a requirement when:</p>
				<ul>
					<li> A graphic with text embedded or overlayed conveys the same information, such as labels and values on charts.</li>
					<li> The graphic is for aesthetic purposes that does not require the user to see or understand it to understand the content or use the functionality.</li>
					<li> The information is available in another form.</li>
					<li> The graphic is part of a logo or brand name (which is considered &quot;essential&quot; to it's presentation).</li>
				</ul>


				<h4>Gradients</h4>

				<p>Gradients can reduce the apparent contrast between areas, and make it more difficult to test. The general principles is to identify the graphical object(s) required for understanding, and take the central color of that area. If you remove the adjacent colour which does not have sufficient contrast, can you still identify and understand the graphical object?</p>
				<figure><img src="img/contrast-gradient.png" alt="Two versions of a blue circle with an 'i' indicating information. The first example has a blue gradient background, the second is missing the upper half of the background which obscures the i." width="300" />
				<figcaption>Removing the background which does not have sufficient contrast highlights that the graphical object (the &quot;i&quot;) is not then understandable.</figcaption></figure>


				<h4>Dynamic Examples</h4>

				<p>Some graphics may have interactions that either vary the contrast, or display the information as text when you mouseover/tap/focus each graphical object. In order for someone to discern the graphics exist at all, there must be contrasting colors or text in order to find the graphics. Within that area, information available by a conforming method (e.g. focusable elements) can be used to make that information available dynamically as text, or dynamically increase the contrast.</p>

				<!-- example from http://www.oracle.com/webfolder/technetwork/jet/jetCookbook.html?component=pieChart&demo=default -->
				<figure>
					<img alt="A pie chart with one slice highlighted and a box hovering next to it that shows the data and indicates the source in the key." src="img/dynamic-pie-chart.png" width="350"> 
					<figcaption>A dynamic chart where the current 'slice' is hovered or focused, which activates the associated text display of the values and highlights the series.</figcaption>
				</figure>

				<h4>Infographics</h4>

				<p>Infographics can mean any graphic conveying data, such as a chart or diagram. On the web it is often used to indicate a large graphic with lots of statements, pictures, charts or other ways of conveying data. In the context of graphics contrast, each item within such an infographic should be treated as a set of graphical objects, regardless of whether it is in one file or separate files.</p>

				<p>Infographics often fail to meet several WCAG level AA criteria including:</p>

				<ul>
					<li><a href="https://www.w3.org/WAI/WCAG21/Understanding/non-text-content.html">1.1.1 Non-text Content</a></li>
					<li><a href="https://www.w3.org/WAI/WCAG21/Understanding/use-of-color.html">1.4.1 Use of Color</a></li>
					<li><a href="https://www.w3.org/WAI/WCAG21/Understanding/contrast-minimum.html">1.4.3 (Text) Contrast</a></li>
					<li><a href="https://www.w3.org/WAI/WCAG21/Understanding/images-of-text.html">1.4.5 Images of Text</a></li>
				</ul>

				<p>An infographic can use text which meets the other criteria to minimise the number of graphical objects required for understanding. For example, using text with sufficient contrast to provide the values in a chart.</p>



				<h4>Essential Exception</h4>

				<p>Graphical objects do not have to meet the contrast requirements when &quot;a particular presentation of graphics is essential to the information being conveyed&quot;. The Essential exception is intended to apply when there is no way of presenting the graphic with sufficient contrast without undermining the meaning. For example:</p>
				<ul>
					<li><strong>Logotypes and flags</strong>: The brand logo of an organization or product is the representation of that organization and therefore exempt. Flags may not be identifiable if the colors are changed to have sufficient contrast.</li>
					<li><strong>Sensory</strong>: There is no requirement to change pictures of real life scenes such as photos of people or scenery.</li>
					<li><strong>Representing other things</strong>: If you cannot represent the graphic in any other way, it is essential. Examples include: 
						<ul>
							<li>Screenshots to demonstrate how a website appeared.</li>
							<li>Diagrams of medical information that use the colors found in biology (<a href="https://commons.wikimedia.org/wiki/File:Schematic_diagram_of_the_human_eye_it.svg">example medical schematic from Wikipedia</a>).</li>
							<li>Colour gradients that represent a measurement, such as heat maps (<a href="https://commons.wikimedia.org/wiki/File:Eyetracking_heat_map_Wikipedia.jpg">example heatmap from Wikipedia</a>).</li>
						</ul>
					</li>
				</ul>

				<section id="graphic-object-examples">
					<h3>Graphical Object Examples</h3>
					<ul>
						<li>Status icons on an application's dashboard (without associated text) have a 3:1 minimum contrast ratio.</li>
						<li>A text input has a dark border around the white editable area.</li>
						<li>A graph uses a light background and ensures that the colors for each line have a 3:1 contrast ratio against the background.</li>
					</ul>
					<section class="example">
						<h4>Pie Charts</h4>
						<p>Pie charts make a good case study for the graphical objects part of this success criteria, the following pie charts are intended to convey the proportion of market share each browser has. NB: The actual figures are made up, these are not actual market shares. </p>
						<figure>
							<img src="img/graphics-contrast_pie-chart_fail.png" alt="Failing pie chart" />
							<figcaption>
								<p><strong>Fail:</strong> The pie chart has labels for each slice (so passes 1.4.1 Use of Color), but in order to understand the proportions of the slices you must discern the edges of the slices (the graphical objects conveying essential information), and the contrast between the slices is not over 3:1. </p>
							</figcaption>
						</figure>
						<figure>
							<img src="img/graphics-contrast_pie-chart_na.png" alt="Not applicable pie chart" />
							<figcaption>
								<p><strong>Not applicable:</strong> The pie chart has visible labels <em>and</em> values that convey equivalent information to the graphical objects (the pie slices). </p>
							</figcaption>
						</figure>
						<figure>
							<img src="img/graphics-contrast_pie-chart_pass.png" alt="Passing pie chart" />
							<figcaption>
								<p><strong>Pass:</strong> The pie chart has visible labels, and sufficient contrast around and between the slices of the pie chart (the graphical objects). A darker border has been added around the yellow slice in order to achieve the contrast level.</p>
							</figcaption>
						</figure>
					</section>
					<section class="example">
						<h4>Infographics</h4>
						<figure>
							<img src="img/infographic-fail.png" alt="An infographic showing lightly coloured circles of various sizes to indicate the size of five different social networks" />
							<figcaption>
								<p><strong>Fail:</strong> Discerning the circles is required to understand the size of network and discerning the icons in each circle is required to identify which network it shows.</p>
							</figcaption>
						</figure>
						<p>The graphical objects are the circles (measured against the background) and the icons in each circle (measured against the circle's background).</p>
						<figure>
							<img src="img/infographic-pass.png" alt="The same infographic with contrasting text, dark borders around the circles, and contrasting icons." />
							<figcaption>
								<p><strong>Pass:</strong> The circles have contrasting borders and the icons are a contrasting dark colour against the light circle backgrounds.</p>
							</figcaption>
						</figure>
						<p>There are many possible solutions to ensuring contrast, the example shows the use of borders. Other techniques are to use darker colours for the circle backgrounds, or to add text labels &amp; values for each item.</p>
					</section>
				</section><!-- end graphic-object-examples -->

			</section><!-- end graphical-objects -->

			<section id="testing-principles">
					<h3>Testing Principles</h3>
					<p>A summary of the high-level process for finding and assessing non-text graphics on a web page:</p>
					<ul>
						<li>Identify each user-interface component (link, button, form control) on the page and:
							<ul>
								<li>Identify the visible boundaries of the component that indicate it is a component and test the contrast ratio against the adjacent colors.</li>
								<li>Identify the state indicators and test the contrast ratio against the adjacent colors.</li>
							</ul>
						</li>
						<li>Identify each graphic on the page that includes information required for understanding the content (i.e. excluding graphics which have visible text for the same information, or are decorative) and:
							<ul>
								<li>Check the contrast of the graphical object against its adjacent colours;</li>
								<li>If there are multiple colours and/or a gradient, chose the least contrasting area to test;</li>
								<li>If it passes, move to the next graphical object;</li>
								<li>If the least-contrasting area is less than 3:1, assume that area is invisible, is the graphical object still understandable?</li>
								<li>If there is enough of the graphical object to understand, it passes, else fail.</li>
							</ul>
						</li>
					</ul>
					<p>The techniques below each have testing criteria.</p>
			</section>

		</section><!-- end Intent -->

		<section id="benefits">
			<h2>Benefits</h2>
			<p>People with low vision often have difficulty perceiving graphics that have insufficient contrast. This can be exacerbated if the person has a color vision deficiency that lowers the contrast even further. Providing a <a href="http://www.w3.org/TR/2008/REC-WCAG20-20081211/#relativeluminancedef">relative luminance</a> (lightness difference) of 3:1 or greater can make these items more distinguishable when the person does not see a full range of colors.</p>
		</section>


		<section id="resources">
			<h2>Resources </h2>
			<ul>
				<li><a href="http://w3c.github.io/low-vision-a11y-tf/requirements.html">Accessibility Requirements for People with Low Vision</a>.</li>
				<li><a href="https://lists.w3.org/Archives/Public/public-low-vision-a11y-tf/2017May/0007.html">Smith Kettlewell Eye Research Institute</a> -  &quot;If the text is better understood with the graphics, they should be equally visible as the text&quot;.</li>
				<li><a href="https://lists.w3.org/Archives/Public/public-low-vision-a11y-tf/2017Jun/0054.html">Gordon Legge</a> - &quot;Contrast requirements for form controls should be equivalent to contrast requirements for text&quot;.</li>
			</ul>
		</section>
		<section id="techniques">
			<h2>Techniques</h2>
			<section id="sufficient">
				<h3>Sufficient</h3>
				<section class="situation">
					<h4>Graphics with sufficient contrast</h4>
					<ul>
						<li>Contrasting colors between graphical objects (TBD)</li>
						<li>Include contrasting lines between adjoining colors (TBD)</li>
					</ul>
					<h4>Text in or over graphics</h4>
					<ul>
						<li>Include labels and values with the graphic (TBD)</li>
						<li><a href="https://www.w3.org/TR/WCAG20-TECHS/G18.html">G18: Ensuring that a contrast ratio of at least 4.5:1 exists between text (and images of text) and background behind the text</a></li>
						<li><a href="https://www.w3.org/TR/WCAG20-TECHS/G145.html">G145: Ensuring that a contrast ratio of at least 4.5:1 exists between text (and images of text) and background behind the text</a></li>
						<li><a href="https://www.w3.org/TR/WCAG20-TECHS/G174.html">G174: Providing a control with a sufficient contrast ratio that allows users to switch to a presentation that uses sufficient contrast</a></li>
						<li><a href="https://www.w3.org/WAI/GL/wiki/Using_sufficient_contrast_for_images_that_convey_information">Using sufficient contrast for images that convey information (Draft)</a></li>
					</ul>
				</section>
			</section>
			<section id="advisory">
				<h3>Advisory</h3>
				<ul>
					<li><a href="https://www.w3.org/TR/WCAG20-TECHS/G183.html">G183: Using a contrast ratio of 4.5:1 with surrounding text and providing additional visual cues on focus for links or controls where color alone is used to identify them</a></li>
				</ul>
			</section>
		</section>
	</body>
</html><|MERGE_RESOLUTION|>--- conflicted
+++ resolved
@@ -66,7 +66,6 @@
 			<section id="user-interface-components">
 				<h3>Active User Interface Components</h3>
 
-<<<<<<< HEAD
 				<p>For active controls on the page, such as buttons and form fields, any visual boundary that indicates the component's hit area (the region where a pointer can activate the control) must have sufficient contrast with the adjacent background. Also, the visual effects which indicate state, such as whether a component is selected or focused, must also provide the minimum 3:1 contrast with the background adjacent to the component.</p>
 				<figure>
 					<!-- example from https://getbootstrap.com/docs/4.1/components/buttons/ -->
@@ -76,24 +75,15 @@
 				
 				<p>This success criteria does not require that controls have a visual boundary indicating the hit area, but that if there is an indicator then it has sufficient contrast. If only the text (or icon) is visible and there is no visual indication of the hit area, then there is no contrast requirement beyond the text contrast (<a href="visual-audio-contrast-contrast.html">1.4.3 Contrast (Minimum)</a>) or icon contrast covered by the Graphical Objects portion of this Success Criteria. Note that for people with cognitive disabilities it is recommended to delineate the boundary of controls to aid in the recognition of controls and therefore the  completion of activities.</p>
 				<p>Regardless of the whether or not there is a visible boundary for the button, the focus indicator for the component must have sufficient contrast when the component is focused.</p>
-=======
-				<p>For active controls on the page, such as buttons and form fields, the visual boundaries of the component must have sufficient contrast with the adjacent background. Also, the visual effects which indicate state, such as whether a component is selected or focused, must also provide the minimum 3:1 contrast with the adjacent background of the component.</p>
-				<p>This success criteria does not require that controls have a visual indicator, but that if there is an indicator, it has sufficient contrast.</p>
-        <p>Regardless of the whether or not there is a visible indication of the hit area for the button, the focus indicator for the component must have sufficient contrast when the component is focused. If only the text (or icon) is visible and there is no visual indication of the hit area, then there is no contrast requirement beyond the text contrast (as per 1.4.3) or icon contrast as per this Success Criteria. Regardless of the whether or not there is a visible indication of the hit area for the button, the focus indicator for the component must have sufficient contrast when the component is focused.</p>
-        
->>>>>>> 81b13c2b
 
 				<figure>
 					<img alt="Two buttons, the first with no visual indicator except text saying 'button'. The second is the same but with an added grey border." src="img/minimal-button.png"> 
 					<figcaption>An active control without a visual boundary, but with a focus indicator when focused.</figcaption>
 				</figure>
 
-<<<<<<< HEAD
 				<p>The <a href="visual-audio-contrast-without-color">Use of Color</a> success criteria addresses changing <strong>only the color</strong> of an object (or text) without otherwise altering the object's form. If the states of an object vary by color this is acceptable if the luminosity contrast ratio between the colors of the states differ by at least 3:1, or there is another indicator of state.</p>
 
-=======
->>>>>>> 81b13c2b
-				<section>
+        <section>
 					<h4>Active User Interface Component Examples</h4>
 					<p>For designing focus indicators, selection indicators and user interface components that need to be perceived clearly, the following are examples that have sufficient contrast.</p>
 

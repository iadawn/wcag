<!DOCTYPE html>
<html xmlns="http://www.w3.org/1999/xhtml" lang="en" xml:lang="en">
	<head>
		<meta charset="UTF-8" />
		<title>Understanding Non-text Contrast</title>
		<link rel="stylesheet" type="text/css" href="../../css/sources.css" class="remove" />
		<style type="text/css">
			.example1 {
				outline: 1px #6699cc solid;
				text-decoration: none;
				margin: 5px;
			}
			.example2 {
				outline: 2px #787878 solid;
				margin: 5px;
				padding: 2px;
			}
			label.example3 {
				background-color: #036;
				display: block;
				color: #fff;
				padding: 5px;
			}
			input.example3 {
				background-color: #fff;
				outline: 0; 
				border: 0;
			}
			figure {
				text-align: center;
			}
			img {
				max-width: 100%;
			}
		</style>
	</head>
	<body>
		<h1>Understanding Non-text Contrast</h1>
		<section id="intent">
			<h2>Intent</h2>


			<p>The intent of this Success Criterion is to ensure that active user interface components (i.e., controls) and meaningful graphics are distinguishable by people with moderately low vision. The requirements and rationale are similar to those for large text in WCAG 2.0's <a href="https://www.w3.org/TR/UNDERSTANDING-WCAG20/visual-audio-contrast-contrast.html">1.4.3 Contrast (Minimum)</a>.</p>

			<p>Low contrast controls are more difficult to perceive, and may be completely missed by people with a visual impairment. Similarly, if a graphic is needed to understand the content or functionality of the webpage then it should be perceivable by people with low vision or other impairments without the need for contrast-enhancing assistive technology.</p>

      <secton id="persona">
        <h3>Persona Quote</h3>
        <blockquote><p>"I couldn't use the page at all. It said: “Order Form”, but there was nowhere to put my information. After a long call with customer service, we finally figured out that there were light gray underlines for the text boxes that I couldn't see." - <a href="https://www.w3.org/WAI/intro/people-use-web/stories#retiree">Yun, retiree with low vision</a> unable to see active user interface components</p>
        </blockquote>
      </section>

			<section id="user-interface-components">
				<h3>Active User Interface Components</h3>

<<<<<<< HEAD
				<p>For active controls on the page, such as buttons and form fields, the visual boundaries of the component must have sufficient contrast with the adjacent background. Also, the visual effects which indicate state, such as whether a component is selected or focused, must also provide the minimum 3:1 contrast with the adjacent background of the component.</p>
				@@@ insert image of control with pointers that identify both the visual boundary and the focus state indicator. Include figcaption: "An active control showing both the visual boundary and the focus indicator" @@@
				<p>This success criteria does not require that controls have a visual indicator, but that if there is an indicator, it has sufficient contrast.</p>
        <p>If only the text (or icon) is visible and there is no visual indication of the hit area, then there is no contrast requirement beyond the text contrast (as per 1.4.3) or icon contrast as per this Success Criteria. Regardless of the whether or not there is a visible indication of the hit area for the button, the focus indicator for the component must have sufficient contrast when the component is focused.</p>
        @@@ insert an image of a control with no visual boundary but with a focus indicator. Include figcaption: "An active control without a visual boundary, but with a focus indicator" @@@
=======
				<p>For active controls on the page, such as buttons and form fields, any visual boundary that indicates the component's hit area (the region where a pointer can activate the control) must have sufficient contrast with the adjacent background. Also, the visual effects which indicate state, such as whether a component is selected or focused, must also provide the minimum 3:1 contrast with the background adjacent to the component.</p>
				<p>This success criteria does not require that controls have a visual boundary indicating the hit area, but that if there is an indicator, it has sufficient contrast. If only the text (or icon) is visible and there is no visual indication of the hit area, then there is no contrast requirement beyond the text contrast (as per 1.4.3) or icon contrast covered by the Graphaical Objects portion of this Success Criteria. Note that for people with cognitive disabilities, it is recommended to delineate the boundary of controls, and thus provide clear visual affordances to aid in completion of activities.</p>
				<p>Regardless of the whether or not there is a visible boundary for the button, the focus indicator for the component must have sufficient contrast when the component is focused.</p>
>>>>>>> fa0f1d73
        

				<section id="ref-1-4-1">
					<h4>Note on SC 1.4.1 Use of Color</h4>
					<p>Designers will often use color to indicate the states of UI components. So how does the existing guidance on Use of Color mesh with Non-text Contrast?</p>
					<p> 1.4.1 states <q>Color is not used as the only visual means of conveying information, indicating an action, prompting a response, or distinguishing a visual element.</q> Although every object on a screen is arguably created through use of color only (shapes are created by altering a bunch of pixels from white to another color), the context made clear in the Understanding document is that 1.4.1 addresses changing <strong>only the color</strong> of an object (or text) without otherwise altering the object's form. If an author adds an outline or shadow to a shape to indicate a change in state, that is not relying solely on use of color.
					<br /><strong>Relative luminence:</strong> If the selected and unselected states of an object <em>do</em> vary only by color, this is still acceptable to meet 1.4.1 so long as the luminosity contrast ratio between the selected and unselected colors differs by at least 3:1 (and each color also meets 3:1 contrast with the background adjacent to the control, in order to meet 1.4.11).
					@@@ insert image of two objects with only a variance in color to indicate selected and unselected states, but the contrast is sufficient. include figcaption: "Two objects with only a variance in color used to differentiate between selected and unselected states. The luminosity between the states allows it to pass SC 1.4.1 Use of Color." @@@
					<br /><strong>User agent enhancment:</strong> If the author-supplied visual indicators of change in state vary <em>only</em> by colors that do not have good relative luminence, this is still acceptable to meet 1.4.1 if the user agent provides a redundant visual effect which authors do not obscure. The 3:1 contrast with the background adjacent to the control would still need to be measured for all state indicators in order to meet 1.4.11.
				@@@ insert image of 2 controls with a hover state on one that does not have good color variation with the unhovered conrol beside it, but where the pointer shape has turned to hand icon. include figcaption: "two controls, one being hovered by the mouse. Although the colour difference between the hovered and unhovered states does not meet 1.4.1 on its own, the shape change of the pointer to a hand provides user-agent-supplied redundant visual indication @@@</p>
				</section>

				<section id="ui-contrast-examples">
					<h4>Active User Interface Component Examples</h4>
					<p>For designing focus indicators, selection indicators and user interface components that need to be perceived clearly, the following are examples that have sufficient contrast.</p>

					<table border="1"  style="vertical-align:top;">
						<caption>
							Active User Interface Component Examples
						</caption>
						<tr>
						<th width="20%">Type</th>
						<th>Description</th>
						<th>Examples</th>
						</tr>
						<tr>
						<th>Visual Focus Indicator</th>
						<td>Visual focus indicator for a link that is a blue (#6699cc) outline around the link. The blue (#6699cc) outline does provide a sufficient contrast with the white (#ffffff) background that is equal to 3 to 1.</td>
						<td>
							<a href="#" class="example1">Example 1</a></td>
						</tr>
						<tr>
						<th>Text Input with border</th>
						<td>Text Input with a border. The blue outline does provide a sufficient contrast that is equal to 3 to 1. Blue border line (#6699cc) against immediate surrounding color of white (#FFFFFF) has a contrast ratio of exactly 3 to 1.</td>
						<td> <input type="text" class="example2" placeholder="Example input" /></td>
						</tr>
						<tr> 
							<th>Text input using background color</th>
							<td>Text input using a different in background color to indicate the input.</td>
							<td><label class="example3">Name: <input type="text" class="example3" /></label></td>
						</tr>
					</table>
					<p>@@@ Additional examples could be added for any native html elements that are interactive and have visual affordances (including: <a href="https://www.w3.org/TR/html5/forms.html#the-select-element">select</a>, <a href="https://www.w3.org/TR/html5/forms.html#radio-button-state-(type=radio)">radio button</a>, <a href="https://www.w3.org/TR/html5/forms.html#checkbox-state-(type=checkbox)">checkbox</a>, <a href="https://www.w3.org/TR/html51/interactive-elements.html#the-details-element">details</a> / <a href="https://www.w3.org/TR/html51/interactive-elements.html#elementdef-summary">summary</a>, <a href="https://www.w3.org/TR/html5/embedded-content-0.html#the-video-element">video</a> and/or <a href="https://www.w3.org/TR/html5/embedded-content-0.html#the-audio-element">audio</a> controls ). @@@</p>

					<h4>Inactive User Interface Components</h4>

					<p>An inactive user interface component is visible but not currently operable. Example: A submit button at the bottom of a form that is visible but cannot be activated until all the required fields in the form are completed.</p>
					<p><input type="submit" disabled></p>
					<p>Inactive components, such as disabled controls in HTML, are not available for user interaction. The decision to exempt inactive conrols from the contrast requirements was based on a number of considerations:
						<ul>
							<li><strong>Backward compatibility.</strong> Existing WCAG 2.0 guidance for 1.4.3 Contrast (Minimum) specifically exempts <q>text or images of text that are part of an inactive user interface component</q>. It would be confusing and inconsist to exempt <strong>text</strong> in inactive components from contrast considerations while requiring sufficient contrast for the graphical container the text resides in.</li>
							<li><strong>Variations in signficance.</strong> Depending on the circumstances, disabled controls may be intentionally designed to be more or less visible depending on how meaningful a control's disabled state is. Two examples can illustrate.<br />
								In the first, a control remains disabled only until the user completes a prerequisite task, at which point it becomes active.<br />
								In the second, a designer uses a standard console interface for a number of operations. In one use case, a control is not valid and so is disabled, but remains visible simply to maintain a consistent console.<br />
							The disabled control in the first example offers a more significant cue, and a designer may intentionally decrease the contrast in the second case to de-emphasize its importance.</li>
							<li><strong>Conflicting needs and desires.</strong> Although meaningful information is conveyed by a lower-contrast disabled control (to those who can perceive it), not all users desire an increase in the prominence of disabled controls.</li>
							<ul>
								<li>Low-vision - some users want to ignore the disabled elements, just focusing on the enabled elements. Other low vision users want to see the disabled items clearly. So, there was not a one-size-fits all solution.</li>
								<li> Cognitive - some people with cognitive differences really want to be able to focus on the active elements (and ignore the non-active elements). If we force stronger contrast on the disabled elements, it will likely be difficult for all sighted people to distinguish what is active (and what is disabled).</li></ul>
							
						</ul>
								A solution for treating the presentation of disabled controls based on user preferences is anticipated as a future advancement.</p>

				</section>
			</section><!-- end user-interface-component section -->


			<section id="graphical-objects">
				<h3>Graphical Objects</h3>


				<p>The term &quot;graphical object&quot; applies to stand-alone icons such as a print icon (with no text), and the important parts of a more complex diagram such as each line in a graph. For simple graphics such as single-color icons the entire image is a graphical object. Images made up of multiple lines, colors and shapes will be made of multiple graphical objects, some of which are required for understanding.</p>

				<p>Not every graphical object needs to contrast with its surroundings - only those that are required for a user to understand what the graphic is conveying. <a href="https://en.wikipedia.org/wiki/Gestalt_psychology#Pr.C3.A4gnanz">Gestalt principles</a> such as the &quot;law of continuity&quot; can be used to ignore minor overlaps with other graphical objects or colors.</p>

				<table>
					<thead>
						<tr>
							<th>Image</th>
							<th>Notes</th>
						</tr>
					</thead>
					<tbody>
						<tr>
							<td><img src="img/contrast-phone.png" alt="An orange circle with a white telephone icon in the middle." width="40" /></td>
							<td><p>The phone icon is a simple shape within the orange circle. The meaning can be understood from that icon alone, the background behind the circle is irrelevant.</p>
							<p>The graphical object is the white phone icon.</p>
							</td>
						</tr>
						<tr>
							<td><img src="img/contrast-magnet.png" alt="A red magnet with grey tips and a black outline." /></td>
							<td><p>A magnet can be understood by the U shape with lighter colored tips. Therefore to understand this graphic you should be able to discern the overall shape (against the background) and the lighter colored tips (against the rest of the U shape and the background).</p>
							<p>The graphical objects are the U shape (by outline or by the solid red color), and each tip of the magnet.</p>
							</td>
						</tr>
						<tr>
							<td><img src="img/contrast-currency-down.png" alt="A yellow arrow pointing down with a pound sign (currency) in the middle." /></td>
							<td><p>The low-currency symbol can be understood with recognition of the shape (down arrow) and the currency symbol (pound icon with the shape). To understand this graphic you need to discern the arrow shape against the white background, and the pound icon against the yellow background.</p>
							<p>The graphical objects are the shape and the currency symbol.</p>
							</td>
						</tr>
						<tr>
							<td><!-- Sourced from wikipedia under CC sharealike license https://en.wikipedia.org/wiki/File:Simple_line_graph_of_ACE_2012_results_by_candidate_sj01.png -->
								<img src="https://alastairc.ac/wp-content/uploads/2017/03/Simple_line_graph.png" alt="A line chart of votes for different regions, with 5 lines of different colors for types of vote: Support, no vote, oppose, net, percentage." width="200" /></td>

							<td><p>In order to understand the graph you need to discern the lines and shapes for each condition. Therefore each line and colored shape is a &#8216;graphical object&#8217; in the graph and should be over 3:1 against the white background. Most of them have good contrast except the green and light-blue.</p>
							<p>The graphical objects are the lines in the graph, including the background lines for the values, and the colored lines with shapes.</p>
							<p>The lines should have 3:1 contrast against their background, but as there is little overlap with other lines they do not need to contrast with each other. (See the testing principles below.)</p>
						</td>

						</tr>
						<tr>
							<td><img src="img/graphics-contrast_pie-chart_pass.png" alt="A pie chart with small gaps between each slice showing the white background, and a dark outline around light colored slices." width="200" /></td>
							<td><p>To understand the pie chart you have to discern each slice of the pie chart from the others.</p>
							<p>The graphical objects are the slices of the pie (chart).</p>
							<p>Note: If the values of the pie chart slices were also presented in a conforming manner (see the Pie Charts example for details), the slices would not be required for understanding.</p>
						</td>
						</tr>
					</tbody>
				</table>

				<p>Taking the magnet image above as an example, the process for establishing the graphical object(s) is to:</p>
				<ul>
					<li>Assess what part of each image is needed to understand what it represents.<br />
						The magnet's U shape can be conveyed by the outline or by the red background (either is acceptable). The white tips are also important (otherwise it would be a horseshoe), which needs to contrast with the red background.</li>
					<li>Assume that the user could only see those aspects, do they contrast with the adjacent colors?<br />
						The outline of the magnet contrasts with the surrounding text (black/white), and the red and white between the tips also has sufficient contrast.</li>
				</ul>

				<p>Due to the strong contrast of the red and white, it would also be possible to only put the outline around the white tips of the magnet and it would still conform.</p>

				<section id="required-for-understanding">
					<h4>Required for Understanding</h4>
	
					<p>The term &quot;required for understanding&quot; is used in the Success Criterion as many graphics do not need to meet the contrast requirements. If a person needs to perceive a graphic, or part of a graphic (a graphical object) in order to understand the content it should have sufficient contrast. However, that is not a requirement when:</p>
					<ul>
						<li> The graphic is accompanied by text (e.g., embedded or overlayed) that conveys the same information, such as labels and values on charts.</li>
						<li> The graphic is for aesthetic purposes that do not require the user to see or understand it to understand the content or use the functionality.</li>
						<li> The information is available in another form.</li>
						<li> The graphic is part of a logo or brand name (which is considered 'essential' to its presentation).</li>
					</ul>
				</section>

				<h4>Gradients</h4>

				<p>Gradients can reduce the apparent contrast between areas, and make it more difficult to test. The general principle is to identify the graphical object(s) required for understanding, and take the central color of that area. If you remove the adjacent color which does not have sufficient contrast, can you still identify and understand the graphical object?</p>
				<figure><img src="img/contrast-gradient.png" alt="Two versions of a blue circle with an 'i' indicating information. The first example has a blue gradient background, the second is missing the upper half of the background which obscures the i." width="300" />
				<figcaption>Removing the background that does not have sufficient contrast highlights that the graphical object (the &quot;i&quot;) is not then understandable.</figcaption></figure>


				<section id="dynamic">
					<h3>Dynamic Examples</h3>
	
					<p>Some graphics may have interactions that either vary the contrast, or display the information as text when you mouseover/tap/focus each graphical object. In order for someone to discern the graphics exist at all, there must be contrasting colors or text in order to find the graphics. Within that area, information available by a conforming method (e.g., focusable elements) can be used to make that information available dynamically as text, or to dynamically increase the contrast.</p>
				</section>

				<section id="infographics">
					<h3>Infographics</h3>
	
					<p>The term "infographics" can mean any graphic conveying data, such as a chart or diagram. On the web it is often used to indicate a large graphic with lots of statements, pictures, charts or other ways of conveying data. In the context of graphics contrast, each item within such an infographic should be treated as a set of graphical objects, regardless of whether it is in one file or separate files.</p>

					<p>Infographics often fail to meet several WCAG level AA criteria including: (*@@@ link to other understanding docs)</p>

					<ul>
						<li>1.1.1 Non-text Content</li>
						<li>1.4.1 Use of Color</li>
						<li>1.4.3 (Text) Contrast</li>
						<li>1.4.5 Images of Text</li>
					</ul>

					<p>Where an infographic passes other success criteria <em>and</em> requires the user to perceive graphical objects in order to understand the content, each graphical object should have sufficient contast.</p>
				</section>

				<section id="exceptions">
					<h3>Essential Exception</h3>
	
					<p>Graphical objects do not have to meet the contrast requirements when &quot;a particular presentation of graphics is essential to the information being conveyed&quot;. The Essential exception is intended to apply when there is no way of presenting the graphic with sufficient contrast without undermining the meaning. For example:</p>
					<ul>
						<li><strong>Logotypes and flags</strong>: The brand logo of an organization or product is the representation of that organization and therefore exempt. Flags may not be identifiable if the colors are changed to have sufficient contrast.</li>
						<li><strong>Sensory</strong>: There is no requirement to change pictures of real life scenes such as photos of people or scenery.</li>
						<li><strong>Representing other things</strong>: If you cannot represent the graphic in any other way, it is essential. Examples include: 
							<ul>
								<li>Screenshots to demonstrate how a website appears.</li>
								<li>Diagrams of medical information that use the colors found in biology (<a href="https://commons.wikimedia.org/wiki/File:Schematic_diagram_of_the_human_eye_it.svg">example medical schematic from Wikipedia</a>).</li>
								<li>Color gradients that represent a measurement, such as heat maps (<a href="https://commons.wikimedia.org/wiki/File:Eyetracking_heat_map_Wikipedia.jpg">example heatmap from Wikipedia</a>).</li>
							</ul>
						</li>
					</ul>
				</section>

				<section id="testing-principles">
					<h2>Testing Principles</h2>
					<p>Each technique has a test procedure, but there are top-line principles that help to assess graphical objects on a web page:</p>
					<ul>
						<li>Identify each user-interface component on the page and:
							<ul>
								<li>Identify the boundaries of the component and test the contrast ratio against the adjacent colors.</li>
								<li>Identify the state indicators and test the contrast ratio against the adjacent colors.</li>
							</ul>
						</li>
						<li>Identify each graphic on the page that includes information required for understanding the content (i.e., exclude graphics which have visible text for the same information, or are decorative).</li>
						<li>For each graphic identify the graphical objects within that graphic and:
							<ul>
								<li>Check the contrast of the graphical object against its adjacent colors;</li>
								<li>If there are multiple colors and/or a gradient, chose the least contrasting area to test;</li>
								<li>If it passes, move to the next graphical object;</li>
								<li>If the least-contrasting area is less than 3:1, assume that area is invisible: is the graphical object still understandable?</li>
								<li>If there is enough of the graphical object to understand, it passes, else fail.</li>
							</ul>
						</li>
					</ul>
					<p>The techniques below each have detailed testing criteria.</p>
				</section>

			</section>


			<section id="benefits">
				<h3>Benefits</h3>
				<p>People with low vision often have difficulty perceiving graphics that have insufficient contrast. This can be exacerbated if the person has a color vision deficiency that lowers the contrast even further. Providing a <a href="http://www.w3.org/TR/2008/REC-WCAG20-20081211/#relativeluminancedef">relative luminance</a> (lightness difference) of 3:1 or greater can make these items more distinguishable when the person does not see a full range of colors. </p>
			</section>
		</section>
		<section id="examples">
			<h2>Examples</h2>
			<ul>
				<li>Status icons on an application's dashboard (without associated text) have a 3:1 minimum contrast ratio with the dashboard color.</li>
				<li>A text input has a dark border around the white editable area.</li>
				<li>A graph uses a light background and ensures that the colors for each line have a 3:1 contrast ratio against the background.</li>
			</ul>
			<section class="example">
				<h3>Pie Charts</h3>
				<p>Pie charts make a good case study for the graphical objects part of this success criteria, the following pie charts are intended to convey the proportion of market share that each browser has. NB: The actual figures are made up, these are not actual market shares. </p>
				<figure>
					<img src="img/graphics-contrast_pie-chart_fail.png" alt="Failing pie chart" />
					<figcaption>
						<p><strong>Fail:</strong> The pie chart has labels for each slice (so passes 1.4.1 Use of Color), but in order to understand the proportions of the slices you must discern the edges of the slices (the graphical objects conveying essential information), and the contrast between the slices is not over 3:1. </p>
					</figcaption>
				</figure>
				<figure>
					<img src="img/graphics-contrast_pie-chart_na.png" alt="Not applicable pie chart" />
					<figcaption>
						<p><strong>Not applicable:</strong> The pie chart has visible labels <em>and</em> values that convey equivalent information to the graphical objects (the pie slices). </p>
					</figcaption>
				</figure>
				<figure>
					<img src="img/graphics-contrast_pie-chart_pass.png" alt="Passing pie chart" />
					<figcaption>
						<p><strong>Pass:</strong> The pie chart has visible labels, and sufficient contrast around and between the slices of the pie chart (the graphical objects). A darker border has been added around the yellow slice in order to achieve the contrast level.</p>
					</figcaption>
				</figure>
			</section>
			<section class="example">
				<h3>Infographics</h3>
				<figure>
					<img src="img/infographic-fail.png" alt="An infographic showing lightly colored circles of various sizes to indicate the size of five different social networks" />
					<figcaption>
						<p><strong>Fail:</strong> Discerning the circles is required to understand the size of network and discerning the icons in each circle is required to identify which network it shows.</p>
					</figcaption>
				</figure>
				<p>The graphical objects are the circles (measured against the background) and the icons in each circle (measured against the circle's background).</p>
				<figure>
					<img src="img/infographic-pass.png" alt="The same infographic with contrasting text, dark borders around the circles, and contrasting icons." />
					<figcaption>
						<p><strong>Pass:</strong> The circles have contrasting borders and the icons are a contrasting dark color against the light circle backgrounds.</br />(Note that each image would still require alternative text to pass 1.1.1.)</p>
					</figcaption>
				</figure>
				<p>There are many possible solutions to ensuring contrast; the example shows the use of borders. Other techniques are to use darker colors for the circle backgrounds, or to add text labels &amp; values for each item.</p>
			</section>
		</section>
		<section id="resources">
			<h2>Resources </h2>
			<ul>
				<li><a href="http://w3c.github.io/low-vision-a11y-tf/requirements.html">Accessibility Requirements for People with Low Vision</a>.</li>
				<li><a href="https://lists.w3.org/Archives/Public/public-low-vision-a11y-tf/2017May/0007.html">Smith Kettlewell Eye Research Institute</a> -  &quot;If the text is better understood with the graphics, they should be equally visible as the text&quot;.</li>
				<li><a href="https://lists.w3.org/Archives/Public/public-low-vision-a11y-tf/2017Jun/0054.html">Gordon Legge</a> - &quot;Contrast requirements for form controls should be equivalent to contrast requirements for text&quot;.</li>
			</ul>
		</section>
		<section id="techniques">
			<h2>Techniques</h2>
			<section id="sufficient">
				<h3>Sufficient</h3>
				<section class="situation">
					<h4>Graphics with sufficient contrast</h4>
					<ul>
						<li>Contrasting colors between graphical objects (TBD)</li>
						<li>Include contrasting lines between adjoining colors (TBD)</li>
					</ul>
					<h4>Text in or over graphics</h4>
					<ul>
						<li>Include labels and values with the graphic (TBD)</li>
						<li><a href="https://www.w3.org/TR/WCAG20-TECHS/G18.html">G18: Ensuring that a contrast ratio of at least 4.5:1 exists between text (and images of text) and background behind the text</a></li>
						<li><a href="https://www.w3.org/TR/WCAG20-TECHS/G145.html">G145: Ensuring that a contrast ratio of at least 4.5:1 exists between text (and images of text) and background behind the text</a></li>
						<li><a href="https://www.w3.org/TR/WCAG20-TECHS/G174.html">G174: Providing a control with a sufficient contrast ratio that allows users to switch to a presentation that uses sufficient contrast</a></li>
						<li><a href="https://www.w3.org/WAI/GL/wiki/Using_sufficient_contrast_for_images_that_convey_information">Using sufficient contrast for images that convey information (Draft)</a></li>
					</ul>
				</section>
			</section>
			<section id="advisory">
				<h3>Advisory</h3>
				<ul>
					<li><a href="https://www.w3.org/TR/WCAG20-TECHS/G183.html">G183: Using a contrast ratio of 4.5:1 with surrounding text and providing additional visual cues on focus for links or controls where color alone is used to identify them</a></li>
				</ul>
			</section>
		</section>
	</body>
</html><|MERGE_RESOLUTION|>--- conflicted
+++ resolved
@@ -53,17 +53,11 @@
 			<section id="user-interface-components">
 				<h3>Active User Interface Components</h3>
 
-<<<<<<< HEAD
-				<p>For active controls on the page, such as buttons and form fields, the visual boundaries of the component must have sufficient contrast with the adjacent background. Also, the visual effects which indicate state, such as whether a component is selected or focused, must also provide the minimum 3:1 contrast with the adjacent background of the component.</p>
+				<p>For active controls on the page, such as buttons and form fields, any visual boundary that indicates the component's hit area (the region where a pointer can activate the control) must have sufficient contrast with the adjacent background. Also, the visual effects which indicate state, such as whether a component is selected or focused, must also provide the minimum 3:1 contrast with the background adjacent to the component.</p>
 				@@@ insert image of control with pointers that identify both the visual boundary and the focus state indicator. Include figcaption: "An active control showing both the visual boundary and the focus indicator" @@@
-				<p>This success criteria does not require that controls have a visual indicator, but that if there is an indicator, it has sufficient contrast.</p>
-        <p>If only the text (or icon) is visible and there is no visual indication of the hit area, then there is no contrast requirement beyond the text contrast (as per 1.4.3) or icon contrast as per this Success Criteria. Regardless of the whether or not there is a visible indication of the hit area for the button, the focus indicator for the component must have sufficient contrast when the component is focused.</p>
-        @@@ insert an image of a control with no visual boundary but with a focus indicator. Include figcaption: "An active control without a visual boundary, but with a focus indicator" @@@
-=======
-				<p>For active controls on the page, such as buttons and form fields, any visual boundary that indicates the component's hit area (the region where a pointer can activate the control) must have sufficient contrast with the adjacent background. Also, the visual effects which indicate state, such as whether a component is selected or focused, must also provide the minimum 3:1 contrast with the background adjacent to the component.</p>
 				<p>This success criteria does not require that controls have a visual boundary indicating the hit area, but that if there is an indicator, it has sufficient contrast. If only the text (or icon) is visible and there is no visual indication of the hit area, then there is no contrast requirement beyond the text contrast (as per 1.4.3) or icon contrast covered by the Graphaical Objects portion of this Success Criteria. Note that for people with cognitive disabilities, it is recommended to delineate the boundary of controls, and thus provide clear visual affordances to aid in completion of activities.</p>
 				<p>Regardless of the whether or not there is a visible boundary for the button, the focus indicator for the component must have sufficient contrast when the component is focused.</p>
->>>>>>> fa0f1d73
+        @@@ insert an image of a control with no visual boundary but with a focus indicator. Include figcaption: "An active control without a visual boundary, but with a focus indicator" @@@
         
 
 				<section id="ref-1-4-1">

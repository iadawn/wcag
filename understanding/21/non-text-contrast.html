<!DOCTYPE html>
<html xmlns="http://www.w3.org/1999/xhtml" lang="en" xml:lang="en">
	<head>
		<meta charset="UTF-8" />
		<title>Understanding Non-text Contrast</title>
		<link rel="stylesheet" type="text/css" href="../../css/sources.css" class="remove" />
	</head>
	<body>
		<h1>Understanding Non-text Contrast</h1>
		<section id="intent">
			<h2>Intent</h2>


			<p>The intent of this Success Criterion is to ensure that active user interface components (i.e., controls) and meaningful graphics are distinguishable by people with moderately low vision. The requirements and rationale are similar to those for large text in <a href="visual-audio-contrast-contrast">1.4.3 Contrast (Minimum)</a>.</p>

			<p>Low contrast controls are more difficult to perceive, and may be completely missed by people with a visual impairment. Similarly, if a graphic is needed to understand the content or functionality of the webpage then it should be perceivable by people with low vision or other impairments without the need for contrast-enhancing assistive technology.</p>

			<section id="user-interface-components">
				<h3>Active User Interface Components</h3>

				<p>For active controls on the page, such as buttons and form fields, any visual information provided that is necessary for a user to identify that a control exists and how to operate it must have sufficient contrast with the adjacent background. Also, the visual effects which are implemented in  order to indicate state, such as whether a component is selected or focused, must also ensure that the information used to identify the control in that state has a minimum 3:1 contrast ratio.</p>
				<figure>
					<!-- example from https://getbootstrap.com/docs/4.1/components/buttons/ -->
					<img alt="Two buttons on a white background. The first has a blue border to indicate its boundary, white internal background and blue text. The second adds a thick blue-grey outer border to show focus." src="img/first-button-example.png" /> 
					<figcaption>An active control showing the visual boundary by default (color of <code>#007bff</code> on white), and the focus indicator.</figcaption>
				</figure>
				
				<p>This success criteria does not require that controls have a visual boundary indicating the hit area, but if the visual indicator of the control is the only way to identify the control, then that indicator must have sufficient contrast. If text (or an icon) within a button is visible and there is no visual indication of the hit area, or the visual indication does not provide the only indication, then there is no contrast requirement beyond the text contrast (<a href="visual-audio-contrast-contrast.html">1.4.3 Contrast (Minimum)</a>) or icon contrast covered by the Graphical Objects part of this Success Criteria. Note that for people with cognitive disabilities it is recommended to delineate the boundary of controls to aid in the recognition of controls and therefore the completion of activities.</p>
        
				<p>The visual focus indicator for a component must have sufficient contrast against the adjacent background when the component is focused, except where the appearance of the component is determined by the user agent and not modified by the author.</p>

				<figure>
					<img alt="Two buttons, the first with no visual indicator except text saying 'button'. The second is the same but with an added grey border." src="img/minimal-button.png" /> 
					<figcaption>An active control without a visual boundary, but with a focus indicator when focused.</figcaption>
				</figure>

<<<<<<< HEAD
				<p>The <a href="visual-audio-contrast-without-color">Use of Color</a> success criteria addresses changing <strong>only the color</strong> of an object (or text) without otherwise altering the object's form. If a controls indicator of state (e.g. button background) varies only by color this is acceptable if the luminosity contrast ratio between the colors of the states differ by at least 3:1, or if there is another indicator of state. For example, a text link that only differs from adjacent text using color and there is no other visual indication that the text is linked (e.g. the link underline is removed) needs to ensure that the link color meets the 3:1 luminosity contrast ratio relative to the non-linked text color in order to meet the related Success Criteria 1.4.1.</p>
=======
				<p>The <a href="visual-audio-contrast-without-color">Use of Color</a> success criteria addresses changing <strong>only the color</strong> of an object (or text) without otherwise altering the object's form. If a control's indicator of state (e.g. button background) varies only by color this is acceptable if the luminosity contrast ratio between the colors of the states differ by at least 3:1, or if there is another indicator of state. For example, a text link that only differs from adjacent text using color and there is no other visual indication that the text is linked (e.g. the link underline is removed) needs to ensure that the link color meets the 3:1 luminosity contrast ratio relative to the non-linked text color in order to meet this Success Criterion.</p>
>>>>>>> 4dfba1ad

				<figure>
					<img alt="Two buttons, the first has a blue outline and inner white background with blue text. The second has a blue background with white text, reversing the color scheme." src="img/button-example2.png" /> 
					<figcaption>An active control with a visual boundary, and a focus (or other) state that is highlighted with a contrasting change of color.</figcaption>
				</figure>

        <section>
					<h4>Active User Interface Component Examples</h4>
					<p>For designing focus indicators, selection indicators and user interface components that need to be perceived clearly, the following are examples that have sufficient contrast.</p>

					<table class="left-headers">
						<caption>
							Active User Interface Component Examples
						</caption>
						<tr>
						<th>Type</th>
						<th>Description</th>
						<th>Examples</th>
						</tr>
						<tr>
							<th>Link Text</th>
							<td>Default link text is in the scope of <a href="visual-audio-contrast-contrast.html">1.4.3 Contrast (Minimum)</a>, and the underline is sufficient to indicate the link.</td>
							<td><img src="img/link-text-default.png" alt="A browser-default styled link, blue with an underline."></td>
						</tr>
						<tr>
							<th>Default focus style</th>
							<td>Links are required to have a focus indicator by <a href="focus-visible.html">2.4.7 Focus Visible</a>. Where the focus style of the user-agent is not adjusted on interactive controls (such as links, form fields or buttons), the default focus style is sufficient.</td>
							<td><img src="img/link-text-focus.png" alt="A browser-default styled link, with a black dotted outline around the link."></td>
						</tr>
						<tr>
							<th>Styled links or buttons</th>
							<td>Where links or buttons have been styled (including the focus indicator), these must meet the 3:1 contrast ratio.</td>
							<td><img src="img/link-text-styled-default.png" alt="A styled link, dark blue, with underline."><br>
								<img src="img/link-text-styled-focus.png" alt="The same styled link with a dark solid outline."></td>
						</tr>
						<tr>
							<th>Text input (minimal)</th>
							<td>Where a text-input has an indicator, such as a bottom border, that indicator it must meet 3:1 contrast ratio.</td>
							<td>
								<img src="img/text-input-minimal.png" alt="A label with a text input shown by a bottom border and feint grey background.">
							</td>
						</tr>
						<tr>
							<th>Text input</th>
							<td>Where a text-input has an indicator, such as a bottom border, that indicator it must meet 3:1 contrast ratio.</td>
							<td>
								<img src="img/text-input-default.png" alt="A label with a text input shown by a complete border.">
							</td>
						</tr>
						<tr>
							<th>Text input focus style</th>
							<td>Adding a focus indicator is required, and must meet 3:1 contrast ratio.</td>
							<td>
								<img src="img/text-input-focus.png" alt="A label with a text input shown by a complete border and blue outline.">
							</td>
						</tr>
						<tr> 
							<th>Text input using background colour</th>
							<td>Text input using a different in background colour to indicate the input, no border is required to indicate the input box.</td>
							<td>
								<img src="img/text-input-background.png" alt="A label with a text input shown by a dark blue page background, and white box.">
							</td>
						</tr>
						<tr> 
							<th>Text input using background colour focus style</th>
							<td>Where an author-created focus style is applied to a dark background, it should have 3:1 contrast with the surroundings and/or input.</td>
							<td>
								<img src="img/text-input-background-focus.png" alt="The same label and input with a yellow outline.">
							</td>
						</tr>
					</table>

				</section>
				<section id="inactive-controls">
					<h4>Inactive User Interface Components</h4>

					<p>User Interface Components that are not available for user interaction (eg: a disabled control in HTML) are not required to meet contrast requirements in WCAG 2.1. An inactive user interface component is visible but not currently operable. Example: A submit button at the bottom of a form that is visible but cannot be activated until all the required fields in the form are completed.</p>
					<figure>
						<img src="img/inactive-button.png" alt="Grey button with non-contrasting grey text." width="120">
						<figcaption>An in-active button using default browser styles.</figcaption>
					</figure>
					<p>Inactive components, such as disabled controls in HTML, are not available for user interaction. The decision to exempt inactive controls from the contrast requirements was based on a number of considerations:</p>
					<ul>
						<li><strong>Backward compatibility:</strong>  WCAG 2.0 guidance for 1.4.3 Contrast (Minimum) specifically exempts <q>text or images of text that are part of an inactive user interface component</q>. It would be confusing and inconsistent to exempt <strong>text</strong> in inactive components from contrast considerations while requiring sufficient contrast for the graphical container the text resides in.</li>
						<li>
							<p><strong>Variations in significance:</strong> Depending on the circumstances, disabled controls may be intentionally designed to be more or less visible depending on how meaningful a control's disabled state is. Two examples can illustrate.</p>
							<ol>
								<li>A control remains disabled only until the user completes a prerequisite task, at which point it becomes active.</li>
								<li>A designer uses a standard layout for a number of operations. In one operation a control is not valid and so is disabled, but remains visible simply to maintain a consistent layout.</li>
							</ol>
							<p>The disabled control in the first example offers a more significant cue, and a designer may intentionally decrease the contrast in the second case to de-emphasize its importance.</p>
						</li>
						<li><strong>Conflicting needs and desires.</strong> Although meaningful information is conveyed by a lower-contrast disabled control (to those who can perceive it), not all users desire an increase in the prominence of disabled controls.
							<ul>
								<li>Low-vision - some users want to ignore the disabled elements, just focusing on the enabled elements. Other low vision users want to see the disabled items clearly.</li>
								<li> Cognitive - some people with cognitive differences really want to be able to focus on the active elements (and ignore the non-active elements). If we force stronger contrast on the disabled elements, it will likely be difficult for all sighted people to distinguish what is active (and what is disabled).</li>
							</ul>
						</li>
					</ul>
					<p>A one-size fits all solution has been very difficult to establish, a method of varying the presentation of disabled controls, or adding an icon for disabled controls, based on user preferences is anticipated as an advancement in future.</p>

				</section>
			</section><!-- end user-interface-component section -->


			<section id="graphical-objects">
				<h3>Graphical Objects</h3>


				<p>The term &quot;graphical object&quot; applies to stand-alone icons such as a print icon (with no text), and the important parts of a more complex diagram such as each line in a graph. For simple graphics such as single-color icons the entire image is a graphical object. Images made up of multiple lines, colors and shapes will be made of multiple graphical objects, some of which are required for understanding.</p>

				<p>Not every graphical object needs to contrast with its surroundings - only those that are required for a user to understand what the graphic is conveying. <a href="https://en.wikipedia.org/wiki/Gestalt_psychology#Pr.C3.A4gnanz">Gestalt principles</a> such as the &quot;law of continuity&quot; can be used to ignore minor overlaps with other graphical objects or colors.</p>

				<table>
					<thead>
						<tr>
							<th>Image</th>
							<th>Notes</th>
						</tr>
					</thead>
					<tbody>
						<tr>
							<td><img src="img/contrast-phone.png" alt="An orange circle with a white telephone icon in the middle." width="40" /></td>
							<td><p>The phone icon is a simple shape within the orange circle. The meaning can be understood from that icon alone, the background behind the circle is irrelevant. The orange background and the white icon have a contrast ration grater than 3:1, which passes.</p>
							<p>The graphical object is the white phone icon.</p>
							</td>
						</tr>
						<tr>
							<td><img src="img/contrast-magnet.png" alt="A red magnet with grey tips and a black outline." /></td>
							<td><p>A magnet can be understood by the U shape with lighter colored tips. Therefore to understand this graphic you should be able to discern the overall shape (against the background) and the lighter colored tips (against the rest of the U shape and the background).</p>
							<p>The graphical objects are the U shape (by outline or by the solid red color), and each tip of the magnet.</p>
							</td>
						</tr>
						<tr>
							<td><img src="img/contrast-currency-down.png" alt="A yellow arrow pointing down with a pound sign (currency) in the middle." /></td>
							<td><p>The low-currency symbol can be understood with recognition of the shape (down arrow) and the currency symbol (pound icon with the shape). To understand this graphic you need to discern the arrow shape against the white background, and the pound icon against the yellow background.</p>
							<p>The graphical objects are the shape and the currency symbol.</p>
							</td>
						</tr>
						<tr>
							<td><!-- Sourced from wikipedia under CC sharealike license https://en.wikipedia.org/wiki/File:Simple_line_graph_of_ACE_2012_results_by_candidate_sj01.png -->
								<a href="img/simple-line-graph.png"><img src="img/simple-line-graph.png" alt="A line chart of votes across a region, with 4 lines of different colors tracking over time." width="200" /></a></td>

							<td><p>In order to understand the graph you need to discern the lines and shapes for each condition. Therefore each line and colored shape is a &#8216;graphical object&#8217; in the graph and should be over 3:1 against the white background. Most of them have good contrast except the green triangles.</p>
							<p>The graphical objects are the lines in the graph, including the background lines for the values, and the colored lines with shapes.</p>
							<p>The lines should have 3:1 contrast against their background, but as there is little overlap with other lines they do not need to contrast with each other. (See the testing principles below.)</p>
						</td>

						</tr>
						<tr>
							<td><a href="img/graphics-contrast_pie-chart_pass.png"><img src="img/graphics-contrast_pie-chart_pass.png" alt="A pie chart with small gaps between each slice showing the white background, and a dark outline around light colored slices." width="200" /></a></td>
							<td><p>To understand the pie chart you have to discern each slice of the pie chart from the others.</p>
							<p>The graphical objects are the slices of the pie (chart).</p>
							<p>Note: If the values of the pie chart slices were also presented in a conforming manner (see the Pie Charts example for details), the slices would not be required for understanding.</p>
						</td>
						</tr>
					</tbody>
				</table>

				<p>Taking the magnet image above as an example, the process for establishing the graphical object(s) is to:</p>
				<ul>
					<li>Assess what part of each image is needed to understand what it represents.<br />
						The magnet's U shape can be conveyed by the outline or by the red background (either is acceptable). The white tips are also important (otherwise it would be a horseshoe), which needs to contrast with the red background.</li>
					<li>Assume that the user could only see those aspects, do they contrast with the adjacent colors?<br />
						The outline of the magnet contrasts with the surrounding text (black/white), and the red and white between the tips also has sufficient contrast.</li>
				</ul>

				<p>Due to the strong contrast of the red and white, it would also be possible to only put the outline around the white tips of the magnet and it would still conform.</p>


				<h4>Required for Understanding</h4>

				<p>The term &quot;required for understanding&quot; is used in the Success Criterion as many graphics do not need to meet the contrast requirements. If a person needs to perceive a graphic, or part of a graphic (a graphical object) in order to understand the content it should have sufficient contrast. However, that is not a requirement when:</p>
				<ul>
					<li> A graphic with text embedded or overlayed conveys the same information, such as labels and values on charts.</li>
					<li> The graphic is for aesthetic purposes that does not require the user to see or understand it to understand the content or use the functionality.</li>
					<li> The information is available in another form, such as in a table that follows the graph, which becomes visible when a "Long Description" button is pressed.</li>
					<li> The graphic is part of a logo or brand name (which is considered &quot;essential&quot; to it's presentation).</li>
				</ul>


				<h4>Gradients</h4>

				<p>Gradients can reduce the apparent contrast between areas, and make it more difficult to test. The general principles is to identify the graphical object(s) required for understanding, and take the central color of that area. If you remove the adjacent colour which does not have sufficient contrast, can you still identify and understand the graphical object?</p>
				<figure><img src="img/contrast-gradient.png" alt="Two versions of a blue circle with an 'i' indicating information. The first example has a blue gradient background, the second is missing the upper half of the background which obscures the i." width="300" />
				<figcaption>Removing the background which does not have sufficient contrast highlights that the graphical object (the &quot;i&quot;) is not then understandable.</figcaption></figure>


				<h4>Dynamic Examples</h4>

				<p>Some graphics may have interactions that either vary the contrast, or display the information as text when you mouseover/tap/focus each graphical object. In order for someone to discern the graphics exist at all, there must be contrasting colors or text in order to find the graphics. Within that area, information available by a conforming method (e.g. focusable elements) can be used to make that information available dynamically as text, or dynamically increase the contrast.</p>

				<!-- example from http://www.oracle.com/webfolder/technetwork/jet/jetCookbook.html?component=pieChart&demo=default -->
				<figure>
					<img alt="A pie chart with one slice highlighted and a box hovering next to it that shows the data and indicates the source in the key." src="img/dynamic-pie-chart.png" width="350" /> 
					<figcaption>A dynamic chart where the current 'slice' is hovered or focused, which activates the associated text display of the values and highlights the series.</figcaption>
				</figure>

				<h4>Infographics</h4>

				<p>Infographics can mean any graphic conveying data, such as a chart or diagram. On the web it is often used to indicate a large graphic with lots of statements, pictures, charts or other ways of conveying data. In the context of graphics contrast, each item within such an infographic should be treated as a set of graphical objects, regardless of whether it is in one file or separate files.</p>

				<p>Infographics often fail to meet several WCAG level AA criteria including:</p>

				<ul>
					<li><a href="https://www.w3.org/WAI/WCAG21/Understanding/non-text-content.html">1.1.1 Non-text Content</a></li>
					<li><a href="https://www.w3.org/WAI/WCAG21/Understanding/use-of-color.html">1.4.1 Use of Color</a></li>
					<li><a href="https://www.w3.org/WAI/WCAG21/Understanding/contrast-minimum.html">1.4.3 (Text) Contrast</a></li>
					<li><a href="https://www.w3.org/WAI/WCAG21/Understanding/images-of-text.html">1.4.5 Images of Text</a></li>
				</ul>

				<p>An infographic can use text which meets the other criteria to minimise the number of graphical objects required for understanding. For example, using text with sufficient contrast to provide the values in a chart. A long description would also be sufficient because then the infograph is not relied upon for understanding.</p>



				<h4>Essential Exception</h4>

				<p>Graphical objects do not have to meet the contrast requirements when &quot;a particular presentation of graphics is essential to the information being conveyed&quot;. The Essential exception is intended to apply when there is no way of presenting the graphic with sufficient contrast without undermining the meaning. For example:</p>
				<ul>
					<li><strong>Logotypes and flags</strong>: The brand logo of an organization or product is the representation of that organization and therefore exempt. Flags may not be identifiable if the colors are changed to have sufficient contrast.</li>
					<li><strong>Sensory</strong>: There is no requirement to change pictures of real life scenes such as photos of people or scenery.</li>
					<li><strong>Representing other things</strong>: If you cannot represent the graphic in any other way, it is essential. Examples include: 
						<ul>
							<li>Screenshots to demonstrate how a website appeared.</li>
							<li>Diagrams of medical information that use the colors found in biology (<a href="https://commons.wikimedia.org/wiki/File:Schematic_diagram_of_the_human_eye_it.svg">example medical schematic from Wikipedia</a>).</li>
							<li>Colour gradients that represent a measurement, such as heat maps (<a href="https://commons.wikimedia.org/wiki/File:Eyetracking_heat_map_Wikipedia.jpg">example heatmap from Wikipedia</a>).</li>
						</ul>
					</li>
				</ul>

				<section id="graphic-object-examples">
					<h3>Graphical Object Examples</h3>
					<ul>
						<li>Status icons on an application's dashboard (without associated text) have a 3:1 minimum contrast ratio.</li>
						<li>A text input has a dark border around the white editable area.</li>
						<li>A graph uses a light background and ensures that the colors for each line have a 3:1 contrast ratio against the background.</li>
					</ul>
					<section class="example">
						<h4>Pie Charts</h4>
						<p>Pie charts make a good case study for the graphical objects part of this success criteria, the following pie charts are intended to convey the proportion of market share each browser has. Please Note: The actual figures are made up, these are not actual market shares. </p>
						<figure>
							<img src="img/graphics-contrast_pie-chart_fail.png" alt="Failing pie chart" />
							<figcaption>
								<p><strong>Fail:</strong> The pie chart has labels for each slice (so passes 1.4.1 Use of Color), but in order to understand the proportions of the slices you must discern the edges of the slices (the graphical objects conveying essential information), and the contrast between the slices is not over 3:1. </p>
							</figcaption>
						</figure>
						<figure>
							<img src="img/graphics-contrast_pie-chart_na.png" alt="Not applicable pie chart" />
							<figcaption>
								<p><strong>Not applicable:</strong> The pie chart has visible labels <em>and</em> values that convey equivalent information to the graphical objects (the pie slices). </p>
							</figcaption>
						</figure>
						<figure>
							<img src="img/graphics-contrast_pie-chart_pass.png" alt="Passing pie chart" />
							<figcaption>
								<p><strong>Pass:</strong> The pie chart has visible labels, and sufficient contrast around and between the slices of the pie chart (the graphical objects). A darker border has been added around the yellow slice in order to achieve the contrast level.</p>
							</figcaption>
						</figure>
					</section>
					<section class="example">
						<h4>Infographics</h4>
						<figure>
							<img src="img/infographic-fail.png" alt="An infographic showing lightly coloured circles of various sizes to indicate the size of five different social networks" />
							<figcaption>
								<p><strong>Fail:</strong> Discerning the circles is required to understand the size of network and discerning the icons in each circle is required to identify which network it shows.</p>
							</figcaption>
						</figure>
						<p>The graphical objects are the circles (measured against the background) and the icons in each circle (measured against the circle's background).</p>
						<figure>
							<img src="img/infographic-pass.png" alt="The same infographic with contrasting text, dark borders around the circles, and contrasting icons." />
							<figcaption>
								<p><strong>Pass:</strong> The circles have contrasting borders and the icons are a contrasting dark colour against the light circle backgrounds.</p>
							</figcaption>
						</figure>
						<p>There are many possible solutions to ensuring contrast, the example shows the use of borders. Other techniques are to use darker colours for the circle backgrounds, or to add text labels &amp; values for each item.</p>
					</section>
				</section><!-- end graphic-object-examples -->

			</section><!-- end graphical-objects -->

			<section id="testing-principles">
					<h3>Testing Principles</h3>
					<p>A summary of the high-level process for finding and assessing non-text graphics on a web page:</p>
					<ul>
						<li>Identify each user-interface component (link, button, form control) on the page and:
							<ul>
								<li>Identify the visual (non-text) indicators of the component in the default (on page load) state and test the contrast ratio against the adjacent colors.</li>
								<li>Identify the state indicators and test the contrast ratio against the adjacent colors.</li>
							</ul>
						</li>
						<li>Identify each graphic on the page that includes information required for understanding the content (i.e. excluding graphics which have visible text for the same information, or are decorative) and:
							<ul>
								<li>Check the contrast of the graphical object against its adjacent colours;</li>
								<li>If there are multiple colours and/or a gradient, chose the least contrasting area to test;</li>
								<li>If it passes, move to the next graphical object;</li>
								<li>If the least-contrasting area is less than 3:1, assume that area is invisible, is the graphical object still understandable?</li>
								<li>If there is enough of the graphical object to understand, it passes, else fail.</li>
							</ul>
						</li>
					</ul>
					<p>The techniques below each have testing criteria.</p>
			</section>

		</section><!-- end Intent -->

		<section id="benefits">
			<h2>Benefits</h2>
			<p>People with low vision often have difficulty perceiving graphics that have insufficient contrast. This can be exacerbated if the person has a color vision deficiency that lowers the contrast even further. Providing a <a href="http://www.w3.org/TR/2008/REC-WCAG20-20081211/#relativeluminancedef">relative luminance</a> (lightness difference) of 3:1 or greater can make these items more distinguishable when the person does not see a full range of colors.</p>
		</section>


		<section id="resources">
			<h2>Resources </h2>
			<ul>
				<li><a href="http://w3c.github.io/low-vision-a11y-tf/requirements.html">Accessibility Requirements for People with Low Vision</a>.</li>
				<li><a href="https://lists.w3.org/Archives/Public/public-low-vision-a11y-tf/2017May/0007.html">Smith Kettlewell Eye Research Institute</a> -  &quot;If the text is better understood with the graphics, they should be equally visible as the text&quot;.</li>
				<li><a href="https://lists.w3.org/Archives/Public/public-low-vision-a11y-tf/2017Jun/0054.html">Gordon Legge</a> - &quot;Contrast requirements for form controls should be equivalent to contrast requirements for text&quot;.</li>
			</ul>
		</section>
		<section id="techniques">
			<h2>Techniques</h2>
			<section id="sufficient">
				<h3>Sufficient</h3>
				<section class="situation">
					<h4>Graphics with sufficient contrast</h4>
					<ul>
						<li>Contrasting colors between graphical objects (TBD)</li>
						<li>Include contrasting lines between adjoining colors (TBD)</li>
					</ul>
					<h4>Text in or over graphics</h4>
					<ul>
						<li>Include labels and values with the graphic (TBD)</li>
						<li><a href="https://www.w3.org/WAI/WCAG21/Techniques/general/G18" class="general">G18: Ensuring that a contrast ratio of at least 4.5:1 exists between text (and images of text) and background behind the text</a></li>
						<li><a href="https://www.w3.org/WAI/WCAG21/Techniques/general/G145" class="general">G145: Ensuring that a contrast ratio of at least 3:1 exists between text (and images of text) and background behind the text</a></li>
						<li><a href="https://www.w3.org/WAI/WCAG21/Techniques/general/G174" class="general">G174: Providing a control with a sufficient contrast ratio that allows users to switch to a presentation that uses sufficient contrast</a></li>
						<li><a href="https://www.w3.org/WAI/GL/wiki/Using_sufficient_contrast_for_images_that_convey_information">Using sufficient contrast for images that convey information (Draft)</a></li>
					</ul>
				</section>
			</section>
			<section id="advisory">
				<h3>Advisory</h3>
				<ul>
					<li><a href="https://www.w3.org/WAI/WCAG21/Techniques/general/G183" class="general">G183: Using a contrast ratio of 4.5:1 with surrounding text and providing additional visual cues on focus for links or controls where color alone is used to identify them</a></li>
				</ul>
			</section>
		</section>
	</body>
</html><|MERGE_RESOLUTION|>--- conflicted
+++ resolved
@@ -34,11 +34,7 @@
 					<figcaption>An active control without a visual boundary, but with a focus indicator when focused.</figcaption>
 				</figure>
 
-<<<<<<< HEAD
 				<p>The <a href="visual-audio-contrast-without-color">Use of Color</a> success criteria addresses changing <strong>only the color</strong> of an object (or text) without otherwise altering the object's form. If a controls indicator of state (e.g. button background) varies only by color this is acceptable if the luminosity contrast ratio between the colors of the states differ by at least 3:1, or if there is another indicator of state. For example, a text link that only differs from adjacent text using color and there is no other visual indication that the text is linked (e.g. the link underline is removed) needs to ensure that the link color meets the 3:1 luminosity contrast ratio relative to the non-linked text color in order to meet the related Success Criteria 1.4.1.</p>
-=======
-				<p>The <a href="visual-audio-contrast-without-color">Use of Color</a> success criteria addresses changing <strong>only the color</strong> of an object (or text) without otherwise altering the object's form. If a control's indicator of state (e.g. button background) varies only by color this is acceptable if the luminosity contrast ratio between the colors of the states differ by at least 3:1, or if there is another indicator of state. For example, a text link that only differs from adjacent text using color and there is no other visual indication that the text is linked (e.g. the link underline is removed) needs to ensure that the link color meets the 3:1 luminosity contrast ratio relative to the non-linked text color in order to meet this Success Criterion.</p>
->>>>>>> 4dfba1ad
 
 				<figure>
 					<img alt="Two buttons, the first has a blue outline and inner white background with blue text. The second has a blue background with white text, reversing the color scheme." src="img/button-example2.png" /> 

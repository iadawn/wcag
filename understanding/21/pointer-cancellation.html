<!DOCTYPE html>
<html xmlns="http://www.w3.org/1999/xhtml" lang="en" xml:lang="en">
	<head>
		<meta charset="UTF-8" />
		<title>Understanding Pointer Cancellation</title>
		<link rel="stylesheet" type="text/css" href="../../css/sources.css" class="remove" />
	</head>
	<body>
		<h1>Understanding Pointer Cancellation</h1>
		<section id="intent">
			<h2>Intent</h2>
<<<<<<< HEAD
			<p>The intent of this success criterion is to make it easier for users to prevent accidental or erroneous pointer input. People with various disabilities can inadvertently initiate touch or mouse events with unwanted results.</p>
<p>There is a distinction between when someone touches a screen and when they remove their finger. Similarly, in mouse interaction, there is a difference between pressing and releasing the mouse button. When activation occurs only when the pointer is released, users have the opportunity to prevent (cancel) the activation. They can move their finger or other pointer (e.g., the mouse cursor) away from the target when they realise that they touched that target inadvertently or erroneously.</p>     
        <p>Up-event activation refers to the activation of a target when the pointer is released. In a touchscreen interaction, when the finger touches a target, the up-event activation only occurs when the finger is lifted while still being within the target boundary. Similarly in mouse interaction, the up-event occurs when the mouse button is released while the cursor is still within the boundary of the initial target when the mouse button was pressed.</p>
      <p>Authors can reduce the problem of users inadvertently triggering an action by using generic platform activation/click events that activate functionality on the up-event. For example, the "click" event in JavaScript triggers on release of the primary mouse button, and is an example of an implicit up-event. Despite its name, the onclick event handler works both for mouse interaction as well as for touch interaction.</p>
      
      <p>If activation on the down-event is necessary, there are several options:</p>
=======
			<p>The intent of this success criterion is to make it easier for users to prevent accidental or erroneous pointer input. People with various disabilities can inadvertently initiate touch or mouse events with unwanted results. Each of the following subsections roughly aligns with the bullets of this Success Criterion, and outlines a means of allowing users to cancel pointer operations.</p>
			<h3>Up-Event activation or completion</h3>
			<p>The most accessible way to incorporate pointer cancellation is to make activation occur on the up-event.</p>
     
        <p>Up-event activation refers to the activation of a target when the pointer is released. In a touchscreen interaction, when the finger touches a target, the up-event activation only occurs when the finger is lifted while still being within the target boundary. Similarly in mouse interaction, the up-event occurs when the mouse button is released while the cursor is still within the boundary of the initial target set when the mouse button was pressed.</p>
      <p>Authors can reduce the problem of users inadvertently triggering an action by using generic platform activation/click events that activate functionality on the up-event. For example, the <code>click</code> event in JavaScript triggers on release of the primary mouse button, and is an example of an implicit up-event. Despite its name, the <code>click</code> event is device-independent and also works for touch and keyboard interaction.</p>
         <p>The preference for up-events is implicit in the Success Criterion wording of the first bullet: <q>The down-event of the pointer is not used to execute any part of the function.</q> Authors meet the first bullet by using only the up-event.</p> 
      <h3>Up-Event Abort or Undo</h3>
       <p>Where the interaction is equivalent to a simple "click", up-event activation has a built-in ability to cancel. There is a distinction between when someone touches a screen and when they remove their finger. Similarly, in mouse interaction, there is a difference between pressing and releasing the mouse button. When activation occurs only as the pointer is released, users have the opportunity to Abort (cancel) the activation. Users who have difficulty accurately using a mouse or touchscreen benefit greatly from this basic behaviour. They normally receive visual feedback when an item is pressed. If they discover they have selected the wrong item, they can cancel the action by moving their pointer or finger away from the target before releasing.</p>

      <p>For more complex interactions, such as drag and drop, the down- and up-events may initiate and end a series of actions to complete a process. For example, with drag and drop, the item may be:
  <ol>
  <li>selected with a press (down-event),</li>
  <li>moved to a new location, while still being depressed, and</li>
  <li>released (up-event) to conclude the drop action.</li>
</ol>
In such a complex action, the need for an Abort or Undo function increases. Designers may elect to confirm the move through something like a confirmation dialog or an undo button, giving the user the ability to Undo the process just completed. Alternatively, the ability to Abort the action can be acheived if, before completing step 3, the user returns the selected item to its original location and concludes the process there. If other parts of the screen disallow a move, the user can conclude the drag and drop there, effectively nullifying the operation.</p>  
<h3>Up Reversal</h3>
In other interactions, the down-event may trigger a behaviour which can be reversed when the up-event concludes. Examples of this include press-and-hold actions such as where a transient popup appears (or a video plays) when the user presses on an object (down-event), but the popup (or video) disappears as soon as the user releases the pointer (up-event). Since the up-event reverses the preceding down event, the user is returned to their prior point, and has effectively cancelled the operation.</p>
<h3>Down-Event</h3>
Completing the function on the down-event is only permitted when it is essential that the up-event not be used.</p>
<p>The most prevalent essential down-event activation occurs in keyboard emulation. On a physical keyboard, keys by default activate on the down-event -- a letter appears when the key is pressed. If a software keyboard emulator tried to override this expected behaviour by making letters appear when the key is released, the behaviour would be unexpected and would adversely affect expected interaction.</p>
<p>Note that a keyboard has a built-in Backspace or Delete button, which effectively provides an Undo option. Undo is not a requirement of the down-event Essential exception; however, providing an easy way for users to undo any action is a recommended practice (and may be a functional necessity), even where it is not a requirement of this Success Criterion.</p>
</p>
			<p>Other examples where the timing of an activation is essential and requires the down-event would be:
>>>>>>> 0bcc59ca
			<ul>
				<li>An activity that emulates a physical on-press trigger, such as when playing an on-screen piano keyboard. Activation on the up-event would significantly alter the desired behaviour.</li>
				<li>A program for shooting skeets where waiting for the "up" event would invalidate the precise timing necessary for the activation.</li>
			</ul>
		</p>
</section>
					<section id="benefits">
				<h3>Benefits</h3>
					<ul>
					<li>Makes it easier for all users to recover from hitting the wrong target.</li>
					<li>Helps people with visual disabilities, cognitive limitations, and motor impairments by reducing the chance that a control will be accidentally activated or an action will occur unexpectedly, and also ensures that where complex controls are activated, a means of Undoing or Aborting the action is available.</li>
					<li>Individuals who are unable to detect changes of context are less likely to become disoriented while navigating a site.</li>
				</ul>
			</section>
		</section>
		<section id="examples">
			<h2>Examples</h2>
			<ul>
				<li>For interface elements that have a single tap or long press as input, the corresponding event is triggered when the finger is lifted inside that element.</li>
				
        <li>A drag-and-drop interface allows users to sort vertically stacked cards by picking up one card with the pointer (down-event), move it to a new position, and insert it at the new location when the pointer is released (up-event). Releasing the pointer outside the drop target area reverts the action, i.e., it moves the card back to the old position before the interaction started.</li>
			</ul>
		</section>
		<section id="resources">
			<h2>Resources</h2>
			<ul>
				<li>Resource</li>
			</ul>
		</section>
		<section id="techniques">
			<h2>Techniques</h2>
			<section id="sufficient">
				<h3>Sufficient</h3>
				<section class="situation">
					<h4>Situation</h4>
					<ul>
						<li>Activating a control using the up-Event in HTML, iOS and Android</li>
						<li><a href="https://www.w3.org/WAI/GL/mobile-a11y-tf/wiki/M029">M029(wiki) Touch events are only triggered when touch is removed from a control</a></li>		
          </ul>
				</section>
			</section>
			<section id="advisory">
				<h2>Advisory</h2>
			</section>
			<section id="failure">
				<h2>Failure</h2>
				<ul>
          <li><a href="http://w3c.github.io/Mobile-A11y-TF-Note/Techniques/FM001">FM001 Failure of SC 2.5.3 due to activating a button on initial touch location rather than the final touch location</a></li>         
        </ul>
			</section>
		</section>
	</body>
</html><|MERGE_RESOLUTION|>--- conflicted
+++ resolved
@@ -9,24 +9,16 @@
 		<h1>Understanding Pointer Cancellation</h1>
 		<section id="intent">
 			<h2>Intent</h2>
-<<<<<<< HEAD
-			<p>The intent of this success criterion is to make it easier for users to prevent accidental or erroneous pointer input. People with various disabilities can inadvertently initiate touch or mouse events with unwanted results.</p>
-<p>There is a distinction between when someone touches a screen and when they remove their finger. Similarly, in mouse interaction, there is a difference between pressing and releasing the mouse button. When activation occurs only when the pointer is released, users have the opportunity to prevent (cancel) the activation. They can move their finger or other pointer (e.g., the mouse cursor) away from the target when they realise that they touched that target inadvertently or erroneously.</p>     
-        <p>Up-event activation refers to the activation of a target when the pointer is released. In a touchscreen interaction, when the finger touches a target, the up-event activation only occurs when the finger is lifted while still being within the target boundary. Similarly in mouse interaction, the up-event occurs when the mouse button is released while the cursor is still within the boundary of the initial target when the mouse button was pressed.</p>
-      <p>Authors can reduce the problem of users inadvertently triggering an action by using generic platform activation/click events that activate functionality on the up-event. For example, the "click" event in JavaScript triggers on release of the primary mouse button, and is an example of an implicit up-event. Despite its name, the onclick event handler works both for mouse interaction as well as for touch interaction.</p>
-      
-      <p>If activation on the down-event is necessary, there are several options:</p>
-=======
 			<p>The intent of this success criterion is to make it easier for users to prevent accidental or erroneous pointer input. People with various disabilities can inadvertently initiate touch or mouse events with unwanted results. Each of the following subsections roughly aligns with the bullets of this Success Criterion, and outlines a means of allowing users to cancel pointer operations.</p>
 			<h3>Up-Event activation or completion</h3>
 			<p>The most accessible way to incorporate pointer cancellation is to make activation occur on the up-event.</p>
-     
+      
         <p>Up-event activation refers to the activation of a target when the pointer is released. In a touchscreen interaction, when the finger touches a target, the up-event activation only occurs when the finger is lifted while still being within the target boundary. Similarly in mouse interaction, the up-event occurs when the mouse button is released while the cursor is still within the boundary of the initial target set when the mouse button was pressed.</p>
       <p>Authors can reduce the problem of users inadvertently triggering an action by using generic platform activation/click events that activate functionality on the up-event. For example, the <code>click</code> event in JavaScript triggers on release of the primary mouse button, and is an example of an implicit up-event. Despite its name, the <code>click</code> event is device-independent and also works for touch and keyboard interaction.</p>
          <p>The preference for up-events is implicit in the Success Criterion wording of the first bullet: <q>The down-event of the pointer is not used to execute any part of the function.</q> Authors meet the first bullet by using only the up-event.</p> 
       <h3>Up-Event Abort or Undo</h3>
        <p>Where the interaction is equivalent to a simple "click", up-event activation has a built-in ability to cancel. There is a distinction between when someone touches a screen and when they remove their finger. Similarly, in mouse interaction, there is a difference between pressing and releasing the mouse button. When activation occurs only as the pointer is released, users have the opportunity to Abort (cancel) the activation. Users who have difficulty accurately using a mouse or touchscreen benefit greatly from this basic behaviour. They normally receive visual feedback when an item is pressed. If they discover they have selected the wrong item, they can cancel the action by moving their pointer or finger away from the target before releasing.</p>
-
+			
       <p>For more complex interactions, such as drag and drop, the down- and up-events may initiate and end a series of actions to complete a process. For example, with drag and drop, the item may be:
   <ol>
   <li>selected with a press (down-event),</li>
@@ -42,7 +34,6 @@
 <p>Note that a keyboard has a built-in Backspace or Delete button, which effectively provides an Undo option. Undo is not a requirement of the down-event Essential exception; however, providing an easy way for users to undo any action is a recommended practice (and may be a functional necessity), even where it is not a requirement of this Success Criterion.</p>
 </p>
 			<p>Other examples where the timing of an activation is essential and requires the down-event would be:
->>>>>>> 0bcc59ca
 			<ul>
 				<li>An activity that emulates a physical on-press trigger, such as when playing an on-screen piano keyboard. Activation on the up-event would significantly alter the desired behaviour.</li>
 				<li>A program for shooting skeets where waiting for the "up" event would invalidate the precise timing necessary for the activation.</li>

<!DOCTYPE html>
<html xmlns="http://www.w3.org/1999/xhtml" lang="en" xml:lang="en">
	<head>
		<meta charset="UTF-8" />
		<title>WCAG 2.0 Understanding Page</title>
		<link rel="stylesheet" type="text/css" href="../../css/sources.css" class="remove" />
	</head>
	<body>
		<h1>Understanding Timeouts</h1>
		<section id="intent">
			<h2>Intent</h2>
			<p>The intent of this Success Criterion is to ensure that when a timeout is used, users know what duration of inactivity will cause the page to time out and result in lost data. The use of timed events can present significant barriers for users with cognitive disabilities, as these users may require more time to read content or to perform functions, such as completing an online form.</p>
			<p>During the completion of an online process, such as to reserve a hotel room or purchase a plane ticket, a user with a cognitive impairment may become overwhelmed with lengthy instructions and data input required to complete the process. The user may not be able to complete the process in one sitting and may need to take a break. Users should be able to leave a process without losing their current place within the process, and without losing information that has already been entered. If users cannot take a break and check their work, many will often be unable to complete a task correctly.</p>
<<<<<<< HEAD
			<p>This Success Criterion works in tandem with Success Criterion 2.2.1 Timing Adjustable, but is specifically focused on notification of timeouts related to user inactivity.</p>
			<p>The best way to conform to this success criteria is to keep the user data for at least 20 hours. This enables the user with disabilities and the aging community to start and finish a task, taking breaks as needed. However, when it is not practical to save the user data the author must warn the user about the duration of inactivity which will result in a timeout. Timeouts should be displayed to the user once at the beginning of the related task or process and not at each step.</p>
			<p>This success criterion only applies to timeouts that are within the content provider's knowledge or control. For example, if the user closes a web browser or device and loses content in an open page that has not yet been submitted, the success criteria has not been violated.</p>
			<p>Examples of privacy regulations mentioned in the success criterion note, and related compliance standards, are PCI (Payment Card Industry) and HIPAA (Health Insurance Portability and Accountability Act of 1996).</p>
=======
<p>This Success Criterion works in tandem with Success Criterion 2.2.1 Timing Adjustable, but is specifically focused on notification of timeouts related to user inactivity.</p>
      <p>The best way to conform to this success criterion is to keep the user data for at least 20 hours. This enables the user with disabilities and the aging community to start and finish a task, taking breaks as needed. However, when it is not practical to save the user data the author must warn the user about the duration of inactivity which will result in a timeout. Timeouts should be displayed to the user once at the beginning of the related task or process and not at each step.</p>
      <p>This success criterion only applies to timeouts that are within the content provider's knowledge or control. For example, if the user closes a web browser or device and loses content in an open page that has not yet been submitted, the success criterion has not been violated.</p>
>>>>>>> f1f97b07
    
		</section>
		<section id="benefits">
			<h2>Benefits</h2>
			<p>This Success Criterion helps users by ensuring they are notified about timeouts related to inactivity.</p>
			<p>When a user knows how much time they are allowed for a task, they will know whether they can take a needed break and resume their work without needing to start again. This enables many users to complete tasks online that they otherwise could not do. If a situation exists where a timeout is necessary, the user is warned at the start of the task about the length of inactivity that would generate a timeout. The user can then decide if they can manage this task or not in the given time, or if they need to prepare materials in advance of starting a process. This will reduce the frustration of losing work due to a timeout.</p>

			<p>This Success Criterion helps people with many different cognitive disabilities, including people with:</p>
			<ul>
				<li>language-related disabilities; </li>
				<li>memory-related disabilities; </li>
				<li>focus-and-attention-related disabilities; and </li>
				<li>disabilities that affect executive function and decision making. </li>
			</ul>
		</section>
		<section id="examples">
			<h2>Examples</h2>     
			<ul>
				<li>While making a purchase on an e-commerce Web site, the information input by the user is stored for more than 20 hours. This helps ensure that if they need to stop working for a while that they are more likely to be able to continue the purchase when they return.</li>
				<li>A web application allowing people to file tax returns provides a notice that the application will time out for security purposes. The notice indicates that a lack of activity for a continuous period of time that is greater than an hour will trigger initiate the time out process.</li>
				<li>An online contact form does not implement any type of time out process. Information entered into the contact form can be submitted at any time and would only be lost if the user closes their browser window.</li>
			</ul>
		</section>
		<section id="resources">
			<h2>Related Resources</h2>
			<ul>
        <li><a href="https://rawgit.com/w3c/coga/master/gap-analysis/table.html">User Needs Table 3: Entering data, error prevention &amp; recovery</a></li>
        <li><a href="https://www.ssa.gov/accessibility/bpl/bps/forms/timeout/default.htm">SSA Best Practices Library: Timeouts</a></li>
			</ul>
		</section>
		<section id="techniques">
			<h2>Techniques</h2>
			<section id="sufficient">
				<h3>Sufficient</h3>
				<ul>
					<li>Setting a session timeout to occur following at least 20 hours of inactivity.</li>
					<li>Store user data for more than 20 hours.</li>
					<li>Provide a warning of the duration of user inactivity at the start of a process.</li>
				</ul>
			</section>
		</section>
	</body>
</html><|MERGE_RESOLUTION|>--- conflicted
+++ resolved
@@ -11,17 +11,10 @@
 			<h2>Intent</h2>
 			<p>The intent of this Success Criterion is to ensure that when a timeout is used, users know what duration of inactivity will cause the page to time out and result in lost data. The use of timed events can present significant barriers for users with cognitive disabilities, as these users may require more time to read content or to perform functions, such as completing an online form.</p>
 			<p>During the completion of an online process, such as to reserve a hotel room or purchase a plane ticket, a user with a cognitive impairment may become overwhelmed with lengthy instructions and data input required to complete the process. The user may not be able to complete the process in one sitting and may need to take a break. Users should be able to leave a process without losing their current place within the process, and without losing information that has already been entered. If users cannot take a break and check their work, many will often be unable to complete a task correctly.</p>
-<<<<<<< HEAD
 			<p>This Success Criterion works in tandem with Success Criterion 2.2.1 Timing Adjustable, but is specifically focused on notification of timeouts related to user inactivity.</p>
 			<p>The best way to conform to this success criteria is to keep the user data for at least 20 hours. This enables the user with disabilities and the aging community to start and finish a task, taking breaks as needed. However, when it is not practical to save the user data the author must warn the user about the duration of inactivity which will result in a timeout. Timeouts should be displayed to the user once at the beginning of the related task or process and not at each step.</p>
 			<p>This success criterion only applies to timeouts that are within the content provider's knowledge or control. For example, if the user closes a web browser or device and loses content in an open page that has not yet been submitted, the success criteria has not been violated.</p>
 			<p>Examples of privacy regulations mentioned in the success criterion note, and related compliance standards, are PCI (Payment Card Industry) and HIPAA (Health Insurance Portability and Accountability Act of 1996).</p>
-=======
-<p>This Success Criterion works in tandem with Success Criterion 2.2.1 Timing Adjustable, but is specifically focused on notification of timeouts related to user inactivity.</p>
-      <p>The best way to conform to this success criterion is to keep the user data for at least 20 hours. This enables the user with disabilities and the aging community to start and finish a task, taking breaks as needed. However, when it is not practical to save the user data the author must warn the user about the duration of inactivity which will result in a timeout. Timeouts should be displayed to the user once at the beginning of the related task or process and not at each step.</p>
-      <p>This success criterion only applies to timeouts that are within the content provider's knowledge or control. For example, if the user closes a web browser or device and loses content in an open page that has not yet been submitted, the success criterion has not been violated.</p>
->>>>>>> f1f97b07
-    
 		</section>
 		<section id="benefits">
 			<h2>Benefits</h2>

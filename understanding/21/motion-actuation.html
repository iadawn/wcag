--- conflicted
+++ resolved
@@ -32,14 +32,9 @@
 			<h2>Examples of Success Criterion 2.6.1</h2>
 			
 			<ul>
-<<<<<<< HEAD
-				<li>After text has been entered in an input field, shaking a device shows a dialog offering users to undo the input. A cancel button next to the text field offers the same functionality.</li>
-  <li>A user can tilt a device to advance to the next or a previous page. Buttons or links are also provided to perform the same function.</li>
-=======
 				<li>A user can choose an application setting which turns off Shake to Undo and other motion-activated features.</li>
 				<li>After text is input in a field, shaking a device shows a dialog offering users to undo the input. A cancel button next to the text field offers the same functionality.</li>
   <li>A user can tilt a device to advance to the next or a previous page. Buttons are also provided to perform the same function.</li>
->>>>>>> 17886531
   <li>A user can move or pan a device to change the view in an interactive photo. A control is also available to perform these same functions.</li>
  <li>A user can gesture towards the device to navigate content. Controls are also available to navigate.</li>
 

<!DOCTYPE html>
<html xmlns="http://www.w3.org/1999/xhtml" lang="en" xml:lang="en">
	<head>
		<meta charset="UTF-8" />
		<title>WCAG 2.0 Understanding Page</title>
		<link rel="stylesheet" type="text/css" href="../../css/sources.css" class="remove" />
	</head>
	<body>
		<h1>Status Messages<br />
		Understanding SC 3.2.6</h1>
		<section id="intent">
			<h2>Intent of this Success Criterion</h2>
			<p>The intent of this Success Criterion is to make users aware of important changes in content that are not given focus, and to do so in a way that doesn't unnecessarily interrupt their work.</p>
			<p>The intended beneficiaries are blind and low vision users of assistive technologies with screen reader capabilities. An additional benefit is that assistive technologies for users with cognitive disabilities may achieve an alternative means of indicating (or even delaying or supressing) status messages, as preferred by the user.</p>
<p>The scope of this Success Criterion is specific to changes in content that involve status messages. A <a href="https://www.w3.org/TR/WCAG21/#dfn-status-messages">status message</a> is a defined term in WCAG. There are two main criteria that determine whether something meets the definition of a status message:</p>
	<ol>
		<li> the message <q>provides information to the user on the success or results of an action, on the waiting state of an application, on the progress of a process, or on the existence of errors;</q></li>
		<li> the message is not delivered via a change in context.</li>
	</ol>
<p>Information can be added to pages which does not meet the definition of a status message. For example, the list of results obtained from a search are not considered a status update and thus are not covered by this Success Criterion. However, brief text messages displayed about the completion or status of the search, such as "Searching...", "18 results returned" or "No results returned" would be status updates if they do not take focus. Examples of status messages are given in the section titled <a href="#status-examples">Status Message Examples</a> below.</p>

<p>This Success Criterion specifically addresses scenarios where new content is added to the page without changing the user's context. <a href="https://www.w3.org/TR/WCAG21/#dfn-change-of-context">Changes of context</a>, by their nature, interrupt the user by taking focus. They are already surfaced by assistive technologies, and so have already met the goal to alert the user to new content. As such, messages that involve changes of context do not need to be considered and are not within the scope of this Success Criterion. Examples of scenarios that add new content by changing the context are given in the section titled <a href="#excepted-examples">Examples of Changes That Are Not Status Messages</a> below.</p>
			
  <section id="benefits">
				<h3>Benefits</h3>
			<ul>
					<li>When appropriate roles or properties are assigned to status messages, the new content is spoken by screen readers in such a way as to assist blind and low vision users. Most sighted users can observe text peripherally added to the viewport. Such content provides additional information without affecting the user's current point of regard. The ability of an assistive technology to announce such new important text content allows more users to benefit from an awareness of the information in an equivalent manner.</li>
			<li>Assigning proper roles or properties to status messages provides possible future uses and personalization opportunities, such as the potential to be exploited by assistive technologies created for users with some cognitive disabilities. Where page authors elect to design additions to the screen which do <em>not</em> change the user's context (i.e., take focus), the information is arguably of less importance than something presented using a modal dialog, which must be acknowledged by the user. As such, depending on the user's preferences, an assistive technology may choose to delay, suppress, or transform such messages so a user is not unnecessarily interrupted; or conversely the assistive technology may highlight such messages where the user finds it optimal to do so.</li>
</ul>
			</section>
		</section>
		<section id="examples">
			<h2>Examples of Success Criterion 3.2.6</h2>
			
			<section class="example">
				<h3 id="status-examples">Status Message Examples</h3>
			<ol>
				<li>After a user presses a Search button, the page content is updated to include the results of the search, which are displayed in a section below the Search button. The change to content also includes the message "5 results returned" near the top of this new content. This text is given an appropriate role for a status message. A screen reader announces, "Five results returned".</li>
				<li>After a user presses an Add to Shopping Cart button, a section of content near the Shopping Cart icon adds the text "5 items". A screen reader announces "Five items" or "Shopping cart, five items".</li>
				<li>After a user enters incorrect text in an input called Postal Code, a message appears above the input reading "Invalid entry".  The screen reader announces, "Invalid entry" or "Postal code, invalid entry".</li>
				<li>After a user activates a process, an icon symbolizing 'busy'  appears on the screen. The screen reader announces "application busy". </li>
				<li>An application displays a progressbar to indicate the status of an upgrade. The element is assigned a suitable role. The screen reader provides intermittent announcements of the progress. </li>
		        <li>After a user submits a form, text is added to the existing form which reads, "Your form was successfully submitted." The screen reader announces the same message.</li> 
		        <li>After a user unsuccessfully fills in a form because some of the data is in the incorrect format, text is added to the existing form which reads "5 errors on page". The screen reader announces the same message.</li>
		        <li>After a user puts a photo in an album in an online photo app, a <a href="https://material.io/design/components/snackbars.html#">snackbar </a> displays the message "Saved in 'Wedding' album", which is also read by a screen reader.</li>
			</ol>
			</section>
			<section class="example">
				<h3>Examples of Status Messages that Do Not Add New Text to the Screen</h3>
			<p>This Success Criterion was intentionally worded to apply primarily when visible text is added to (or becomes visible on) the page. The reason for this is that where new text is displayed, it is intended to be visible to all users. By providing a programmatic means of ensuring the text is also surfaced through assistive technologies, the Success Criterion provides the same information to users who cannot or may not see it. However, not all changes to content involve the addition of text to the screen. The following are all considerations relevant to this Success Criterion:</p>
				<ul>
					<li>Non-displayed text specific to AT users;</li>

<li>Modification of status text;</li>
<li>Removal of status text; and</li>
<li>Non-textual status content, such as images.</li>
				</ul>
				<section>
		<h4>Non-displayed text specific to AT users</h4>
		
		<p>There may be cases where the addition of visible text does not by itself convey sufficient information to the user of assistive technology. For example, the proximity of new content to other pieces of information on the screen may provide a visual context that is lacking in the text alone.</p>
		<p>In such cases, authors may wish to designate additional content for inclusion in the status message, including non-displayed text which can be provided to the assistive technologies, for added context. Important considerations regarding the appropriate use of such techniques are further discussed in the Sufficient Techniques.</p>
				</section>
				<section>
		<h4>Modification of status text</h4>
		<p>If a status message persists on the page, modifications to this text are usually equivalent to a new status message. An example would be a shopping cart which updates text from reading "0 items" to "3 items". Typical methods of writing such changes in the page content result in the entire modified text string being considered a new change, and thus read by assistive technologies. However, where only the number in this string was coded as an updated chunk of content, the resulting experience for screen reader users could be to only hear "three", which may not be sufficient information to provide context for the user. In such situations, marking the entire "3 items" string as the status text would normally be a better solution. See Sufficient Techniques for more discussion, including the use of <code>aria-atomic</code>. In this case it would also be a courtesy to add offscreen text such as "in shopping cart" to the message.</p>
				</section>
				<section>
		<h4>Removal of status text</h4>
		<p>In situations where status text is entirely removed, its absence may itself convey information about the status. The most obvious example of this is where a message is displayed that the system is "busy" or "waiting". For a sighted user, when this text disappears, it is normally an indication that the state is now available. However non-sighted users would be unaware of this change, unless the end of the waiting state results in a change of context for the user. Where updating the visible message (e.g., to "system available") is not feasible, the use of a non-visible status message, such as "system available", ensures equivalent status information is provided. See Sufficient Techniques for more discussion.</p>
				</section>
				<section>
		<h4>Non-textual status content</h4>
		<p>Changes in content are not restricted to text changes. Where an icon or sound indicates a status message, this information will be surfaced by the screen reader through a combination of two things: 1) existing WCAG requirements governing text alternatives (under SC 1.1.1 Non-Text Content), and 2) the requirement of this current Success Criterion to supply an appropriate role.</p>
				</section>
			</section>
		
<<<<<<< HEAD
			<section class="example">
				<h3 id="excepted-examples">Examples of Changes That Are Not Status Messages</h3>
=======
			<section class="example" id="excepted-examples">
				<h3>Examples of Changes That Are Not Status Messages</h3>
>>>>>>> 8219f697
			<p>The following examples identify situations where no additional author action is necessary. All cases are excepted from this Success Criterion since they do not meet the definition of "status messages."</p>
			<ul>
			<li><p>An author displays an error message in a dialog.</p>
				<p>Since the dialog takes focus, it is defined as a change of context and does not meet the definition of a status message. As a result of taking focus, the new change of context is already announced by the screen reader, and thus does not need to be included in the scope of this Success Criterion. </p>
			</li>
			<li>
				<p>Content is exposed or hidden when a user interacts with a user interface component, for example expanding components such as a menu, select, accordion or tree, or selecting a different tab item in a tablist.</p>
				<p>None of the resulting changes to content meet the definition of status messages. Further, all components that meet the definition of a user interface component already have requirements specified under <a href="name-role-value" class="sc">4.1.2 Name, Role, Value</a>, including the need to make notifications of changes to values and states available to user agents, including assistive technologies. As a result, changes in state, such as "expanded" or "collapsed," would be announced by the screen reader, and thus the user would be alerted to the 'addition' or 'removal' of content. As such, such content does not need to be addressed by this Success Criterion.</p>

			</li>
			<li>
				<p>After a user completes an input that indicates they are unhappy, a series of new inputs are added to the page about customer satisfaction.</p>
				<p>The new inputs do not meet the definition of status message. They do not "provide information to the user on the success or results of an action, on the waiting state of an application, on the progress of a process or on the existence of errors," and so are not required to meet this Success Criterion.</p>
				<p class="note">Creating a status message about these inputs being added, or notifying the user in advance that content changes may take place based on the user's response, are best practices but are not requirements in this scenario.</p>
				</li>

			</ul>
			</section>
<<<<<<< HEAD
		<section class="example">
		<h3>Other uses of live regions</h3>
=======
			<section class="example">
			<h3>Other uses of live regions</h3>
>>>>>>> 8219f697
<p>There are a number of considerations for content changes which are relevant to this Success Criterion, but which fall outside its scope. There are a number of situations where a short off screen message may be appropriate for screen reader users. For example:</p>
      <ul><li>A form field asks “How many children do you have?” and when the user responds with the number 5, five 'child name' fields are added to the form. Offscreen text may announce “5 form fields added”</li>
<li>	A list of 15 products are on a page with a “See More” button at the bottom. When the user clicks the button, offscreen text announces, “15 products added to the page”</li></ul>
        <p>Several Advisory Techniques are incorporated into this Understanding document.</p>
<<<<<<< HEAD
		</section>
		</section>


=======
			</section>
		</section>
>>>>>>> 8219f697
		<section id="techniques">
			<h2>Techniques</h2>
			<section id="sufficient">
				<h3>Sufficient</h3>
				<section class="situation">

					<h4>Situation A: If a status message advises on the success or results of an action, or the state of an application:</h4>
					<ul>
						<li><a href="https://www.w3.org/WAI/WCAG21/Techniques/aria/ARIA22" class="aria">ARIA22: Using <code>role="status"</code> to surface messages</a> in combination with any of the following:
							<ul>
								<li><a href="https://www.w3.org/WAI/WCAG21/Techniques/general/G199" class="general">G199: Providing success feedback when data is submitted successfully</a></li>
							</ul>
							
						</li>
					</ul>
				</section>

				<section class="situation">

					<h4>Situation B: If a status message conveys a suggestion, or a warning on the existence of an error:</h4>
					<ul>
						<li><a href="https://www.w3.org/WAI/WCAG21/Techniques/aria/ARIA19" class="aria">ARIA19: Using ARIA role=alert or Live Regions to Identify Errors</a> in combination with any of the following:
							<ul>
								
								<li><a href="https://www.w3.org/WAI/WCAG21/Techniques/general/G83" class="general">G83: Providing text descriptions to identify required fields that were not completed</a></li>
								<li><a href="https://www.w3.org/WAI/WCAG21/Techniques/general/G84" class="general">G84: Providing a text description when the user provides information that is not in the list of allowed values</a></li>
								<li><a href="https://www.w3.org/WAI/WCAG21/Techniques/general/G85" class="general">G85: Providing a text description when user input falls outside the required format or values</a></li>
								<li><a href="https://www.w3.org/WAI/WCAG21/Techniques/general/G139" class="general">G139: Creating a mechanism that allows users to jump to errors</a></li>
								<li><a href="https://www.w3.org/WAI/WCAG21/Techniques/general/G177" class="general">G177: Providing suggested correction text</a></li>
								<li><a href="https://www.w3.org/WAI/WCAG21/Techniques/general/G194" class="general">G194: Providing spell checking and suggestions for text input</a></li>
								
							</ul>
							<p class="note">Not all examples in the preceding general techniques use status messages to convey warnings or errors to users. A role of "alert" is only necessary where a change of context does <em>not</em> take place.</p>
						</li>
					</ul>
<<<<<<< HEAD
					<p class="note">Not all examples in the preceding general techniques use status messages to convey warnings or errors to users. A role of "alert" is only necessary where a change of context does <em>not</em> take place.</p>
=======

>>>>>>> 8219f697
				</section>
				<section class="situation">

					<h4>Situation C: If a status message conveys information on the progress of a process:</h4>
					<ul>
					
						<li><a href="https://www.w3.org/WAI/WCAG21/Techniques/aria/aria-log-role.html" class="aria" >ARIA23: Using <code>role="log"</code> to improve AT support</a></li>
						<li>Using <code>role="progressbar"</code> (future link)</li>
						<li><a href="https://www.w3.org/WAI/WCAG21/Techniques/aria/ARIA22" class="aria">ARIA22: Using <code>role="status"</code> to surface messages</a> in combination with <a href="https://www.w3.org/WAI/WCAG21/Techniques/general/G193" class="general">G193: Providing help by an assistant in the Web page</a></li>
					</ul>
				</section>
			</section>
			<section id="advisory">
				<h3>Advisory</h3>
				<ul>
		<li>Using aria-live regions with chat clients (future link)</li>
		<li>Using aria-live regions to support <a href="https://www.w3.org/WAI/WCAG21/Understanding/content-on-hover-or-focus.html">1.4.13 Content on Hover or Focus</a> (future link)</li>
		<li>Using <code>role="marquee"</code> (future link)</li>
		<li>Using <code>role="timer"</code> (future link)</li>
					<li>Moving focus to new content, including by using <code>alertdialog</code> and <code>dialog</code>; <a href="https://www.w3.org/WAI/WCAG21/Techniques/aria/ARIA18" class="aria">ARIA18: Using <code>aria-alertdialog</code> to Identify Errors</a></li>
					<li>Support personalization by providing an option for users to set a preference on live content; <a href="https://www.w3.org/WAI/WCAG21/Techniques/client-side-script/SCR14" class="script">SCR14: Using scripts to make nonessential alerts optional</a></li>	
	</ul>

			</section>
			<section id="failure">
				<h3>Failure</h3>
				<ul>
				<li>Using <code>role="alert"</code> or <code>aria-live="assertive"</code> on content which is not important and time-sensitive (future link)</li>
				<li>Using a <code>visibilitychange</code> event to hide or display a document without switching the document's live regions between active and inactive (future link)</li>
			</ul>
			</section>
		</section>
	</body>
</html>	<|MERGE_RESOLUTION|>--- conflicted
+++ resolved
@@ -75,13 +75,9 @@
 				</section>
 			</section>
 		
-<<<<<<< HEAD
 			<section class="example">
 				<h3 id="excepted-examples">Examples of Changes That Are Not Status Messages</h3>
-=======
-			<section class="example" id="excepted-examples">
-				<h3>Examples of Changes That Are Not Status Messages</h3>
->>>>>>> 8219f697
+
 			<p>The following examples identify situations where no additional author action is necessary. All cases are excepted from this Success Criterion since they do not meet the definition of "status messages."</p>
 			<ul>
 			<li><p>An author displays an error message in a dialog.</p>
@@ -100,26 +96,18 @@
 
 			</ul>
 			</section>
-<<<<<<< HEAD
 		<section class="example">
 		<h3>Other uses of live regions</h3>
-=======
-			<section class="example">
-			<h3>Other uses of live regions</h3>
->>>>>>> 8219f697
+
 <p>There are a number of considerations for content changes which are relevant to this Success Criterion, but which fall outside its scope. There are a number of situations where a short off screen message may be appropriate for screen reader users. For example:</p>
       <ul><li>A form field asks “How many children do you have?” and when the user responds with the number 5, five 'child name' fields are added to the form. Offscreen text may announce “5 form fields added”</li>
 <li>	A list of 15 products are on a page with a “See More” button at the bottom. When the user clicks the button, offscreen text announces, “15 products added to the page”</li></ul>
         <p>Several Advisory Techniques are incorporated into this Understanding document.</p>
-<<<<<<< HEAD
+
 		</section>
 		</section>
 
 
-=======
-			</section>
-		</section>
->>>>>>> 8219f697
 		<section id="techniques">
 			<h2>Techniques</h2>
 			<section id="sufficient">
@@ -155,11 +143,9 @@
 							<p class="note">Not all examples in the preceding general techniques use status messages to convey warnings or errors to users. A role of "alert" is only necessary where a change of context does <em>not</em> take place.</p>
 						</li>
 					</ul>
-<<<<<<< HEAD
+
 					<p class="note">Not all examples in the preceding general techniques use status messages to convey warnings or errors to users. A role of "alert" is only necessary where a change of context does <em>not</em> take place.</p>
-=======
 
->>>>>>> 8219f697
 				</section>
 				<section class="situation">
 

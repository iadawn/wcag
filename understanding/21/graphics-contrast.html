--- conflicted
+++ resolved
@@ -17,21 +17,14 @@
 
 			<section id="controls">
 				<h3>User Interface Components</h3>
-<<<<<<< HEAD
+
 				<p>For controls on the page, such as buttons and form fields, any visual boundaries must have sufficient contrast with the adjacent background. Likewise, visual effects which indicate state, such as whether a component is selected or focused, must also provide the minimum 3:1 contrast with the adjacent background. [Is following sentence in scope for AA or does it need to be moved to AAA?] Such visual effects for changes in state should also be discernable from the default state of the control.</p>
 
-			
-
-				<h4>Note on SC 1.4.1 Use of Color</h4>
+        <h4>Note on SC 1.4.1 Use of Color</h4>
 					<p>1.4.1 states <q>Color is not used as the only visual means of conveying information, indicating an action, prompting a response, or distinguishing a visual element.</q> Although every object on a screen is arguably created through use of color only (shapes are created by altering a bunch of pixels from white to another color), the context made clear in the Understanding document is that 1.4.1 addresses changing <strong>only the color</strong> of an object (or text) without otherwise altering the object's form. If an author adds an outline or shadow to a shape to indicate a change in state, that is not relying solely on use of color.
 					<br><strong>Relative luminence:</strong> If the selected and unselected states of an object <em>do</em> vary only by color, this is still acceptable so long as the luminosity contrast ratio between the selected and unselected colors differs by at least 3:1.
 					<br><strong>User agent enhancment:</strong> If the author-supplied visual indicators of change in state vary <em>only</em> by color, this is still acceptable if the user agent provides a redundant visual effect which authors do not obscure.</p>
-				
-=======
-				For components on the page which users operate, such as buttons and form fields, any visual boundaries must have sufficient contrast with the adjacent background. Likewise, visual effects which indicate states, such as whether a component is selected or focused, must also provide the same contrast [with
-				not only should each control be : focus indicators, borders, and visual information used to indicate state for active user interface components;
-				<p>Interactive user interface components, form field borders, focus and selection indicators so they can be perceived by people with moderately low vision (who do not use contrast-enhancing assistive technology).</p>
->>>>>>> a05503a0
+
 			</section>
 
 
@@ -41,17 +34,11 @@
 			<section id="graphical-objects">
 				<h3>Graphical Objects</h3>
 
-<<<<<<< HEAD
+
 				<p>The term &quot;graphical object&quot; applies to stand-alone icons such as a print icon (with no text), and the important parts of a more complex diagram such as each line in a graph. For simple graphics such as single-colour icons the entire image is a graphical object. Images made up of multiple lines, colours and shapes will be made of multiple graphical objects, some of which are required for understanding.</p>
 
 				<p>Not every graphical object needs to contrast with its surroundings -- only those that are required for a user to understand what the graphic is conveying. <a href="https://en.wikipedia.org/wiki/Gestalt_psychology#Pr.C3.A4gnanz">Gestalt principles</a> such as the &quot;law of continuity&quot; can be used to ignore minor overlaps with other graphics or colors.</p>
-				
-=======
-				<p>The term &quot;graphical object&quot; applies to stand-alone icons such as a print icon (with no text), and the important parts of a more complex diagram such as each line in a graph. For simple graphics such as single-color icons the entire image is a graphical object. For images made up of multiple lines, colors and shapes they will be made of multiple graphical objects, some of which are required for understanding.</p>
-
-				<p>Not every graphical object needs to contrast with its surroundings, only those that are required to understand what the graphic is conveying. <a href="https://en.wikipedia.org/wiki/Gestalt_psychology#Pr.C3.A4gnanz">Gestalt principles</a> such as the &quot;law of continuity&quot; can be used to ignore minor overlaps with other graphics or colors.</p>
-
->>>>>>> a05503a0
+
 				<table>
 					<thead>
 						<tr>
@@ -75,13 +62,10 @@
 						<tr>
 							<td><!-- Sourced from wikipedia under CC sharealike license https://en.wikipedia.org/wiki/File:Simple_line_graph_of_ACE_2012_results_by_candidate_sj01.png -->
 								<img src="https://alastairc.ac/wp-content/uploads/2017/03/Simple_line_graph.png" alt="A line chart of votes across a region, with 4 lines of different colors tracking over time." width="200" /></td>
-<<<<<<< HEAD
+
 							<td><p>In order to understand the graph you need to discern the lines and shapes for each condition. Therefore each line and coloured shape is a &lsquo;graphical object&rsquo; in the graph (which is over 3px in the original page) and should be over 3:1 against the white background. Most of them have good contrast except the green triangles. Notably the purple crosses are not 3px thick, but the contrast is 5:1 and the main line width is 3px wide.</p>
 							<p>The graphical objects are the lines in the graph, including the background lines for the values, and the coloured lines with shapes.</p></td>
-=======
-							<td><p>In order to understand the graph you need to discern the lines and shapes for each condition. Therefore each line and colored shape is a ‘graphical object’ in the graph (which is over 3px in the original page) and should be over 3:1 against the white background. Most of them have good contrast except the green triangles. Notably the purple crosses are not 3px thick, but the contrast is 5:1 and the main line width is 3px wide.</p>
-							<p>The graphical objects are the lines in the graph, including the background lines for the values, and the colored lines with shapes.</p></td>
->>>>>>> a05503a0
+
 						</tr>
 						<tr>
 							<td><img src="img/graphics-contrast_pie-chart_pass.png" alt="A pie chart with small gaps between each slice showing the white background, and a dark outline around light colored slices." width="200" /></td>

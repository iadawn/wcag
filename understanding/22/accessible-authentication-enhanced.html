--- conflicted
+++ resolved
@@ -16,52 +16,12 @@
     <section id="brief">
         <h2>In brief</h2>
         <dl>
-<<<<<<< HEAD
-            <dt>Objective</dt><dd>Make logins possible with less mental effort</dd>
-            <dt>Author task</dt><dd>Don’t make people recognize objects or user-supplied information in order to login</dd>
-        </dl>
-
-    </section>
-=======
             <dt>Goal</dt><dd>Make logins possible with less mental effort.</dd>
             <dt>What to do</dt><dd>Don’t make people recognize objects or user-supplied images and media to login.</dd>
             <dt>Why it's important</dt><dd>Some people with cognitive disabilities can't do puzzles, including identifying objects and non-text information they previously supplied.</dd>
         </dl>
 
     </section>
-
-    <section class="remove">
-   
-        <h2>Accessible Authentication Success Criteria text</h2>
-        <blockquote>
-            <p class="conformance-level">AAA</p>
-            
-
-            <p>A <a>cognitive function test</a> (such as remembering a password or solving a puzzle) is not required for any step in an authentication process unless that step provides at least one of:</p> 
-            <dl>
-                <dt>Alternative</dt>
-                <dd>Another authentication method that does not rely on a cognitive function test.</dd>
-                <dt>Mechanism</dt>
-                <dd>A mechanism is available to assist the user in completing the cognitive function test.</dd>
-            </dl>
-
-        </blockquote>
-        <h2>Cognitive function test definition</h2>
-        <blockquote>
-            <p>A task that requires the user to remember, manipulate, or transcribe information. Examples include, but are not limited to:</p>
-            <ul>
-                <li>memorization, such as remembering a username, password, set of characters, images, or patterns. The common identifiers name, e-mail, and phone number are not considered cognitive function tests as they are personal to the user and consistent across websites;</li>
-                <li>transcription, such as typing in characters;</li>
-                <li>remembering or transcribing a word;</li>
-                <li>recognizing a picture, phrase or sound the website provided</li>
-                <li>recognizing an object</li>
-                <li>use of correct spelling;</li>
-                <li>performing calculations;</li>
-                <li>solving of puzzles.</li>
-            </ul>
-        </blockquote>
-    </section>
->>>>>>> 48b07d4d
 
     <section id="intent">
         <h2>Intent of Accessible Authentication (Enhanced)</h2>

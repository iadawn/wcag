--- conflicted
+++ resolved
@@ -68,11 +68,8 @@
    
    <section id="examples">
       <h2>Examples of Accessible Authentication (Enhanced)</h2>
-<<<<<<< HEAD
       <p>The examples of this success criterion are very similar to the <a href="accessible-authentication-minimum.html#examples">Accessible Authentication (Minimum)</a>.</p>
-=======
-      <p>The examples of this Success Criterion are the same as the <a href="accessible-authentication.html#examples">Accessible Authentication</a> examples.</p>
->>>>>>> 04b92ab0
+      
       <ul>
         <li>A web site uses a properly marked up username (or email) and password fields as the login authentication (meeting <a href="identify-input-purpose">Success Criterion 1.3.5 Input Purpose</a> and <a href="name-role-value">Success Criterion 4.1.2: Name, Role, Value</a>). The user's browser or integrated third-party password manager extension can identify the purpose of the inputs and automatically fill in the username and password.</li>
         <li>A web site does not block paste functionality. The user is able to use a third-party password manager to store credentials, copy them, and paste them directly into a login form.</li>

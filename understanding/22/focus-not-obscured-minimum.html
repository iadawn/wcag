--- conflicted
+++ resolved
@@ -38,12 +38,9 @@
 
       <p class="note">If the interface is configurable so that the user can move toolbars and non-modal dialogs around, then only the initial positions of user-movable content would be considered for testing and conformance of this Success Criterion.</p>
 
-<<<<<<< HEAD
         <p>Where other content can overlap with a focused item, the focused element should not be hidden. Typical types of content that can overlap focused items are sticky footers, sticky headers, or non-modal dialogues. As a user tabs through the page, these layers of content can obscure the focused item, including the focus indicator.</p>
         
         <p>If the interface is configurable so that the user can move toolbars and non-modal dialogs around, then only the initial positions of user-movable content would be considered for testing and conformance of this success criterion. Similarly, if the interface contains content that the user can open / close or expand / collapse, only the default state of that user-controlled content would be considered.</p>
-=======
->>>>>>> 64af6dd1
 
     </section>
 

<!DOCTYPE html>
<html lang="en" xml:lang="en" xmlns="http://www.w3.org/1999/xhtml">
<head>
   <meta charset="UTF-8"></meta>
   <title>Understanding Focus Not Obscured</title>
   <link rel="stylesheet" type="text/css" href="../../css/editors.css" class="remove"></link>
</head>
<body>
   <h1>Understanding Focus Not Obscured</h1>
   
    <section id="status" class="advisement">
        <h2>Status</h2>
        <p>This understanding document is part of the <a href="https://w3c.github.io/wcag/guidelines/22/"><strong>draft</strong> WCAG 2.2 content</a>. It may change or be removed before the final WCAG 2.2 is published.</p>
    </section>


   <section class="remove">
   
        <h2>Focus Not Obscured Success Criterion text</h2>
        <blockquote>
            <p>When a <a>user interface component</a> receives keyboard focus, the component is not entirely hidden due to author-created content.</p>
        </blockquote>
     </section>
   
    <section id="intent">
        
        <h2>Intent of Focus Not Obscured</h2>

<<<<<<< HEAD
        <p>For sighted people with mobility impairments who use a keyboard-like device (e.g., a switch, voice input), knowing the current point of focus is very important. Where other content can overlap with a focused item, entirely hiding the focused item means the user will not see where the focus is located.</p>

        <p>Typical types of content that can overlap focused items are sticky footers, sticky headers, or non-modal dialogues. As a user tabs through the page, these layers of content can obscure the focused item, including the focus indicator. If the interface is configurable so that the user can move toolbars and non-modal dialogs around, then only the initial positions of user-movable content would be considered for testing and conformance of this success criterion.</p>

        <p>This criterion allows for part of the focused element to be obscured as there can be practical reasons that part of a focused element is obscured. For best visiblity, none of the element or focus indicator would be hidden, see also <a href="focus-not-obscured-enhanced.html">Focus Not Obscured (Enhanced)</a>.</p>
=======
        <p>For sighted people who use a keyboard or keyboard-like device (e.g., a switch, voice input), knowing the current point of focus is very important. However, when progressing through a page, other content may potentially hide the focused element. This Success Criterion ensures that the item receiving focus is not entirely hidden by other content created by the author.</p>

        <p>This AA Success Criterion requires that at least some part of the component (and as result, normally part of its focus indicator as well) not be obscured by other author-created content. The AAA version requires that the entire focus indicator of the component not be obscured by other author-created content.</p>
      
         <p>Ideally any overlap of the component receiving focus by other content will be avoided. However, in recognition of the complex responsive designs common today, the minimum version of this requirement requires only that where other content overlaps an item receiving focus, it not do so entirely. Typical types of content that can overlap focused items are sticky footers, sticky headers, or non-modal dialogs. As a user tabs through the page, these layers of content can obscure the focused item and its focus indicator.</p>
 
          <p>A notification implemented as sticky content, such as a cookie banner, will fail this Success Criterion if it obscures an element with focus. Ways of passing include making the banner modal so the user has to dismiss the banner before navigating through the page, or using <a href="https://www.w3.org/TR/css-scroll-snap/#propdef-scroll-padding">scroll padding</a> so the banner does not overlap other content. Notifications that do not require user action could also meet this criterion by closing (dismissed) on loss of focus.</p>
 
         <p>Another form of obscuring can occur due to light boxes or other semi-opaque effects overlapping the item with focus. While less than 100 percent opacity is not causing the component to be "entirely hidden," such semi-opaque overlaps may cause a failure of <a href="https://www.w3.org/WAI/WCAG22/Understanding/focus-appearance.html">2.4.11 Focus Appearance</a>. When a focus indicator can be covered by a semi-opaque component, the ability of the focus indicator to pass 2.4.11 should be evaluated (and pass) while the focus indicator is under the semi-opaque component. The intention in both situations is that the component receiving focus should never be obscured to the point a user cannot tell which item has focus.</p>

      <p class="note">If the interface is configurable so that the user can move toolbars and non-modal dialogs around, then only the initial positions of user-movable content would be considered for testing and conformance of this Success Criterion.</p>

>>>>>>> 6b5a7425

    </section>

    <section id="benefits">
      <h2>Benefits of Focus  Not Obscured</h2>
      
      <ul>
         <li>This Success Criterion allows many who rely on a keyboard to operate the page by letting them visually determine the component on which keyboard operations will interact at any point in time. This includes people with low vision and/or mobility impairments, who may rely on keyboard emulators including speech input, sip-and-puff software, onscreen keyboards, scanning software, and a variety of assistive technologies and alternate keyboards.</li>
         <li>People with attention limitations, short term memory limitations, or limitations in executive processes benefit by being able to discover where the focus is located.</li>
      </ul>
      
   </section>
   
   <section id="examples">
      <h2>Examples of Focus Not Obscured</h2>

      <ul>
         <li>A page has a sticky footer (attached to the bottom of the viewport). When tabbing down the page the focused item is not hidden by the footer.</li>    
      </ul>
      
   </section>

   <section id="resources">
       <h2>Resources</h2>

   </section>

   
   <section id="techniques">
      <h2>Techniques for Focus Not Obscured</h2>
      
      
      <section id="sufficient">
         <h3>Sufficient Techniques</h3>
         
         
         <ol>
            <li>
                CSS: Using scroll-padding to ensure a sticky header does not entirely obscure the focused item (Potential future technique).
            </li>
         </ol>
         
      </section>
      
      <section id="advisory">
         <h3>Additional Techniques (Advisory)</h3>
         
      </section>
      
      <section id="failure">
         <h3>Failures</h3>
         <ol>
            <li>

            </li>
         </ol>
      </section>
      
   </section>
   
</body>
</html><|MERGE_RESOLUTION|>--- conflicted
+++ resolved
@@ -26,16 +26,11 @@
         
         <h2>Intent of Focus Not Obscured</h2>
 
-<<<<<<< HEAD
         <p>For sighted people with mobility impairments who use a keyboard-like device (e.g., a switch, voice input), knowing the current point of focus is very important. Where other content can overlap with a focused item, entirely hiding the focused item means the user will not see where the focus is located.</p>
 
         <p>Typical types of content that can overlap focused items are sticky footers, sticky headers, or non-modal dialogues. As a user tabs through the page, these layers of content can obscure the focused item, including the focus indicator. If the interface is configurable so that the user can move toolbars and non-modal dialogs around, then only the initial positions of user-movable content would be considered for testing and conformance of this success criterion.</p>
 
         <p>This criterion allows for part of the focused element to be obscured as there can be practical reasons that part of a focused element is obscured. For best visiblity, none of the element or focus indicator would be hidden, see also <a href="focus-not-obscured-enhanced.html">Focus Not Obscured (Enhanced)</a>.</p>
-=======
-        <p>For sighted people who use a keyboard or keyboard-like device (e.g., a switch, voice input), knowing the current point of focus is very important. However, when progressing through a page, other content may potentially hide the focused element. This Success Criterion ensures that the item receiving focus is not entirely hidden by other content created by the author.</p>
-
-        <p>This AA Success Criterion requires that at least some part of the component (and as result, normally part of its focus indicator as well) not be obscured by other author-created content. The AAA version requires that the entire focus indicator of the component not be obscured by other author-created content.</p>
       
          <p>Ideally any overlap of the component receiving focus by other content will be avoided. However, in recognition of the complex responsive designs common today, the minimum version of this requirement requires only that where other content overlaps an item receiving focus, it not do so entirely. Typical types of content that can overlap focused items are sticky footers, sticky headers, or non-modal dialogs. As a user tabs through the page, these layers of content can obscure the focused item and its focus indicator.</p>
  
@@ -44,8 +39,6 @@
          <p>Another form of obscuring can occur due to light boxes or other semi-opaque effects overlapping the item with focus. While less than 100 percent opacity is not causing the component to be "entirely hidden," such semi-opaque overlaps may cause a failure of <a href="https://www.w3.org/WAI/WCAG22/Understanding/focus-appearance.html">2.4.11 Focus Appearance</a>. When a focus indicator can be covered by a semi-opaque component, the ability of the focus indicator to pass 2.4.11 should be evaluated (and pass) while the focus indicator is under the semi-opaque component. The intention in both situations is that the component receiving focus should never be obscured to the point a user cannot tell which item has focus.</p>
 
       <p class="note">If the interface is configurable so that the user can move toolbars and non-modal dialogs around, then only the initial positions of user-movable content would be considered for testing and conformance of this Success Criterion.</p>
-
->>>>>>> 6b5a7425
 
     </section>
 

<!DOCTYPE html>
<html lang="en" xml:lang="en" xmlns="http://www.w3.org/1999/xhtml">
<head>
   <meta charset="UTF-8"></meta>
   <title>Understanding Focus Not Obscured</title>
   <link rel="stylesheet" type="text/css" href="../../css/editors.css" class="remove"></link>
</head>
<body>
   <h1>Understanding Focus Not Obscured</h1>
   
    <section id="status" class="advisement">
        <h2>Status</h2>
        <p>This understanding document is part of the <a href="https://w3c.github.io/wcag/guidelines/22/"><strong>draft</strong> WCAG 2.2 content</a>. It may change or be removed before the final WCAG 2.2 is published.</p>
       
    </section>


   <section class="remove">
   
        <h2>Focus Not Obscured Success Criterion text</h2>
        <blockquote>
            <p>When a <a>user interface component</a> receives keyboard focus, the component is not entirely hidden due to author-created content.</p>
        </blockquote>
        <p class="note">If the interface is configurable so that the user can reposition content such as toolbars and non-modal dialogs, then only the initial positions of user-movable content are considered for testing and conformance of this Success Criterion.</p>
     </section>
   
    <section id="intent">
        
        <h2>Intent of Focus Not Obscured</h2>

<<<<<<< HEAD
        <p>The intent of this Success Criterion is to ensure that the item receiving keyboard focus is always visible in the user's viewport. For sighted people who rely on a keyboard (or on a device that operates through the keyboard interface, such as a switch or voice input), knowing the current point of focus is critical. The component with focus signals the interaction point on the page. Where users cannot see the item with focus, they may not know how to proceed, or may even think the system has become unresponsive.</p>
        
         <p>In recognition of the complex responsive designs common today, this AA criterion allows for the component receiving focus to be <em>partially</em> obscured by other author-created content. A partly obscured component can still be very visible, although the more of it that is obscured, the less easy it is to see. For that reason, authors should attempt to design interactions to reduce the degree and frequency with which the item receiving focus is partly obscured. For best visiblity, <em>none</em> of the component receiving focus should be hidden. This preferred outcome is covered by the AAA criterion <a href="focus-not-obscured-enhanced.html">Focus Not Obscured (Enhanced)</a>.</p>
=======
        <p>For people such as those who have low vision or mobility impairments who use a keyboard or keyboard interface device (e.g., a switch, voice input), knowing the current point of focus is very important. However, when progressing through a page, other content may potentially hide the focused element. This Success Criterion ensures that the item receiving focus is not entirely hidden by other content created by the author.</p>

        <p>Typical types of content that can overlap focused items are sticky footers, sticky headers, or non-modal dialogues. As a user tabs through the page, these layers of content can obscure the focused item, including the focus indicator. If the interface is configurable so that the user can move toolbars and non-modal dialogs around, then only the initial positions of user-movable content would be considered for testing and conformance of this success criterion.</p>
>>>>>>> 09ec6625

         <p>Typical types of content that can overlap focused items are sticky footers, sticky headers, and non-modal dialogs. As a user tabs through the page, these layers of content can obscure the item receiving focus, along with its focus indicator.</p>
 
          <p>A notification implemented as sticky content, such as a cookie banner, will fail this Success Criterion if it entirely obscures a component receiving focus. Ways of passing include making the banner modal so the user has to dismiss the banner before navigating through the page, or using <a href="https://www.w3.org/TR/css-scroll-snap/#propdef-scroll-padding">scroll padding</a> so the banner does not overlap other content. Notifications that do not require user action could also meet this criterion by closing on loss of focus.</p>
 
         <p>Another form of obscuring can occur where light boxes or other semi-opaque effects overlap the item with focus. While less than 100 percent opacity is not causing the component to be "entirely hidden," such semi-opaque overlaps may cause a failure of <a href="https://www.w3.org/WAI/WCAG22/Understanding/focus-appearance.html">2.4.11 Focus Appearance</a>. When a focus indicator can be covered by a semi-opaque component, the ability of the focus indicator to pass 2.4.11 should be evaluated (and pass) while the focus indicator is under the semi-opaque component. The intention in both situations is that the component receiving focus should never be obscured to the point a user cannot tell which item has focus.</p>

       </p>

    </section>

    <section id="benefits">
      <h2>Benefits of Focus Not Obscured</h2>
      
      <ul>
<<<<<<< HEAD
         <li>Sighted users who rely on a keyboard interface to operate the page will be able to see the component which gets keyboard focus. Such users include those who rely on devices which use the keyboard interface, including speech input, sip-and-puff software, onscreen keyboards, scanning software, and a variety of assistive technologies and alternate keyboards.</li>
         <li>People with limited or low vision, who may primarily user a pointer for screen orientation and repositioning, nonetheless benefit from a visible indication of the current point of keyboard interaction, especially where magnification reduces the overall viewing portion of the screen.</li>
=======
         <li>This Success Criterion allows many who rely on a keyboard interface to operate the page by letting them visually determine the component on which keyboard operations will interact at any point in time. This includes people with low vision and/or mobility impairments, who may rely on a keyboard or keyboard interface including speech input, sip-and-puff software, onscreen keyboards, scanning software, and a variety of assistive technologies and alternate keyboards.</li>
>>>>>>> 09ec6625
         <li>People with attention limitations, short term memory limitations, or limitations in executive processes benefit by being able to discover where the focus is located.</li>
      </ul>
      
   </section>
   
   <section id="examples">
      <h2>Examples of Focus Not Obscured</h2>

      <ul>
         <li>A page has a sticky footer (attached to the bottom of the viewport). When tabbing down the page the focused item is not hidden by the footer.</li>
         <li>A page has a large (30% wide) cookie approval dialogue. The dialogue is modal, preventing access to the other controls in the page until it has been dismissed.</li>
         <li>A notification is implemented as a sticky header and the keyboard focus is moved to the notification. The notification is dismissed when it loses focus so it does not obscure any other controls.</li>
      </ul>
      
   </section>

   <section id="resources">
       <h2>Resources</h2>

   </section>

   
   <section id="techniques">
      <h2>Techniques for Focus Not Obscured</h2>
      
      <section id="sufficient">
         <h3>Sufficient Techniques</h3>
         
         <ol>
            <li>
                <a href="../../techniques/css/C43">C43</a>
            </li>
         </ol>
         
      </section>
      
      <section id="advisory">
         <h3>Additional Techniques (Advisory)</h3>
         
      </section>
      
      <section id="failure">
         <h3>Failures</h3>
         <ol>
            <li>

            </li>
         </ol>
      </section>
      
   </section>
   
</body>
</html><|MERGE_RESOLUTION|>--- conflicted
+++ resolved
@@ -28,15 +28,9 @@
         
         <h2>Intent of Focus Not Obscured</h2>
 
-<<<<<<< HEAD
         <p>The intent of this Success Criterion is to ensure that the item receiving keyboard focus is always visible in the user's viewport. For sighted people who rely on a keyboard (or on a device that operates through the keyboard interface, such as a switch or voice input), knowing the current point of focus is critical. The component with focus signals the interaction point on the page. Where users cannot see the item with focus, they may not know how to proceed, or may even think the system has become unresponsive.</p>
         
          <p>In recognition of the complex responsive designs common today, this AA criterion allows for the component receiving focus to be <em>partially</em> obscured by other author-created content. A partly obscured component can still be very visible, although the more of it that is obscured, the less easy it is to see. For that reason, authors should attempt to design interactions to reduce the degree and frequency with which the item receiving focus is partly obscured. For best visiblity, <em>none</em> of the component receiving focus should be hidden. This preferred outcome is covered by the AAA criterion <a href="focus-not-obscured-enhanced.html">Focus Not Obscured (Enhanced)</a>.</p>
-=======
-        <p>For people such as those who have low vision or mobility impairments who use a keyboard or keyboard interface device (e.g., a switch, voice input), knowing the current point of focus is very important. However, when progressing through a page, other content may potentially hide the focused element. This Success Criterion ensures that the item receiving focus is not entirely hidden by other content created by the author.</p>
-
-        <p>Typical types of content that can overlap focused items are sticky footers, sticky headers, or non-modal dialogues. As a user tabs through the page, these layers of content can obscure the focused item, including the focus indicator. If the interface is configurable so that the user can move toolbars and non-modal dialogs around, then only the initial positions of user-movable content would be considered for testing and conformance of this success criterion.</p>
->>>>>>> 09ec6625
 
          <p>Typical types of content that can overlap focused items are sticky footers, sticky headers, and non-modal dialogs. As a user tabs through the page, these layers of content can obscure the item receiving focus, along with its focus indicator.</p>
  
@@ -52,12 +46,8 @@
       <h2>Benefits of Focus Not Obscured</h2>
       
       <ul>
-<<<<<<< HEAD
          <li>Sighted users who rely on a keyboard interface to operate the page will be able to see the component which gets keyboard focus. Such users include those who rely on devices which use the keyboard interface, including speech input, sip-and-puff software, onscreen keyboards, scanning software, and a variety of assistive technologies and alternate keyboards.</li>
          <li>People with limited or low vision, who may primarily user a pointer for screen orientation and repositioning, nonetheless benefit from a visible indication of the current point of keyboard interaction, especially where magnification reduces the overall viewing portion of the screen.</li>
-=======
-         <li>This Success Criterion allows many who rely on a keyboard interface to operate the page by letting them visually determine the component on which keyboard operations will interact at any point in time. This includes people with low vision and/or mobility impairments, who may rely on a keyboard or keyboard interface including speech input, sip-and-puff software, onscreen keyboards, scanning software, and a variety of assistive technologies and alternate keyboards.</li>
->>>>>>> 09ec6625
          <li>People with attention limitations, short term memory limitations, or limitations in executive processes benefit by being able to discover where the focus is located.</li>
       </ul>
       

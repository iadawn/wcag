--- conflicted
+++ resolved
@@ -28,13 +28,10 @@
 
         <p>For sighted people with mobility impairments who use a keyboard-like device (e.g., a switch, voice input), knowing the current point of focus is very important. When progressing through a page other content can hide the focused element.</p>
 
-<<<<<<< HEAD
         <p>Where other content can overlap with a focused item, the focused element should not be hidden. Typical types of content that can overlap focused items are sticky footers, sticky headers, or non-modal dialogues. As a user tabs through the page, these layers of content can obscure the focused item, including the focus indicator. If the interface is configurable so that the user can move toolbars and non-modal dialogs around, then only the initial positions of user-movable content would be considered for testing and conformance of this success criterion.</p>
       
-      <p>A notification implemented as sticky content, such as a cookie banner, will fail this Success Criterion if it obscures an element with focus. Ways of passing include making the banner modal so the user has to dismiss the banner before navigating through the page, or using <a href="https://www.w3.org/TR/css-scroll-snap/#propdef-scroll-padding">scroll padding</a> so the banner does not overlap other content. Notifications that do not require user action could also meet this criterion by closing (dismissed) on loss of focus.</p>
-=======
-        <p>Where other content can overlap with a focused item, entirely hiding the focused item means the user does not know where the focus is located. Typical types of content that can overlap focused items are sticky footers, sticky headers, or non-modal dialogues. As a user tabs through the page, these layers of content can obscure the focused item, including the focus indicator. If the interface is configurable so that the user can move toolbars and non-modal dialogs around, then only the initial positions of user-movable content would be considered for testing and conformance of this success criterion.</p>
->>>>>>> 2aa351e2
+        <p>A notification implemented as sticky content, such as a cookie banner, will fail this Success Criterion if it obscures an element with focus. Ways of passing include making the banner modal so the user has to dismiss the banner before navigating through the page, or using <a href="https://www.w3.org/TR/css-scroll-snap/#propdef-scroll-padding">scroll padding</a> so the banner does not overlap other content. Notifications that do not require user action could also meet this criterion by closing (dismissed) on loss of focus.</p>
+
 
     </section>
 

--- conflicted
+++ resolved
@@ -56,15 +56,9 @@
       <h2>Examples of Focus Not Obscured</h2>
 
       <ul>
-<<<<<<< HEAD
          <li>A page has a sticky footer (attached to the bottom of the viewport). When tabbing down the page the focused item is not hidden by the footer.</li>
          <li>A page has a large (30% wide) cookie approval dialogue. The dialogue is modal, preventing access to the other controls in the page until it has been dismissed.</li>
          <li>A notification is implemented as a sticky header and the keyboard focus is moved to the notification. The notification is dismissed when it loses focus so it does not obscure any other controls.</li>
-=======
-
-         <li>A page has a sticky footer (attached to the bottom of the viewport). When tabbing down the page the focused item is not entirely hidden by the footer.</li>    
-
->>>>>>> 07a2cc10
       </ul>
       
    </section>

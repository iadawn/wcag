<!DOCTYPE html>
<html lang="en" xml:lang="en" xmlns="http://www.w3.org/1999/xhtml">
<head>
   <meta charset="UTF-8"></meta>
   <title>Understanding Focus Not Obscured</title>
   <link rel="stylesheet" type="text/css" href="../../css/editors.css" class="remove"></link>
</head>
<body>
   <h1>Understanding Focus Not Obscured</h1>
   
    <section id="status" class="advisement">
        <h2>Status</h2>
        <p>This understanding document is part of the <a href="https://w3c.github.io/wcag/guidelines/22/"><strong>draft</strong> WCAG 2.2 content</a>. It may change or be removed before the final WCAG 2.2 is published.</p>
    </section>


   <section class="remove">
   
        <h2>Focus Not Obscured Success Criterion text</h2>
        <blockquote>
            <p>When a <a>user interface component</a> receives keyboard focus, the component is not entirely hidden due to author-created content.</p>
        </blockquote>
     </section>
   
    <section id="intent">
        
        <h2>Intent of Focus Not Obscured</h2>

<<<<<<< HEAD
        <p>For people such as those who have low vision or mobility impairments who use a keyboard or keyboard interface device (e.g., a switch, voice input), knowing the current point of focus is very important. However, when progressing through a page, other content may potentially hide the focused element. This Success Criterion ensures that the item receiving focus is not entirely hidden by other content created by the author.</p>
=======
        <p>For sighted people with mobility impairments who use a keyboard-like device (e.g., a switch, voice input), knowing the current point of focus is very important. Where other content can overlap with a focused item, entirely hiding the focused item means the user will not see where the focus is located.</p>
>>>>>>> ac018988

        <p>Typical types of content that can overlap focused items are sticky footers, sticky headers, or non-modal dialogues. As a user tabs through the page, these layers of content can obscure the focused item, including the focus indicator. If the interface is configurable so that the user can move toolbars and non-modal dialogs around, then only the initial positions of user-movable content would be considered for testing and conformance of this success criterion.</p>

        <p>This criterion allows for part of the focused element to be obscured as there can be practical reasons that part of a focused element is obscured. For best visiblity, none of the element or focus indicator would be hidden, see also <a href="focus-not-obscured-enhanced.html">Focus Not Obscured (Enhanced)</a>.</p>
      
         <p>Ideally any overlap of the component receiving focus by other content will be avoided. However, in recognition of the complex responsive designs common today, the minimum version of this requirement requires only that where other content overlaps an item receiving focus, it not do so entirely. Typical types of content that can overlap focused items are sticky footers, sticky headers, or non-modal dialogs. As a user tabs through the page, these layers of content can obscure the focused item and its focus indicator.</p>
 
          <p>A notification implemented as sticky content, such as a cookie banner, will fail this Success Criterion if it obscures an element with focus. Ways of passing include making the banner modal so the user has to dismiss the banner before navigating through the page, or using <a href="https://www.w3.org/TR/css-scroll-snap/#propdef-scroll-padding">scroll padding</a> so the banner does not overlap other content. Notifications that do not require user action could also meet this criterion by closing (dismissed) on loss of focus.</p>
 
         <p>Another form of obscuring can occur due to light boxes or other semi-opaque effects overlapping the item with focus. While less than 100 percent opacity is not causing the component to be "entirely hidden," such semi-opaque overlaps may cause a failure of <a href="https://www.w3.org/WAI/WCAG22/Understanding/focus-appearance.html">2.4.11 Focus Appearance</a>. When a focus indicator can be covered by a semi-opaque component, the ability of the focus indicator to pass 2.4.11 should be evaluated (and pass) while the focus indicator is under the semi-opaque component. The intention in both situations is that the component receiving focus should never be obscured to the point a user cannot tell which item has focus.</p>

      <p class="note">If the interface is configurable so that the user can move toolbars and non-modal dialogs around, then only the initial positions of user-movable content would be considered for testing and conformance of this Success Criterion.</p>

    </section>

    <section id="benefits">
      <h2>Benefits of Focus  Not Obscured</h2>
      
      <ul>
         <li>This Success Criterion allows many who rely on a keyboard interface to operate the page by letting them visually determine the component on which keyboard operations will interact at any point in time. This includes people with low vision and/or mobility impairments, who may rely on a keyboard or keyboard interface including speech input, sip-and-puff software, onscreen keyboards, scanning software, and a variety of assistive technologies and alternate keyboards.</li>
         <li>People with attention limitations, short term memory limitations, or limitations in executive processes benefit by being able to discover where the focus is located.</li>
      </ul>
      
   </section>
   
   <section id="examples">
      <h2>Examples of Focus Not Obscured</h2>

      <ul>
         <li>A page has a sticky footer (attached to the bottom of the viewport). When tabbing down the page the focused item is not hidden by the footer.</li>    
      </ul>
      
   </section>

   <section id="resources">
       <h2>Resources</h2>

   </section>

   
   <section id="techniques">
      <h2>Techniques for Focus Not Obscured</h2>
      
      
      <section id="sufficient">
         <h3>Sufficient Techniques</h3>
         
         
         <ol>
            <li>
                CSS: Using scroll-padding to ensure a sticky header does not entirely obscure the focused item (Potential future technique).
            </li>
         </ol>
         
      </section>
      
      <section id="advisory">
         <h3>Additional Techniques (Advisory)</h3>
         
      </section>
      
      <section id="failure">
         <h3>Failures</h3>
         <ol>
            <li>

            </li>
         </ol>
      </section>
      
   </section>
   
</body>
</html><|MERGE_RESOLUTION|>--- conflicted
+++ resolved
@@ -26,11 +26,7 @@
         
         <h2>Intent of Focus Not Obscured</h2>
 
-<<<<<<< HEAD
         <p>For people such as those who have low vision or mobility impairments who use a keyboard or keyboard interface device (e.g., a switch, voice input), knowing the current point of focus is very important. However, when progressing through a page, other content may potentially hide the focused element. This Success Criterion ensures that the item receiving focus is not entirely hidden by other content created by the author.</p>
-=======
-        <p>For sighted people with mobility impairments who use a keyboard-like device (e.g., a switch, voice input), knowing the current point of focus is very important. Where other content can overlap with a focused item, entirely hiding the focused item means the user will not see where the focus is located.</p>
->>>>>>> ac018988
 
         <p>Typical types of content that can overlap focused items are sticky footers, sticky headers, or non-modal dialogues. As a user tabs through the page, these layers of content can obscure the focused item, including the focus indicator. If the interface is configurable so that the user can move toolbars and non-modal dialogs around, then only the initial positions of user-movable content would be considered for testing and conformance of this success criterion.</p>
 

<!DOCTYPE html>
<html lang="en" xml:lang="en" xmlns="http://www.w3.org/1999/xhtml">
<head>
   <meta charset="UTF-8"></meta>
   <title>Understanding Focus Not Obscured</title>
   <link rel="stylesheet" type="text/css" href="../../css/editors.css" class="remove"></link>
</head>
<body>
   <h1>Understanding Focus Not Obscured</h1>
   
    <section id="status" class="advisement">
        <h2>Status</h2>
        <p>This understanding document is part of the <a href="https://w3c.github.io/wcag/guidelines/22/"><strong>draft</strong> WCAG 2.2 content</a>. It may change or be removed before the final WCAG 2.2 is published.</p>
    </section>


   <section class="remove">
   
        <h2>Focus Not Obscured Success Criterion text</h2>
        <blockquote>
            <p>When a <a>user interface component</a> receives keyboard focus, the component is not entirely hidden due to author-created content.</p>
        </blockquote>
     </section>
   
    <section id="intent">
        
        <h2>Intent of Focus Not Obscured</h2>

        <p>For people such as those who have low vision or mobility impairments who use a keyboard or keyboard interface device (e.g., a switch, voice input), knowing the current point of focus is very important. However, when progressing through a page, other content may potentially hide the focused element. This Success Criterion ensures that the item receiving focus is not entirely hidden by other content created by the author.</p>

        <p>Typical types of content that can overlap focused items are sticky footers, sticky headers, or non-modal dialogues. As a user tabs through the page, these layers of content can obscure the focused item, including the focus indicator. If the interface is configurable so that the user can move toolbars and non-modal dialogs around, then only the initial positions of user-movable content would be considered for testing and conformance of this success criterion.</p>

        <p>This criterion allows for part of the focused element to be obscured as there can be practical reasons that part of a focused element is obscured. For best visiblity, none of the element or focus indicator would be hidden, see also <a href="focus-not-obscured-enhanced.html">Focus Not Obscured (Enhanced)</a>.</p>
      
         <p>Ideally any overlap of the component receiving focus by other content will be avoided. However, in recognition of the complex responsive designs common today, the minimum version of this requirement requires only that where other content overlaps an item receiving focus, it not do so entirely. Typical types of content that can overlap focused items are sticky footers, sticky headers, or non-modal dialogs. As a user tabs through the page, these layers of content can obscure the focused item and its focus indicator.</p>
 
          <p>A notification implemented as sticky content, such as a cookie banner, will fail this Success Criterion if it obscures an element with focus. Ways of passing include making the banner modal so the user has to dismiss the banner before navigating through the page, or using <a href="https://www.w3.org/TR/css-scroll-snap/#propdef-scroll-padding">scroll padding</a> so the banner does not overlap other content. Notifications that do not require user action could also meet this criterion by closing (dismissed) on loss of focus.</p>
 
         <p>Another form of obscuring can occur due to light boxes or other semi-opaque effects overlapping the item with focus. While less than 100 percent opacity is not causing the component to be "entirely hidden," such semi-opaque overlaps may cause a failure of <a href="https://www.w3.org/WAI/WCAG22/Understanding/focus-appearance.html">2.4.11 Focus Appearance</a>. When a focus indicator can be covered by a semi-opaque component, the ability of the focus indicator to pass 2.4.11 should be evaluated (and pass) while the focus indicator is under the semi-opaque component. The intention in both situations is that the component receiving focus should never be obscured to the point a user cannot tell which item has focus.</p>

      <p class="note">If the interface is configurable so that the user can move toolbars and non-modal dialogs around, then only the initial positions of user-movable content would be considered for testing and conformance of this Success Criterion.</p>

    </section>

    <section id="benefits">
      <h2>Benefits of Focus  Not Obscured</h2>
      
      <ul>
         <li>This Success Criterion allows many who rely on a keyboard interface to operate the page by letting them visually determine the component on which keyboard operations will interact at any point in time. This includes people with low vision and/or mobility impairments, who may rely on a keyboard or keyboard interface including speech input, sip-and-puff software, onscreen keyboards, scanning software, and a variety of assistive technologies and alternate keyboards.</li>
         <li>People with attention limitations, short term memory limitations, or limitations in executive processes benefit by being able to discover where the focus is located.</li>
      </ul>
      
   </section>
   
   <section id="examples">
      <h2>Examples of Focus Not Obscured</h2>

      <ul>
<<<<<<< HEAD
         <li>A page has a sticky footer (attached to the bottom of the viewport). When tabbing down the page the focused item is not entirely hidden by the footer.</li>    
=======
         <li>A page has a sticky footer (attached to the bottom of the viewport). When tabbing down the page the focused item is not hidden by the footer.</li>    
>>>>>>> c8e4b46f
      </ul>
      
   </section>

   <section id="resources">
       <h2>Resources</h2>

   </section>

   
   <section id="techniques">
      <h2>Techniques for Focus Not Obscured</h2>
      
      <section id="sufficient">
         <h3>Sufficient Techniques</h3>
         
         <ol>
            <li>
<<<<<<< HEAD
                <a href="../../techniques/css/C43">C43</a>
            </li>
            <li>
=======
>>>>>>> c8e4b46f
                CSS: Using scroll-padding to ensure a sticky header does not entirely obscure the focused item (Potential future technique).
            </li>
         </ol>
         
      </section>
      
      <section id="advisory">
         <h3>Additional Techniques (Advisory)</h3>
         
      </section>
      
      <section id="failure">
         <h3>Failures</h3>
         <ol>
            <li>

            </li>
         </ol>
      </section>
      
   </section>
   
</body>
</html><|MERGE_RESOLUTION|>--- conflicted
+++ resolved
@@ -56,11 +56,9 @@
       <h2>Examples of Focus Not Obscured</h2>
 
       <ul>
-<<<<<<< HEAD
+
          <li>A page has a sticky footer (attached to the bottom of the viewport). When tabbing down the page the focused item is not entirely hidden by the footer.</li>    
-=======
-         <li>A page has a sticky footer (attached to the bottom of the viewport). When tabbing down the page the focused item is not hidden by the footer.</li>    
->>>>>>> c8e4b46f
+
       </ul>
       
    </section>
@@ -79,13 +77,7 @@
          
          <ol>
             <li>
-<<<<<<< HEAD
                 <a href="../../techniques/css/C43">C43</a>
-            </li>
-            <li>
-=======
->>>>>>> c8e4b46f
-                CSS: Using scroll-padding to ensure a sticky header does not entirely obscure the focused item (Potential future technique).
             </li>
          </ol>
          

--- conflicted
+++ resolved
@@ -11,20 +11,7 @@
     <section id="status" class="advisement">
         <h2>Status</h2>
         <p>This understanding document is part of the <a href="https://w3c.github.io/wcag/guidelines/22/"><strong>draft</strong> WCAG 2.2 content</a>. It may change or be removed before the final WCAG 2.2 is published.</p>
-       
     </section>
-<<<<<<< HEAD
-   
-   <section id="brief">
-      <h2>In brief</h2>
-      <dl>
-         <dt>Objective</dt><dd>Keep the focused item visible</dd>
-         <dt>Author task</dt><dd>Ensure the item receiving keyboard focus is at least partially visible in the viewport</dd>
-      </dl>
-
-   </section>
-
-=======
 
     <section id="brief">
       <h2>In brief</h2>
@@ -33,23 +20,8 @@
          <dt>What to do</dt><dd>Ensure when an item gets keyboard focus, it is at least partially visible.</dd>
          <dt>Why it's important</dt><dd>People who can't use a mouse need to see what has keyboard focus.</dd>
       </dl>
+    </section>
 
-  </section>
-
-   <section class="remove">
-   
-        <h2>Focus Not Obscured (Minimum) Success Criterion text</h2>
-        <blockquote>
-            <p>When a <a>user interface component</a> receives keyboard focus, the component is not entirely hidden due to author-created content.</p>
-        </blockquote>
-
-        <p class="note">Where content in a configurable interface can be repositioned by the user, then only the initial positions of user-movable content is considered for testing and conformance of this Success Criterion.</p>
-
-        <p class="note">Content opened by the <em>user</em> may obscure the component receiving focus. If the user can reveal the focused component without advancing the keyboard focus, the component with focus is not considered hidden due to author-created content.</p>
-
-   </section>
-  
->>>>>>> 48b07d4d
    <section id="intent">
       
       <h2>Intent of Focus Not Obscured (Minimum)</h2>

--- conflicted
+++ resolved
@@ -12,39 +12,16 @@
       <h2>Status</h2>
       <p>This understanding document is part of the <a href="https://w3c.github.io/wcag/guidelines/22/"><strong>draft</strong> WCAG 2.2 content</a>. It may change or be removed before the final WCAG 2.2 is published.</p>
   </section>
-<<<<<<< HEAD
-  
-=======
 
   <section id="brief">
-   <h2>In brief</h2>
-   <dl>
+    <h2>In brief</h2>
+    <dl>
       <dt>Goal</dt><dd>Make it easier for users to complete multi-step processes.</dd>
       <dt>What to do</dt><dd>Don't ask for the same information twice in the same session.</dd>
       <dt>Why it's important</dt><dd>Some people with cognitive disabilities have difficulty remembering what they entered before.</dd>
-       
-   </dl>
+    </dl>
    </section>
 
-   <section class="remove">
-   
-        <h2>Redundant Entry Success Criteria text</h2>
-        <blockquote>
-            <p>Information previously entered by or provided to the user that is required to be entered again in the same <a>process</a> is either:</p>
-            <ul>
-                <li>auto-populated, or</li>
-                <li>available for the user to select.</li>
-            </ul>
-            <p>Except when:</p> 
-            <ul>
-               <li>re-entering the information is <a>essential</a>,</li>
-               <li>the information is required to ensure the security of the content, or</li>
-               <li>previously entered information is no longer valid.</li>
-           </ul>
-        </blockquote>
-     </section>
-      
->>>>>>> 48b07d4d
     <section id="intent">
 
       <h2>Intent of Redundant Entry</h2>

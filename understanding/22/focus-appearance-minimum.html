<!DOCTYPE html>
<html lang="en" xml:lang="en" xmlns="http://www.w3.org/1999/xhtml">
<head>
   <meta charset="UTF-8"></meta>
   <title>Understanding Focus Visible</title>
   <link rel="stylesheet" type="text/css" href="../../css/editors.css" class="remove"></link>
</head>
<body>
   <h1>Understanding Focus Appearance (Minimum)</h1>
   
    <section id="status" class="advisement">
        <h2>Status</h2>
        <p>This understanding document is part of the <a href="https://w3c.github.io/wcag/guidelines/22/"><strong>draft</strong> WCAG 2.2 content</a>. It may change or be removed before the final WCAG 2.2 is published.</p>
    </section>


   <section class="remove">
   
        <h2>Focus Appearance (Minimum) Success Criterion text</h2>
        <blockquote>
            <p class="conformance-level">AA</p>
        
            <p>When <a>user interface components</a> receive keyboard focus, an area of the focus indicator meets the following:</p>
            <ul>
                <li><strong>Minimum area:</strong> The area is either:
                <ul>
                    <li>at least as large as the area of a 1 <a>CSS pixel</a> thick <a>perimeter</a> of the unfocused component, or</li>
                    <li>at least as large as the area of a 4 CSS pixel thick line along the shortest side of a <a>minimum bounding box</a> of the unfocused component, and no part of the area is thinner than 2 CSS pixels.</li>
                </ul></li>
                <li><strong>Contrast:</strong> The area has a contrast ratio of at least 3:1 between its colors in the focused and unfocused states.</li>
                <li><strong>Adjacent contrast:</strong> Where the area is adjacent to the component, it has a contrast ratio of at least 3:1 against the component or a thickness of at least 2 CSS pixels.</li>
            </ul>
            <p>Additionally, the item with focus is not entirely hidden by author-created content.</p>
            <p class="note">A keyboard focus indicator which has a pattern or gradient may have parts that do not meet the 3:1 contrast ratio for the change of contrast, as long as an area equal to the minimum does meet the contrast ratio.</p>
            <p class="note">If the component has a visible boundary smaller than the hit area, or the size of the component is not available, the minimum area can be taken from the visible boundary.</p>
            <p class="ednote">The working group is interested in feedback about the minimum area metric, and if there are unusual scenarios where visible indicators are caught by the wording.</p>
            <dl>
            <dt class="new"><dfn>Focus indicator</dfn></dt>
            <dd class="new">
	            pixels that are changed to visually indicate when a user interface component is in a focused state.                				
            </dd>
            <dt class="new"><dfn>Perimeter</dfn></dt>
            <dd class="new">
                continuous line forming the boundary of a shape not including shared pixels, or the minimum bounding box of a complex shape, whichever is shortest. For example, the perimeter calculation for a rectangle is 2<em>h</em>+2<em>w</em> -4, where <em>h</em> is the height and <em>w</em> is the width and the corners are not counted twice. The perimeter of a circle is 2𝜋<em>r</em>.
            </dd>
            <dt class="new"><dfn>minimum bounding box</dfn></dt>
            <dd class="new">
                the smallest enclosing box within which all the points of a shape lie. Where a component consists of disconnected parts, such as a link that wraps onto multiple lines, each part is considered to have its own bounding box.
            </dd>
            </dl>
        </blockquote>
     </section>
   
    <section id="intent">
        
        <h2>Intent of Focus Appearance (Minimum)</h2>


        <p>The purpose of this Success Criterion is to ensure a keyboard focus indicator is clearly visible and discernible. This criterion is closely related to <a href="https://www.w3.org/WAI/WCAG22/Understanding/focus-visible.html">2.4.7 Focus Visible</a> and <a href="https://www.w3.org/WAI/WCAG22/Understanding/non-text-contrast.html">1.4.11 Non-text Contrast</a>. Where Focus Visible merely requires a visible focus indicator, 2.4.11 defines a minimum level of visibility. Where Non-text Contrast requires a component to have adequate contrast against the background in each of its states, 2.4.11 requires sufficient contrast <em>between</em> the focused and unfocused states.</p>

        <p>For sighted people with mobility impairments who use a keyboard-like device (e.g., a switch, voice input), knowing the current point of focus is very important. Visible focus must also meet the needs of low-vision users, who may also be keyboard-only users.</p>
            
        <p>A keyboard focus indicator can take different forms; this Success Criterion sets a requirement to make it clearly distinguishable. For example, using a thick outline that contrasts with the background behind the component would pass this criterion.</p>

        <figure id="focus-indicator-strong">
            <img src="img/focus-indicators-passing.png" alt="Three example indicators, an outline separated from the button, an inner outline, and a thick outline." width="250" />
            <figcaption> Examples of outlines that would pass easily on a light background.</figcaption>
        </figure>
        <p>The minimum size requirement for each focus indicator shown above are:</p>
        <ul>
            <li>A 1 <a>CSS pixel</a> dark outline outside the button, separated from the button by 1 pixel;</li>
            <li>A 2-pixel thick light outline inside the button;</li>
            <li>A 2-pixel thick dark outline around the button.</li>
        </ul>

        <p><strong>Any outline that is at least 2px thick and contrasts with the non-focused state would pass this criterion</strong>. The detail in this document is for people who do not wish to use such an outline.</p>

        <p>The default focus indicators in some browsers can be difficult to see, such as a 1px dotted outline, or a blue indicator which happens to be on a blue background. It is generally best to either define a keyboard focus style which meets this criterion, or test the focus styles across the browsers that are relied upon for conformance.</p>

        <section id="keyboard-focus">
            <h3>Keyboard focus</h3>
            <p>The keyboard focus is the point of interaction for someone using a keyboard. For environments with a keyboard-operable interface, the keyboard focus can be moved around the interface in order to interact with different elements. Whichever element is being interacted with has focus.</p>

            <p>Some components have sub-components that can take focus, such as the menu items on a menu. The item considered to be focused is whichever is being interacted with. For example, if you tab to a menu and arrow down to a menu item, it is the menu item that is in focus; pressing Enter would activate the menu item.</p>

            <p>Some non-operable elements can take focus (such as a heading element that is the target of a skip link); however, it is only when the element with focus is operable by keyboard that this Success Criterion applies.</p>
        </section>

        <section id="change-of-color">
            <h3>Contrasting area</h3>


            <blockquote>
                <ul><li><strong>Contrasting area</strong>: There is an area of the focus indicator that has a contrast ratio of at least 3:1 between the colors in the focused and unfocused states. </li></ul>
            </blockquote>

            <p>The greater the change of contrast between states the easier it is for users to see it. Authors are encouraged to make the change of color contrast as great as possible.</p>

            <p>When a component changes to include a focus indicator, that change can be measured as a change of color contrast. For example, if a yellow outline is added to a button on a blue background, the change of color is from blue to yellow. This change can be measured whether the focus indicator is on the background around the component, or the background within the component.</p>
                    
                        <figure id="focus-indicator-innerline-2">
                <img src="img/focus-indicator-innerline.png" alt="Three dark blue buttons on a white background. The middle button has a yellow inner border." width="284" />
                <figcaption> Adding a yellow outline to a link is a change of color from blue to yellow. That change has a contrast ratio of 12:1.</figcaption>
            </figure>        

                    
            <p>Text and non-text contrast measures use adjacent colors; this Success Criterion measures the <em>change</em> in color between non-focused and focused states.</p>

            <figure id="focus-indicator-non-contrast">
                <img src="img/focus-indicator-non-contrast.png" alt="Three buttons with light background and dark border on a white background. The middle button has a light grey outline." width="250" />
                <figcaption> The second link has a light-grey (#ccc) focus outline which <strong>fails</strong> this Success Criterion because the change from white-background to light-grey outline does not meet 3:1.</figcaption>
            </figure>
            <p class="note">Color contrast measurements in WCAG are based on luminance (brightness) regardless of the hue.</p>

            <p>If a control receiving focus changes its background (fill color) to a color that contrasts less than 3:1 with the original background, that would not pass the change of contrast.</p>

            <figure id="focus-indicator-background">
                <img src="img/focus-indicator-background.png" alt="Three black buttons with a dark background. The middle button has a dark grey background." width="250" />
                <figcaption> The second link has a dark-grey (#555) which <strong>fails</strong> this Success Criterion because the change from black-background to dark-grey background does not meet 3:1.</figcaption>
            </figure>
            <p>If the background change is sufficient, it is a method of passing the criterion.</p>
            <figure id="focus-indicator-background-passing">
                <img src="img/focus-indicator-background-passing.png" alt="Three black buttons with a dark border and two have a dark background. The middle button has a white background." width="250" />
                <figcaption> The second link has a white background (#fff) which <strong>passes</strong> this Success Criterion because the change from black-background to white-background meets 3:1.</figcaption>
            </figure>

            <p>It is possible to use visual patterns such as strips switching places to disguise a change of focus indicator. This is not considered a visible indicator.</p>

        </section>
            
        
        <section id="size-of-indicator">
            <h3>Minimum area</h3>

            <blockquote>
                <ul>
                    <li>Minimum area: The contrasting area is at least as large as:
                        <ul>
                            <li><strong>Outline</strong>: the area of a 1 CSS pixel thick perimeter of the unfocused component, or</li>
                            <li><strong>Shape</strong>: the area of a 4 CSS pixel thick line along the shortest side of a minimum bounding box of the unfocused component, and no thinner than 2 CSS pixels.</li>
                        </ul>
                    </li>
                </ul>
            </blockquote>
            
            <p>The bigger the visible change when an item receives focus, the easier it is for someone to see. Authors are encouraged to make the change as significant as possible, for example, by designing a thick border around the element.</p>

            <p>The Success Criterion defines a minimum area using a calculation for perimeter, and a secondary minimum based on the shortest side of the control. It does not restrict where the indicators are placed, it is just providing two methods to calculate a minimum area.</p>

            <p>For the first calculation, the minimum area of the focus indicator must be at least as large as the area of a 1 CSS pixel thick perimeter (border) of the control in its unfocussed state. The indicator does not have to be a border, but the indicator's area must be at least as large. For example, if a control is a rectangle of 90px wide and 30px tall, the size of the outer border is 90 + 90 + 30 + 30 = 240 CSS pixels. You then must subtract the 4 corner pixels (which are counted twice, both horizontally and vertically), for a total minimum area of 236 CSS pixels.</p>

            <p class="note">A <a>CSS pixel</a> is what developers use in CSS declarations like “width: 200px”, it is device-independent and not to be confused with device pixels which vary depending on the physical pixel density. <br />
                The rest of this document notates CSS pixels as "px".
            </p>

            <p>The following 3 examples use a 90px wide by 30px tall button, therefore the surface area requirement is 236px (240px minus corner 4 pixels). The middle button is focused in each example.</p>

            <figure id="focus-indicator-innerline">
                <img src="img/focus-indicator-innerline.png" alt="Three dark blue buttons on a white background. The middle button has a yellow inner border." width="284" />
                <figcaption> The inner outline is slightly smaller than the outer edge of the component (236px minus 2px on each side), but using a 2px thick indicator means it is well over the minimum requirement of 236px squared.</figcaption>
            </figure>

            <figure id="focus-indicator-underline">
                <img src="img/focus-indicator-underline.png" alt="Three dark blue buttons on a white background. The middle button has a thick yellow line under the text." width="284" />
                <figcaption> The thick (3px) yellow underline is almost as long as the longest edge, 80px multiplied by 3px exceeds the requirement of 236px squared.</figcaption>
            </figure>

            <p>If controls change size across different variations of a page (e.g., in a responsive design), it helps to use a proportionally sized indicator such as an outline or background change. In that way you can be sure of meeting the size requirement.</p>

            <p>The Success Criterion includes an alternative size measure of "at least as large as a 4 CSS pixels border along the shortest side, and no thinner than 2 CSS pixels". This is included to allow for smaller but thick indicators. For example, some controls might be of a fixed height but variable width, in which case this measure allows for a more consistent approach. Although the area is less than the primary measure, the minimum thickness helps to maintain the visibility.</p>

            <figure id="focus-indicator-shortside">
                <img src="img/focus-indicator-thick-short-side.png" alt="Two dark blue buttons on a white background. The left button has a very thick yellow block of color left of the text." width="284" />
                <figcaption> The yellow block on the left is along the short side, but very thick.</figcaption>
            </figure>

            <p>Typical focus indicators:</p>
            <ul>
                <li>A solid outline around the whole component would pass the size requirement;</li>
                <li>A 1 CSS pixel dotted outline around the whole component would <strong>not pass</strong> the size requirement, as it is roughly 50% of the surface area of a solid line.</li>
                <li>Changing the background within a control would pass the size requirement;</li>
                <li>A 1px wide vertical line (such as a blinking cursor) would <strong>not pass</strong> the size requirement, a text input would need a larger or separate focus indicator.</li>
            </ul>

            <p>If you need to use complex mathematics to work out if a focus indicator is large enough, it is probably a sign that you should use a larger and proportional indicator that will provide a more visible indicator.</p>
            
            <p>Where a focus indicator is defined in code as a certain size, e.g. 2px thickness, anti-aliasing can be ignored for the purposes of calculation. Dotted or dashed outlines have various levels of gaps depending on the browser, screen density, and thickness. For example, in most browsers a "dotted" line will have roughly half the number of pixels due to gaps. However, in some sizes or browsers it might be slightly less than half, so increasing the thickness may be required.</p>

            <section id="unusual-shapes">
                <h4>Unusual shapes and gradients</h4>
            
                <p>If you have an unusual shape (not rectangular), some mathematics may be required if the focus indicator is on the edge of the size requirement. For example, if the focusable control is a circle with a diameter of 100px, the circumference would be 314 pixels. A 1px (or greater) outline would meet the size criterion.</p>

                <figure id="focus-indicator-circle">
                    <img src="img/focus-indicator-circle.png" alt="Two orange circular buttons with an icon in the middle. The right hand circle has a dark outline around the whole circle to indicate focus" width="150" />
                    <figcaption> A circular button in the default state, and then with a focus indicator.</figcaption>
                </figure>

                <p>If a focus indicator is an irregular shape, such as a drop-shadow under a star icon, it helps if the contrasting area is quite large.</p>

                <figure id="focus-indicator-star-shadow">
                    <img src="img/focus-indicator-star-shadow.png" alt="Two yellow star symbols, the second has a dark drop-shadow." width="400" />
                    <figcaption> The default and focused states of a star component.</figcaption>
                </figure>

                <p>What is the contrasting area of the drop shadow? The quick method is:</p>
                <ul>
                    <li>Look at the size of the component, how long is it around the edges?</li>
                    <li>Look at the (contrasting) area of the focus indicator.</li>
                    <li>Mentally compare the focus indicator to the border of the component.</li>
                </ul>

                <p>If it is too close to call, you could extract the contrasting area of the focus indicator and evaluate the surface area.</p>

                <p>If a focus indicator has a gradient, the principle is to measure the contrast of the changed area, and ignore the change that does not meet 3:1.</p>
                <figure id="focus-indicator-box-shadow">
                    <img src="img/focus-indicator-box-shadow.png" alt="Three buttons, the middle with a heavy drop-shadow indicating focus." />
                    <figcaption> When a gradient is used on a focus indicator, the measure of surface area should only include the area that has changed enough to meet the 3:1 contrast ratio.</figcaption>
                </figure>
                <p>If you take some spot-checks on the gradient area and establish what area meets the contrast, it is straightforward to work out if that area is sufficient.</p>
                <figure id="focus-indicator-box-shadow-only">
                    <img src="img/focus-indicator-box-shadow-only.png" alt="The middle button with the drop-shadow included, but the subtle grey areas removed to only show the contrasting area." />
                    <figcaption> The focused button with the non-contrasting areas removed, showing that it is a thick indicator that meets the requirements.</figcaption>
                </figure>

                <p>If an inline link is broken over multiple lines, some methods of focus indicator are treated differently by browsers. Using CSS, an <code>outline</code> wraps each part of a wrapped link separately. A <code>border</code> will wrap the whole link as one perimeter. Each part of the link will pass or fail as though they were separate links. If a 1px CSS border is used rather than outline, the thickness would need to be increased to compensate for the missing sides as it is not a complete perimeter for each part of the link.</p>
                <figure id="focus-indicator-inline-link">
                    <img src="img/focus-inline-link.png" alt="A paragraph of text containing a link broken over two lines. The red focus indicator has a gap on the right of one part of the link, and on the left of the other part of the link." />
                    <figcaption> The wrapping affects the calculation since the element is not-contiguous and is missing one side of the perimeter.</figcaption>
                </figure>

                <figure id="focus-indicator-inline-link-outline">
                    <img src="img/focus-inline-link-outline.png" alt="A paragraph of text containing a link broken over two lines. The red focus indicator is a complete rectangle around each part of the link." />
                    <figcaption> The CSS outline property wraps each part of the link completely, so does not affect the calculation of indicator area.</figcaption>
                </figure>

                <p>Some designs have pages with a non-solid background image covering the whole (or part) of the page or make use of parallax scrolling effects which result in a near-infinite number of color combinations if a page is scrolled and/or changes are made to the viewport size.</p>
                <p>If the contrast of background colors that change are close enough to need to be tested for each combination then they would likely not meet the user need of people with low vision in certain scroll combinations and would likely fail in certain combinations as well. In these cases it would be an easy solution to use a double ring focus indicator or some other mechanism to indicate focus such as a solid box with a border to guarantee there is sufficient contrast across variations of background images or background gradients.</p>

            </section>
        </section>

        <section id="Contrast-thickness">
            <h3>Adjacent contrast</h3>

            <blockquote>
                <ul>
                    <li><strong>Adjacent contrast</strong>: The contrasting area also has a contrast ratio of least 3:1 against adjacent colors in the focused component, or the contrasting area has a thickness of at least 2 CSS pixels. </li>
                </ul>
            </blockquote>

            <p>Where a control is a solid color, and you add a border or outline of a very similar color, it is difficult to perceive the change to the control.</p>

            <figure id="focus-indicator-thin-non-contrast">
                <img src="img/focus-indicator-thin-non-contrast.png" alt="Three dark buttons, the middle one appears very slightly larger due to a thin dark outline." width="255" />
                <figcaption> Adding a 1px dark outline around a dark button does not differentiate it. This example <strong>fails</strong> the Success Criterion.</figcaption>
            </figure>
                    
            <p>The requirement is to have an indicator that has a 3:1 contrast ratio with the adjacent colors of the component, or to be separated from the component, or to be at least 2px thick.</p>

            <figure id="focus-indicator-thick-non-contrast">
                <img src="img/focus-indicator-thick-non-contrast.png" alt="Three dark buttons, the middle one appears larger due to a thick dark outline." width="255" />
                <figcaption> Adding a 2px border around the button helps to differentiate which one is focused.</figcaption>
            </figure>

            <figure id="focus-indicator-outerline">
                <img src="img/focus-indicator-outerline.png" alt="Three dark buttons, the middle one has a outline slightly offset away from the component, so there is a gap between the component's background and the outline." width="250" />
                <figcaption> Adding an outline that is separated from the button helps to differentiate which one is focused.</figcaption>
            </figure>

            <p>If the focus indicator uses several colors, any color which does not interfere with identifying the indicator can be ignored for the purpose of measuring contrast ratio. For example, a 3D drop-shadow on a focus indicator is considered to be subsumed into the color closest in brightness (perceived luminance). If the size is uncertain, calculate the minimum size based on the area which meets the contrast change requirement.</p>

            <figure id="focus-indicator-extra-outline">
                <img src="img/focus-indicator-extra-outline.png" alt="Two dark blue buttons on a white background. The second one has a dark outline, then a light grey outline on the outside." width="250" />
                <figcaption> The light grey outline can be ignored, the 3px thick dark outline meets the size and change of contrast requirements.</figcaption>
            </figure>

        </section>
        <section id="unobscured">
            <h3>Not fully obscured</h3>

            <blockquote>
                <ul>
                    <li><strong>Not fully obscured</strong>: The item with focus is not entirely hidden by author-created content.</li>
                </ul>
            </blockquote>

            <p>Where other content can overlap with a focused item, the focused element should not be hidden. Typical types of content that can overlap focused items are sticky footers, sticky headers, or non-modal dialogues. As a user tabs through the page, these layers of content can obscure the focused item, including the focus indicator. If the interface is configurable so that the user can move toolbars and non-modal dialogs around, then only the initial positions of user-movable content would be considered for testing and conformance of the "Not fully obscured" bullet.</p>

            <p class="note">The criterion specifies the "focused item" in the 'Not fully obscured' bullet rather than the "focus indicator". The requirements for the indicator are set in the previous bullets; the last bullet applies to the item as a whole.</p>

        </section>
        <section id="relation-non-text-color-contrast">
            <h3>Relationship to Non-text Contrast</h3>
            <p>In combination with <a href="focus-visible">2.4.7 Focus Visible</a>,  <a href="non-text-contrast" class="sc">1.4.11 Non-text Contrast</a> requires that the visual focus indicator for a component must have sufficient contrast against the adjacent colors when the component is focused, except where the appearance of the component is determined by the user agent and not modified by the author.</p>
                
            <p>However, Non-text Contrast differs in what it assesses. Unlike the current Success Criterion, it does not require that the focus indicator has a change of contrast <em>between</em> the focused and non-focused states. Additionally, there is no size requirement and no exception for user-agent default indicators.</p>
            
<<<<<<< HEAD
            <figure id="focus-indicator-ntc-comparison1">
                <img src="img/focus-indicator-ntc-comparison1.png" alt="Three dark blue buttons, the center button also has a thin dark line around it." width="400" />
                <figcaption> A 1px dark outline around a dark button would pass 1.4.11 Non-text Contrast, but fails this success criterion.</figcaption>
=======
            <p>Focus Appearance (Minimum) requires that the focused and unfocused states can be distinguishable from each other. It does this by requiring sufficient differences in contrast (not just hue) between the appearance of the pixels of a component's indicator of focus when focused and the same pixels when not focused.</p>
            
            <figure id="focus-indicator-checkboxs">
                <img src="img/focus-indicator-checkboxs.png" alt="Four checkboxes. Unchecked is a plain box. Focused has a circular line outside. Checked is dark green with a white tick. Focused and checked also has a dark green circle around it." width="400" />
                <figcaption> Four checkboxes in different combinations of checked and focused. The circular indicators (lines) provide a sufficient change of color contrast.</figcaption>
>>>>>>> 62c428f3
           </figure>

        </section>


    </section>
    <section id="benefits">
      <h2>Benefits of Focus Visible</h2>
      
      <ul>
         <li>This Success Criterion helps anyone who relies on the keyboard to operate the page, by letting them visually determine the component on which keyboard operations will interact at any point in time.</li>
         <li>People with attention limitations, short term memory limitations, or limitations in executive processes benefit by being able to discover where the focus is located.</li>
      </ul>
      
   </section>
   
   <section id="examples">
      <h2>Examples of Focus Visible</h2>

      <ul>
         <li>When links receive focus, an outline is displayed around the link that contrasts with the background adjacent to the link.</li>
         <li>When buttons receive focus, an outline is displayed within the button (around the text) that contrasts with the button’s background.</li>
         <li>When text fields receive focus, an outline is displayed around the field, indicating that the input has focus.</li>  
         <li>When radio buttons receive focus, an outline is displayed around the control, indicating that the input has focus.</li>        
      </ul>
      
   </section>

   
   <section id="techniques">
      <h2>Techniques for Focus Appearance (Minimum)</h2>
      
      
      <section id="sufficient">
         <h3>Sufficient Techniques</h3>
         
         
         <ol>
            <li>
                <a href="https://www.w3.org/WAI/WCAG21/Techniques/general/G195" class="general">Using an author-supplied, highly visible focus indicator</a>
            </li>
            <li>
               <a href="../../techniques/css/C40">Creating a two-color focus indicator to ensure sufficient contrast</a>
            </li>
            <li>
            	<a href="../../techniques/css/C41">Creating a contrasting focus indicator inside the component</a>
            </li>
         </ol>
         
      </section>
      
      <section id="advisory">
         <h3>Additional Techniques (Advisory)</h3>
         
      </section>
      
      <section id="failure">
         <h3>Failures</h3>
         <ol>
            <li>
                @@@ Using a CSS border for inline text which can wrap
            </li>
         </ol>
      </section>
      
   </section>
   
</body>
</html><|MERGE_RESOLUTION|>--- conflicted
+++ resolved
@@ -296,17 +296,10 @@
                 
             <p>However, Non-text Contrast differs in what it assesses. Unlike the current Success Criterion, it does not require that the focus indicator has a change of contrast <em>between</em> the focused and non-focused states. Additionally, there is no size requirement and no exception for user-agent default indicators.</p>
             
-<<<<<<< HEAD
             <figure id="focus-indicator-ntc-comparison1">
                 <img src="img/focus-indicator-ntc-comparison1.png" alt="Three dark blue buttons, the center button also has a thin dark line around it." width="400" />
                 <figcaption> A 1px dark outline around a dark button would pass 1.4.11 Non-text Contrast, but fails this success criterion.</figcaption>
-=======
-            <p>Focus Appearance (Minimum) requires that the focused and unfocused states can be distinguishable from each other. It does this by requiring sufficient differences in contrast (not just hue) between the appearance of the pixels of a component's indicator of focus when focused and the same pixels when not focused.</p>
-            
-            <figure id="focus-indicator-checkboxs">
-                <img src="img/focus-indicator-checkboxs.png" alt="Four checkboxes. Unchecked is a plain box. Focused has a circular line outside. Checked is dark green with a white tick. Focused and checked also has a dark green circle around it." width="400" />
-                <figcaption> Four checkboxes in different combinations of checked and focused. The circular indicators (lines) provide a sufficient change of color contrast.</figcaption>
->>>>>>> 62c428f3
+
            </figure>
 
         </section>

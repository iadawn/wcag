--- conflicted
+++ resolved
@@ -206,21 +206,12 @@
         <ul>
             <li><a href="https://www.w3.org/TR/coga-gap-analysis/#table1">Cognitive Accessibility Gap Analysis Topic 1: Authentication and Safety</a></li>
             <li><a href="https://w3c.github.io/coga/issue-papers/#web-security-and-privacy-technologies">Cognitive Accessibility Issue Papers 4. Web Security and Privacy Technologies</a> and <a href="https://w3c.github.io/coga/issue-papers/privacy-security.html">Web Security and Privacy Technologies</a></li>
-<<<<<<< HEAD
             <li><a href="https://www.w3.org/TR/coga-usable/#provide-a-login-that-does-not-rely-on-memory-or-other-
             cognitive-skills-pattern">Making Content Usable for People with Cognitive and Learning Disabilities 4.7.1 Provide a Login that Does Not Rely on Memory or Other Cognitive Skills</a></li>
             <li><a href="https://www.w3.org/TR/webauthn/">WebAuthN specification</a></li>
             <li><a href="https://webauthn.io/">WebAuthN Demo site</a></li>
             <li><a href="https://developer.mozilla.org/en-US/docs/Web/API/Web_Authentication_API">Web Authentication API on MDN</a></li>
             <li><a href="https://en.wikipedia.org/wiki/OAuth">OAuth on Wikipedia</a></li>
-=======
-            <li><a href="https://www.w3.org/TR/coga-usable/#provide-a-login-that-does-not-rely-on-memory-or-other-cognitive-skills-pattern">Making Content Usable for People with Cognitive and Learning Disabilities 4.7.1 Provide a Login that Does Not Rely on Memory or Other Cognitive Skills</a></li>
-            <li><a href="https://rawgit.com/w3c/coga/master/issue-papers/privacy-security.html">Security and Privacy Technologies issue paper from the Cognitive Task Force</a>.</li>
-            <li><a href="https://www.w3.org/TR/webauthn/">WebAuthN specification</a>.</li>
-            <li><a href="https://developer.mozilla.org/en-US/docs/Web/API/Web_Authentication_API">Web Authentication API on MDN</a>.</li>
-            <li><a href="https://webauthn.io/">WebAuthN Demo site</a>.</li>
-            <li><a href="https://en.wikipedia.org/wiki/OAuth">OAuth on Wikipedia</a>.</li>
->>>>>>> 6d0d1793
             <li><a href="https://www.ncsc.gov.uk/blog-post/let-them-paste-passwords">"Let them paste passwords", from the UK's National Cyber Security Centre</a></li>
         </ul>
 

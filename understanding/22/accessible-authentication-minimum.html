--- conflicted
+++ resolved
@@ -86,29 +86,20 @@
 
         <section id="auth-approaches">
             <h3>Authentication Approaches</h3>
-
-<<<<<<< HEAD
-        <h3>Two-factor authentication systems (Temporary code / One-Time Password)</h3>
-
-        <p>Beyond usernames and passwords, some sites may use two-factor authentication, asking the user to enter a temporary code or One-Time Password (OTP). A service that requires <em>manual</em> transcription of a 2FA code is not compliant. As with usernames and passwords, it must be possible for a user to at least paste the code or <abbr title="One-Time Password">OTP</abbr> (such as a standalone third-party password manager, text message application, or software-based security key), or to allow user agents to fill in the fields automatically.</p>
-
-        <p>There are scenarios where a temporary code or One-Time Password (OTP) must be received or generated on a secondary device. For example, authenticating in a web browser on a laptop requires an OTP that is sent as an SMS text message to a mobile phone. However, in most cases, it is possible for the temporary code or OTP to then be sent directly to the primary device, where it can then be copied and pasted – for example, by copying the OTP on the secondary device and emailing it to the primary device, or through the use of a shared cross-device clipboard where copying content on the secondary device makes it available to paste on the primary device. Evaluating whether or not the temporary code/OTP can be seamlessly transferred from the secondary device to the primary device is <em>outside of the scope</em> for this Success Criterion. For the purpose of evaluating web content that relies on authentication using these types of secondary device systems, we assume that provisions are in place that make the code/password available in the user's clipboard – evaluating this criterion therefore only requires verification that the web content does allow pasting the clipboard content in the related authentication challenge field.</p>
-
-        <p>Note that two-factor systems that do not rely on codes or passwords – including hardware authentication devices (such as YubiKey), secondary applications (either on the same primary device, or on a secondary device) that expect the user to confirm that it is indeed them trying to log in, and authentication methods provided by the user's operating system (such as Windows Hello, or Touch ID/Face ID on macOS and iOS) - are <em>not</em> <a>cognitive function test</a>.</p>
-=======
             <p>Web sites can employ username (or email) and password inputs as an authentication method if it enables the user agent (browsers and third-party password managers) to fill in the fields automatically. Generally, if the login form meets <a href="identify-input-purpose">Success Criterion 1.3.5 Input Purpose</a>, and the form controls have an appropriate accessible name in accordance with <a href="name-role-value">Success Criterion 4.1.2 Name, Role, Value</a>, the user agent should be able to reliably recognize the fields and automatically fill them in. However, if the user agent is actively blocked from filling in the fields (for instance, by a script), then the page would not pass this criterion because it prevents the mechanism from working.</p>
         </section>
+
         <section id="copy-paste">
             <h3>Copy and paste</h3>
             <p>Copy and paste can be relied on to avoid transcription. Users can copy their login credentials from a local source (such as a standalone third-party password manager) and paste it into the username and password fields on a login form, or into a web-based command line interfaces asking for a password. Blocking people from pasting into authentication fields, or using a different format between the copied text and the input field (for example, "Enter the 3rd, 4th, and 6th character of your password"), would force the user to transcribe information and therefore fail this criterion, unless another method is available.</p>
-
-            <p>Beyond usernames and passwords, some sites may use two-factor authentication, asking the user to enter a temporary code or One-Time Password (OTP). A service that requires manual transcription of a 2FA code (for instance, from one device to another) is not compliant. As with usernames and passwords, it must be possible for a user to at least use copy and paste to enter the code or <abbr title="One-Time Password">OTP</abbr> from a local source (such as a standalone third-party password manager, text message application, or software-based security key), or to allow user agents to fill in the fields automatically.</p>
-
-            <p>Note that two-factor systems that do not rely on codes - including hardware authentication devices (such as YubiKey), applications on a secondary device that expect the user to confirm that it is indeed them who are trying to log in on their other device, and authentication methods provided by the user's operating system (such as Windows Hello, or Touch ID/Face ID on macOS and iOS) - are not <a>cognitive function test</a>.</p>
-            
-            <p>If the copy and paste requires the user to have and use multiple devices (e.g., copy code from phone, email to yourself, open on laptop) copying multiple times, then it would still be considered a Cognitive Function Test and fail this criterion. Some systems do allow for simple copy and paste across devices (e.g., tap code on phone, paste on laptop), which do not involve copying multiple times. HOwever, you would need all users to have easy access to that for it to be considered <a href="#dfn-accessibility-supported">accessibility supported</a>.</p>
-        </section>
->>>>>>> b94931a3
+        </section>
+
+        <section id="two-factor-authentication">
+            <h3>Two-factor authentication systems (Temporary code / One-Time Password)</h3>
+            <p>Beyond usernames and passwords, some sites may use two-factor authentication, asking the user to enter a temporary code or One-Time Password (OTP). A service that requires <em>manual</em> transcription of a 2FA code is not compliant. As with usernames and passwords, it must be possible for a user to at least paste the code or <abbr title="One-Time Password">OTP</abbr> (such as a standalone third-party password manager, text message application, or software-based security key), or to allow user agents to fill in the fields automatically.</p>
+            <p>There are scenarios where a temporary code or One-Time Password (OTP) must be received or generated on a secondary device. For example, authenticating in a web browser on a laptop requires an OTP that is sent as an SMS text message to a mobile phone. However, in most cases, it is possible for the temporary code or OTP to then be sent directly to the primary device, where it can then be copied and pasted – for example, by copying the OTP on the secondary device and emailing it to the primary device, or through the use of a shared cross-device clipboard where copying content on the secondary device makes it available to paste on the primary device. Evaluating whether or not the temporary code/OTP can be seamlessly transferred from the secondary device to the primary device is <em>outside of the scope</em> for this Success Criterion. For the purpose of evaluating web content that relies on authentication using these types of secondary device systems, we assume that provisions are in place that make the code/password available in the user's clipboard – evaluating this criterion therefore only requires verification that the web content does allow pasting the clipboard content in the related authentication challenge field.</p>
+            <p>Note that two-factor systems that do not rely on codes or passwords – including hardware authentication devices (such as YubiKey), secondary applications (either on the same primary device, or on a secondary device) that expect the user to confirm that it is indeed them trying to log in, and authentication methods provided by the user's operating system (such as Windows Hello, or Touch ID/Face ID on macOS and iOS) - are <em>not</em> <a>cognitive function test</a>.</p>
+        </section>
 
         <section id="object-recognition">
             <h3>Object Recognition</h3>
@@ -118,18 +109,10 @@
 
             <p>Some forms of object recognition may require an understanding of a particular culture. For example, taxis can appear differently in different locales. This is an issue for many people, including people with disabilities, but it is not considered an accessibility-specific issue.</p>
 
-<<<<<<< HEAD
         <p>Some CAPTCHAs and cognitive function tests used for authentication may only appear in certain situations, such as when ad blockers are present, or after repeated incorrect password entry. This criterion applies when these tests are used regardless of whether they are used every time or only triggered by specific scenarios.</p>
 
         <p>There are a number of technologies that can be employed to prevent scripted abuse of the authentication process.</p>
 
-=======
-
-            <p>Some CAPTCHAs and cognitive function tests used for authentication may only appear in certain situations, such as when ad blockers are present, or after repeated incorrect password entry. This criterion applies when these tests are used regardless of whether they are used every time or only triggered by specific scenarios.</p>
-
-            <p>There are a number of technologies that can be employed to prevent scripted abuse of the authentication process.</p>
-            
->>>>>>> b94931a3
             <ul>
                 <li><a href="https://www.ietf.org/archive/id/draft-private-access-tokens-01.html#name-rate-limited-access">1.1.1. Rate-limited Access</a></li>
                 <li><a href="https://www.ietf.org/archive/id/draft-private-access-tokens-01.html#name-client-geo-location">1.1.2. Client Geo-Location</a></li>

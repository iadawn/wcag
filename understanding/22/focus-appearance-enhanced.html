--- conflicted
+++ resolved
@@ -22,13 +22,8 @@
     
             <p>When <a>user interface components</a> have keyboard focus, all of the following are true:</p>
             <ul>
-<<<<<<< HEAD
-               <li><strong>Minimum area:</strong> The <a>focus indicator</a> is double the area of a 1 <a>CSS pixel</a> perimeter of the unfocused component;</li>
-               <li><strong>Change of contrast:</strong> The pixels making up the minimum focus indicator area achieve at least a 4.5:1 contrast ratio between their colors in the focused and unfocused states.</li>
-=======
                <li><strong>Contrasting area:</strong> There is an area of the <a>focus indicator</a> that has a contrast ratio of at least 4.5:1 between the colors in the focused and unfocused states.</li>
                <li><strong>Minimum area:</strong> The contrasting area is at least double the area of a 1 <a>CSS pixel</a> <a>perimeter</a> of the unfocused component;</li>
->>>>>>> 7fd7fb2c
                <li><strong>Not obscured:</strong> No part of the focus indicator is hidden by author-created content.</li>
             </ul>
         </blockquote>

<!DOCTYPE html>
<html lang="en" xml:lang="en" xmlns="http://www.w3.org/1999/xhtml">
<head>
   <meta charset="UTF-8"></meta>
   <title>Understanding Dragging</title>
   <link rel="stylesheet" type="text/css" href="../../css/editors.css" class="remove"></link>
</head>
<body>
   <h1>Understanding Dragging Movements</h1>

   <section id="brief">
      <h2>In brief</h2>
      <dl>
         <dt>Goal</dt><dd>Don’t rely on dragging for user actions.</dd>
         <dt>What to do</dt><dd>For any action that involves dragging, provide a simple pointer alternative.</dd>
         <dt>Why it's important</dt><dd>Some people cannot use a mouse to drag items.</dd>
      </dl>
    </section>
<<<<<<< HEAD
=======

    <section class="remove">   
        <h2>Dragging Movements</h2>
        <blockquote>
        <p class="conformance-level">AA</p>
        
		<p>All functionality that uses a <a>dragging movement</a> for operation can be achieved by a <a>single pointer</a> without dragging, unless dragging is <a>essential</a> or the functionality is determined by the user agent and not modified by the author.</p>
		<p class="note">This requirement applies to web content that interprets pointer actions (i.e., this does not apply to actions that are required to operate the user agent or assistive technology).</p>
		<p class="ednote">Is there an assistive technology that helps people with mobility impairments? The group would like feedback on the frontier between AT &amp; author responsibility.</p>
        </blockquote>
    </section>
   

>>>>>>> b3b5f6ba

    <section id="intent">
        
      <h2>Intent of Dragging Movements</h2>

      <p>The intent of this Success Criterion is to ensure functionality that uses a dragging movement has another <a>single pointer</a> mode of operation without the need for the dexterity required to drag elements.</p>

      <p>Some people cannot perform dragging movements in a precise manner. Others use a specialized or adapted input device, such as a trackball, head pointer, eye-gaze system, or speech-controlled mouse emulator, which may make dragging cumbersome and error-prone.</p>

      <p>When an interface implements functionality that uses dragging movements, users perform four discrete actions:</p>
        
           <ol>
              <li>tap or click to establish a starting point, then</li>
              <li>press and hold that contact while...</li>
              <li>performing a repositioning of the pointer, before...</li>
               <li>releasing the pointer at the end point.</li>
            </ol>
       
      <p>Not all users can accurately press and hold that contact while also repositioning the pointer. An alternative method must be provided so that users with mobility impairments who use a pointer (mouse, pen, or touch contact) can use the functionality.</p>

      <p>This requirement is separate from keyboard accessibility because people using a touch screen device may not use a physical keyboard. Keyboard specific interactions such as tabbing or arrow keys may not be possible when encountering a drag and drop control. Note, however, that providing a text input can be an acceptable single-pointer alternative to dragging. For example, an input beside a slider could allow any user to enter a precise value for the slider. In such a situation, the on-screen keyboard that appears for touch users offers a single-pointer means of entering an alphanumeric value.</p>

      <p>This criterion does not apply to scrolling enabled by the user-agent. Scrolling a page is not in scope, nor is using a technique such as <abbr title="Cascading Style Sheets">CSS</abbr> <code>overflow</code> to make a section of content scrollable.</p>
      
		<section>
        
         <h3>Relationship to other requirements</h3>
        
         <p>Success Criteria 2.1.1 Keyboard and 2.1.3 Keyboard (No Exception) require dragging features to be keyboard accessible. However, achieving keyboard equivalence for a dragging operation does not automatically meet this Success Criterion. It is possible to create an interface that works with dragging and keyboard controls that does not work using only clicks or taps. While many designs can be created for a dragging alternative which address both keyboard accessibility and operability by single pointer operation, the two requirements should be assessed independently.</p>

         <p>This Success Criterion applies to dragging movements as opposed to pointer gestures, which are covered in <a href="pointer-gestures">Success Criterion 2.5.1 Pointer Gestures</a>. Pointer gestures include directional path-based as well as multi-point gestures. In contrast, for dragging movements, only the start and end point of the movement matters, not the actual path.</p>

         <p>Additional examples are selection rectangles that set the first x/y rectangle coordinate at the pointer position via a pointer down-event, and the second x/y coordinate, after a dragging movement, at the next up-event. A similar example is a connecting line drawn between two different items on the screen, as in an allocation test where users are required to draw a line between questions and corresponding answers. In these cases, the dragging movement requires an alternative way to accomplish the same action that does not rely on the dragging movement. For example, two separate single tap or click actions may define the rectangle coordinates or the start and end points of a connecting line.</p>

      </section>
      
      <section>
         <h3>Alternatives for dragging movements on the same page</h3>
   
         <p>Where functionality can be executed via dragging movements and an equivalent option exists that allows for single-pointer access without dragging, this Success Criterion is passed. It does not have to be the same component, so long as the functionality is equivalent. An example is a color wheel where a color can be changed by dragging an indicator. In addition, text fields for the numerical input of color values allow the definition of a color without requiring dragging movements. (Note that a text input is considered device agnostic; although the purpose is to enter characters, text entry can take place through voice, pointer or keyboard.)</p> 

      </section>
      
      <section>
         <h3>Distinguishing dragging movements from path-based pointer gestures</h3>
      
         <p>Dragging movements covered in this Success Criterion are pointer interactions where only the start- and endpoints matter. Once the pointer engages with a target, the direction of the dragging movement does not factor into the interaction until the pointer disengages the target. Since the dragging movement does not have an intermediate point, the dragging movement can go in any direction. Path-based gestures are covered in Success Criterion 2.5.1 Pointer Gestures. For more details, refer to <a href="https://www.w3.org/WAI/WCAG21/Understanding/pointer-gestures.html">Understanding Success Criterion 2.5.1 Pointer Gestures</a></p> 

      </section>

      </section>
  
      <section id="benefits">
         <h2>Benefits of Dragging Movements</h2>
         
         <ul>
            <li>Users who struggle with performing dragging movements can still operate an interface with a pointer interface.</li>
         </ul>
      
      </section>
   
   <section id="examples">
      <h2>Examples of Dragging Movements with alternatives</h2>

      <ul>
         <li>A map allows users to drag the view of the map around, and the map has up/down/left/right buttons to move the view as well.</li>
         <li>A sortable list of elements may, after tapping or clicking on a list element, provide adjacent controls for moving the element up or down in the list by simply tapping or clicking on those controls.</li>
         <li>A taskboard that allows users to drag and drop items between columns also provides an additional pop-up menu after tapping or clicking on items for moving the selected element to another column by tapping or clicking on pop-up menu entries.</li>
         <li>A radial control widget (color wheel) where the value can be set by dragging the marker for the currently selected color to another position, also allows picking another color value by tapping or clicking on another place in the color wheel.</li>
         <li>A linear slider control widget, where the value can be set by dragging the visual indicator (thumb) showing the current value, allows tapping or clicking on any point of the slider track to change the value and set the thumb to that position. </li>  
         <li>A widget where you can drag a gift to one person in a photo of a group of people also has a menu alternative where users can select the person that should receive the gift from the menu.</li>
      </ul>
      
   </section>

   <section id="techniques">
      <h2>Techniques for Dragging</h2>
      
      <section id="sufficient">
         <h3>Sufficient Techniques for Dragging Movements</h3>
         
         <ol>
            <li>
                <a href="../../techniques/general/G219" class="general">Ensuring that an alternative is available for dragging movements that operate on content</a>
            </li>
         </ol>
         
      </section>
      
      <section id="advisory">
         <h3>Additional Techniques (Advisory) for Dragging Movements</h3>
         
      </section>
      
      <section id="failure">
         <h3>Failures for Dragging Movements</h3>

         <ul>
            <li>								         
                <a href="../../techniques/failures/F108" class="failure">Failure of Success Criterion 2.5.7 Dragging Movements due to not providing a single pointer method for the user to operate a function that does not require a dragging movement</a>						       
            </li>
         </ul>
      </section>
      
   </section>
   
</body>
</html><|MERGE_RESOLUTION|>--- conflicted
+++ resolved
@@ -16,22 +16,6 @@
          <dt>Why it's important</dt><dd>Some people cannot use a mouse to drag items.</dd>
       </dl>
     </section>
-<<<<<<< HEAD
-=======
-
-    <section class="remove">   
-        <h2>Dragging Movements</h2>
-        <blockquote>
-        <p class="conformance-level">AA</p>
-        
-		<p>All functionality that uses a <a>dragging movement</a> for operation can be achieved by a <a>single pointer</a> without dragging, unless dragging is <a>essential</a> or the functionality is determined by the user agent and not modified by the author.</p>
-		<p class="note">This requirement applies to web content that interprets pointer actions (i.e., this does not apply to actions that are required to operate the user agent or assistive technology).</p>
-		<p class="ednote">Is there an assistive technology that helps people with mobility impairments? The group would like feedback on the frontier between AT &amp; author responsibility.</p>
-        </blockquote>
-    </section>
-   
-
->>>>>>> b3b5f6ba
 
     <section id="intent">
         

<!DOCTYPE html>
<html lang="en" xml:lang="en" xmlns="http://www.w3.org/1999/xhtml">
<head>
   <meta charset="UTF-8"></meta>
   <title>Understanding Dragging</title>
   <link rel="stylesheet" type="text/css" href="../../css/editors.css" class="remove"></link>
</head>
<body>
   <h1>Understanding Dragging</h1>
   
    <section id="status" class="advisement">
        <h2>Status</h2>
        <p>This understanding document is part of the <a href="https://w3c.github.io/wcag/guidelines/22/"><strong>draft</strong> WCAG 2.2 content</a>. It may change or be removed before the final WCAG 2.2 is published.</p>
    </section>


   <section class="remove">
   
        <h2>Dragging Movements</h2>
        <blockquote>
        <p class="conformance-level">AA</p>
        
		<p>All functionality that uses a <a>dragging movement</a> for operation can be achieved by a single pointer without dragging, unless dragging is <a>essential</a> or the functionality is determined by the user agent and not modified by the author.</p>
		<p class="note">This requirement applies to web content that interprets pointer actions (i.e., this does not apply to actions that are required to operate the user agent or assistive technology).</p>
		<p class="ednote">Is there an assistive technology that helps for people with mobility impairments? The group would like feedback on the frontier between AT &amp; author responsibility.</p>
        </blockquote>
   </section>
   
    <section id="intent">
        
        <h2>Intent of Dragging Movements</h2>


        <p>The intent of this Success Criterion is to ensure functionality that uses a dragging movement (e.g., sliders, drag-and-drop interfaces) has another <a href="https://www.w3.org/TR/WCAG22/#dfn-single-pointer">single pointer</a> mode of operation without the need for the dexterity required to drag elements.</p>

        <p>Some people cannot perform dragging motions in a precise manner. Others use a specialized or adapted input device such as a head pointer, eye-gaze system, or speech-controlled mouse emulator, which makes dragging cumbersome, error-prone, or outright impossible.</p>
            
        <p>When an interface implements functionality that uses dragging motions, users perform four discrete actions:
           <ol>
              <li>tap or click to establish a starting point, then</li>
              <li>press and hold that contact while...</li>
              <li>performing a respositioning of the pointer, before...</li>
               <li>releasing the pointer at the end point.</li>
            </ol>
         <p>Not all users can accurately press and hold that contact while also repositioning the pointer. An alternative method must be provided so that users with mobility impairments who use a pointer (mouse, pen, or touch contact) can use the functionality.</p>
		  <h3>Relationship to other requirements</h3>
      <p>Success Criteria 2.1.1 Keyboard and 2.1.3 Keyboard (No Exception) require dragging features to be keyboard accessible. However, acheiving keyboard equivalence for a dragging operation does not automatically meet this Success Criterion; it is possible to create an interface that works with dragging and keyboard controls that does not work using only clicks or taps. While many designs can be created for a dragging alternative which address both keyboard accessibility and operability by single pointer operation, the two requirements should be assessed independently. </p>

<<<<<<< HEAD
      <p>This Success Criterion applies to dragging motions as opposed to pointer gestures, which are covered in Success Criterion 2.5.1 Pointer Gestures. Pointer gestures include directional path-based as well as multi-point gestures. In contrast, for dragging motions, only the start and end point of the motion matters, not the actual path.</p>
=======
      <p>This Success Criterion applies to dragging movements as opposed to pointer gestures, which are covered in <a>Success Criterion 2.5.1 Pointer Gestures</a>. Pointer gestures include directional path-based as well as multi-point gestures. In contrast, for dragging movements, only the start and end point of the movement matters, not the actual path.</p>

      <p>There may be cases where a dragging movement is essential. The Success Criterion has an exception for these rare cases where a task requires dragging and there is no other means of achieving the same results.</p>
>>>>>>> 9ab6ae54

      <p>Additional examples are selection rectangles that set the first x/y rectangle coordinate at the pointer position via a pointer down-event, and the second x/y coordinate, after a dragging movement, at the next up-event. A similar example is a connecting line drawn between two different items on the screen, as in an allocation test where users are required to draw a line between questions and corresponding answers. In these cases, the dragging movement requires an alternative way to accomplish the same action that does not rely on the dragging movement. For example, two separate single tap or click actions may define the rectangle coordinates or the start and end points of a connecting line.</p>
      
      <h3>Alternatives for dragging movements on the same page</h3>
   
      <p>Where functionality can be executed via dragging movements and an equivalent option exists that allows for single-pointer pointer access without dragging, this Success Criterion is passed. It does not have to be the same component, so long as the functionality is equivalent. An example is a color wheel where a color can be changed by dragging an indicator. In addition, text fields for the numerical input of color values allow the definition of a color without requiring dragging movements. (Note that a text input is considered device agnostic; although the purpose is to enter characters, text entry can take place through voice, pointer or keyboard.)</p> 
      
      <h3>Distinguishing dragging movements from path-based pointer gestures</h3>
      
      <p>Dragging movements covered in this Success Criterion are pointer interactions where only the endpoints matter. Once the pointer engages with a target, the direction of the dragging motion does not factor into the interaction until the pointer disengages the target. Since the dragging movement does not have an intermediate point, the dragging motion can go in any direction. Path-based gestures covered in Success Criterion 2.5.1 Pointer Gestures. For more details, refer to <a href="https://www.w3.org/WAI/WCAG21/Understanding/pointer-gestures.html">Understanding Success Criterion 2.5.1 Pointer Gestures</a></p> 


    </section>
    <section id="benefits">
      <h2>Benefits of Dragging Movements</h2>
      
      <ul>
         <li>Users who struggle with performing dragging motions can still operate an interface with a pointer interface.</li>
      </ul>
      
   </section>
   
   <section id="examples">
      <h2>Examples of Dragging Movements with alternatives</h2>

      <ul>
        <li>A map allows users to drag the view of the map around, and the map has up/down/left/right buttons to move the view as well.</li>
        <li>A sortable list of elements may, after focussing a list element, provide adjacent controls for moving the element up or down in the list by simply tapping/clicking on those controls.</li>
        <li>A kanban implementation may provide an additional pop-up menu for focused elements that can be activated by simple clicks/taps providing an option for moving the selected element to another kanban silo.</li>
        <li>A radial control widget (color wheel) where the value can be set by dragging the marker for the currently selected color to another position, also allows picking another color value by tapping or clicking on another place in the color wheel.</li>
        <li> A linear slider control widget, where the value can be set by dragging the visual indicator (thumb) showing the current value, allows tapping or clicking on any point of the slider groove to change the value and set the thumb to that position. </li>           
      </ul>
      
   </section>

   <section id="techniques">
      <h2>Techniques for Dragging</h2>
      
      
      <section id="sufficient">
         <h3>Sufficient Techniques for Dragging Movements</h3>
         
         
         <ol>
            <li>
                <a href="../../techniques/general/G219" class="general">Ensuring that a single pointer operable alternative is available for dragging movements that operate on content</a>
            </li>
         </ol>
         
      </section>
      
      <section id="advisory">
         <h3>Additional Techniques (Advisory) for Dragging Movements</h3>
         
      </section>
      
      <section id="failure">
         <h3>Failures for Dragging Movements</h3>

         <ul>
            <li>								         
                <a href="../../techniques/failures/F108" class="failure">Failure of Success Criterion 2.5.X Dragging due to not providing a single pointer method for the user to operate a function that does not require a dragging movement</a>						       
            </li>
         </ul>
      </section>
      
   </section>
   
</body>
</html><|MERGE_RESOLUTION|>--- conflicted
+++ resolved
@@ -46,13 +46,8 @@
 		  <h3>Relationship to other requirements</h3>
       <p>Success Criteria 2.1.1 Keyboard and 2.1.3 Keyboard (No Exception) require dragging features to be keyboard accessible. However, acheiving keyboard equivalence for a dragging operation does not automatically meet this Success Criterion; it is possible to create an interface that works with dragging and keyboard controls that does not work using only clicks or taps. While many designs can be created for a dragging alternative which address both keyboard accessibility and operability by single pointer operation, the two requirements should be assessed independently. </p>
 
-<<<<<<< HEAD
-      <p>This Success Criterion applies to dragging motions as opposed to pointer gestures, which are covered in Success Criterion 2.5.1 Pointer Gestures. Pointer gestures include directional path-based as well as multi-point gestures. In contrast, for dragging motions, only the start and end point of the motion matters, not the actual path.</p>
-=======
+
       <p>This Success Criterion applies to dragging movements as opposed to pointer gestures, which are covered in <a>Success Criterion 2.5.1 Pointer Gestures</a>. Pointer gestures include directional path-based as well as multi-point gestures. In contrast, for dragging movements, only the start and end point of the movement matters, not the actual path.</p>
-
-      <p>There may be cases where a dragging movement is essential. The Success Criterion has an exception for these rare cases where a task requires dragging and there is no other means of achieving the same results.</p>
->>>>>>> 9ab6ae54
 
       <p>Additional examples are selection rectangles that set the first x/y rectangle coordinate at the pointer position via a pointer down-event, and the second x/y coordinate, after a dragging movement, at the next up-event. A similar example is a connecting line drawn between two different items on the screen, as in an allocation test where users are required to draw a line between questions and corresponding answers. In these cases, the dragging movement requires an alternative way to accomplish the same action that does not rely on the dragging movement. For example, two separate single tap or click actions may define the rectangle coordinates or the start and end points of a connecting line.</p>
       

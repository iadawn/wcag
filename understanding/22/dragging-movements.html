--- conflicted
+++ resolved
@@ -43,22 +43,18 @@
                <li>releasing the pointer at the end point.</li>
             </ol>
          <p>Not all users can accurately press and hold that contact while also repositioning the pointer. An alternative method must be provided so that users with mobility impairments who use a pointer (mouse, pen, or touch contact) can use the functionality.</p>
-		<h3>Relationship to other requirements</h3>
-     <p>Success Criteria 2.1.1 Keyboard and 2.1.3 Keyboard (No Exception) require dragging features to be keyboard accessible. However, acheiving keyboard equivalence for a dragging operation does not automatically meet this Success Criterion; it is possible to create an interface that works with dragging and keyboard controls that does not work using only clicks or taps. While many designs can be created for a dragging alternative which address both keyboard accessibility and operability by single pointer operation, the two requirements should be assessed independently. </p>
+		  <h3>Relationship to other requirements</h3>
+      <p>Success Criteria 2.1.1 Keyboard and 2.1.3 Keyboard (No Exception) require dragging features to be keyboard accessible. However, acheiving keyboard equivalence for a dragging operation does not automatically meet this Success Criterion; it is possible to create an interface that works with dragging and keyboard controls that does not work using only clicks or taps. While many designs can be created for a dragging alternative which address both keyboard accessibility and operability by single pointer operation, the two requirements should be assessed independently. </p>
 
-    <p>This Success Criterion applies to dragging movements as opposed to pointer gestures, which are covered in <a>Success Criterion 2.5.1 Pointer Gestures</a>. Pointer gestures include directional path-based as well as multi-point gestures. In contrast, for dragging movements, only the start and end point of the movement matters, not the actual path.</p>
+      <p>This Success Criterion applies to dragging movements as opposed to pointer gestures, which are covered in <a>Success Criterion 2.5.1 Pointer Gestures</a>. Pointer gestures include directional path-based as well as multi-point gestures. In contrast, for dragging movements, only the start and end point of the movement matters, not the actual path.</p>
 
       <p>There may be cases where a dragging movement is essential. The Success Criterion has an exception for these rare cases where a task requires dragging and there is no other means of achieving the same results.</p>
 
-      <h3>Alternatives for dragging movements on the same page</h3>
-      
-<<<<<<< HEAD
       <p>Additional examples are selection rectangles that set the first x/y rectangle coordinate at the pointer position via a pointer down-event, and the second x/y coordinate, after a dragging movement, at the next up-event. A similar example is a connecting line drawn between two different items on the screen, as in an allocation test where users are required to draw a line between questions and corresponding answers. In these cases, the dragging movement requires an alternative way to accomplish the same action that does not rely on the dragging movement. For example, two separate single tap or click actions may define the rectangle coordinates or the start and end points of a connecting line.</p>
       
-      <h3>Distinguishing dragging movements from path-based pointer gestures</h3>
-=======
+      <h3>Alternatives for dragging movements on the same page</h3>
+   
       <p>Where functionality can be executed via dragging movements and an equivalent option exists that allows for single-pointer pointer access without dragging, this Success Criterion is passed. It does not have to be the same component, so long as the functionality is equivalent. An example is a color wheel where a color can be changed by dragging an indicator. In addition, text fields for the numerical input of color values allow the definition of a color without requiring dragging movements. (Note that a text input is considered device agnostic; although the purpose is to enter characters, text entry can take place through voice, pointer or keyboard.)</p> 
->>>>>>> 03614c5b
       
       <h3>Distinguishing dragging movements from path-based pointer gestures</h3>
       

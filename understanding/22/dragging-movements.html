--- conflicted
+++ resolved
@@ -47,16 +47,8 @@
       
       <h3>Distinguishing dragging movements from path-based pointer gestures</h3>
       
-<<<<<<< HEAD
       <p>Dragging movements covered in this Success Criterion are pointer interactions where only the endpoints matter. Once the pointer engages with a target, the direction of the dragging motion does not factor into the interaction until the pointer disengages the target. Since the dragging movement does not have an intermediate point, the dragging motion can go in any direction. Path-based gestures covered in Success Criterion 2.5.1 Pointer Gestures. For more details, refer to <a href="https://www.w3.org/WAI/WCAG21/Understanding/pointer-gestures.html">Understanding Success Criterion 2.5.1 Pointer Gestures</a></p> 
-=======
-      <p>Dragging movements covered in this Success Criterion are pointer interactions where only the endpoints matter. Once the pointer engages with a target, the direction of the dragging motion does not factor into the interaction until the pointer disengages the target. Since the dragging movement does not have an intermediate point, the dragging motion can go in any direction.</p> 
-      
-      <p>Path-based gestures covered in Success Criterion 2.5.1 Pointer Gestures are pointer interactions that involve at least an initial directionality. The pointer motion must include at least one intermediate point to qualify as a path-based gesture. The intermediate point defines the motion as a gesture by requiring a specific path, even when the entire path to complete the interaction is not predefined. While a user may use dragging movements to perform the interaction, path-based gestures requires following a path to an intermediate point. For more details, refer to <a href="pointer-gestures.html">Understanding Success Criterion 2.5.1 Pointer Gestures</a>.</p>
 
-      
-       
->>>>>>> bce04b89
 
     </section>
     <section id="benefits">

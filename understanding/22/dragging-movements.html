--- conflicted
+++ resolved
@@ -13,37 +13,14 @@
         <p>This understanding document is part of the <a href="https://w3c.github.io/wcag/guidelines/22/"><strong>draft</strong> WCAG 2.2 content</a>. It may change or be removed before the final WCAG 2.2 is published.</p>
     </section>
 
-<<<<<<< HEAD
    <section id="brief">
-      <h2>In brief</h2>
-      <dl>
-         <dt>Objective</dt><dd>Don’t rely on dragging for user actions</dd>
-         <dt>Author task</dt><dd>Provide a simple pointer alternative to any action that involves dragging</dd>
-      </dl>
-=======
-    <section id="brief">
       <h2>In brief</h2>
       <dl>
          <dt>Goal</dt><dd>Don’t rely on dragging for user actions.</dd>
          <dt>What to do</dt><dd>For any action that involves dragging, provide a simple pointer alternative.</dd>
          <dt>Why it's important</dt><dd>Some people cannot use a mouse to drag items.</dd>
       </dl>
-
-  </section>
-
-   <section class="remove">   
-        <h2>Dragging Movements</h2>
-        <blockquote>
-        <p class="conformance-level">AA</p>
-        
-		<p>All functionality that uses a <a>dragging movement</a> for operation can be achieved by a <a>single pointer</a> without dragging, unless dragging is <a>essential</a> or the functionality is determined by the user agent and not modified by the author.</p>
-		<p class="note">This requirement applies to web content that interprets pointer actions (i.e., this does not apply to actions that are required to operate the user agent or assistive technology).</p>
-		<p class="ednote">Is there an assistive technology that helps people with mobility impairments? The group would like feedback on the frontier between AT &amp; author responsibility.</p>
-        </blockquote>
-   </section>
-   
->>>>>>> 48b07d4d
-
+    </section>
 
     <section id="intent">
         

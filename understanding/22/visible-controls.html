<!DOCTYPE html>
<html lang="en" xml:lang="en" xmlns="http://www.w3.org/1999/xhtml">
<head>
   <meta charset="UTF-8"></meta>
   <title>Understanding Visible Controls</title>
   <link rel="stylesheet" type="text/css" href="../../css/editors.css" class="remove"></link>
</head>
<body>
   <h1>Understanding Visible Controls</h1>
   
    <section id="status" class="advisement">
        <h2>Status</h2>
        <p>This understanding document is part of the <a href="https://w3c.github.io/wcag/guidelines/22/"><strong>draft</strong> WCAG 2.2 content</a>. It may change or be removed before the final WCAG 2.2 is published.</p>
    </section>

   <section class="remove">
   
        <h2>Visible Controls Success Criteria Text</h2>
        <blockquote>
    
         <p class="conformance-level">AA</p>
        <p class="change">New</p>
         
         <p>When <a>user interface components</a> are invisible until hover or focus makes them visible, provide a visible indicator that the components are available, except when:</p>
         <ul>
<<<<<<< HEAD
               <li>The same functionality is available through a component on the same page, or on a different step in a multi-step process, without requiring pointer hover or keyboard focus to make it visible;</li>
               <li>The component provides keyboard-only functionality;</li>
               <li>A mechanism is available to make the components persistently visible;</li>
               <li>Hiding the indicator needed to identify the component is available is essential.</li>
=======
            <li>The information needed to identify the user interface components is available through an equivalent component that is visible on the same page or on a different step in a multi-step process without requiring pointer hover or keyboard focus;</li>
            <li>The component is provided specifically to enhance the experience for keyboard navigation;</li>
            <li>A mechanism is available to make the information persistently visible;</li>
            <li>Hiding the information needed to identify the component is <a>essential</a>.</li>
>>>>>>> 8d733644
         </ul>
         <p class="note">User interface components can be available through other visible components such as sub-menus, edit buttons, tabs, or thumbnails of media.</p>
         <p class="ednote">The working group is interested in feedback about whether there are Components determined by the user agent that should not be in scope.</p>
   
        </blockquote>
     </section>
    
    <section id="intent">

      <h2>Intent of Visible Controls</h2>

      <p>The intent of this Success Criterion is to ensure that user interface components (controls) can be found easily by people with cognitive disabilities, vision loss, and mobility and motor impairments.</p>

      <p>Some design approaches hide controls and require certain user interactions (such as mouseover) to display them. Where the hidden controls are needed to complete tasks, the difficulty in discovering the controls can leave some users with disabilities without a path forward.</p>

      <h3>Cognitive disabilities</h3>

      <p>People with low executive function, impaired memory, and other cognitive and learning disabilities may not be able to find hidden controls. If a hidden control is needed in order to progress, this can prevent some users from completing a task. Users who discover controls that display on hover may not remember how to show and operate the controls the next time they interact with the site. So even when a user is able to proceed, time on task can be affected for both one-time and repeated uses.</p>
    
      <h3>Vision loss</h3>

      <p>People with vision loss may not see controls that display only on hover or focus, particularly if they display outside of the viewport. For users who require enlarged or magnified content, the portion of the content in the viewport may be significantly reduced. Low vision users may have 800 x 600 resolution as the default browser zoom. They may look closely at the monitor, say four inches from the display, due to limited acuity (inability to see detail) or Scotomas (blind spots). One of the main challenges for people with vision loss is simply locating related controls on the screen, moving the mouse from control to control, and getting the keyboard to the point where they are looking. They may have a significant amount of head and neck movement while using content. When users don't see something on the screen, they may assume they are missing it — for example, that it’s in their blind spot or hidden in a menu — and go searching until they either find it or give up searching. This success criterion can help reduce that cumulative load.</p>
 
      <h3>Mobility and motor impairments</h3>

      <p>People who use alternative input methods may have difficulty locating and operating controls that display only on hover or focus. For example, speech recognition users activate controls by speaking the name of the control. Functions that are only exposed through hover interaction or keyboard focus pose significant barriers to alternative input methods, such as speech.</p>

      <h3>When Needed</h3>
      
      <p>Ideally the information needed to identify controls exist would be visible all the time. Controls can be available through a persistent visible entry point, such as a menu button that opens subitems. There are also several exceptions outlined in the criterion text:</p>
      <ul>
         <li>If controls are provided in multiple locations on a page or at multiple points within a process, at least one of the instances of the control must be visible without hover interaction or keyboard focus. For example, on an email listing page some controls such as trash may be visible using pointer hover in the inbox list view. Those controls are always visible on the email page so they do not need to be persistently visible on the inbox view.</li>
         <li>If the control is to enhance keyboard navigation. For example, a link that skips from the top of the page to the navigation could become visible only on focus.</li>
         <li>If there is a mechanism to make the indicators persistently visible. For example, a button at the top of the page could make all the hidden controls visible without needing to hover over them.</li>
         <li>If hiding the information needed to identify the component is essential. For example, a memory game hides the controls for selecting a card to flip over.</li>
      </ul>

      <p>The exception for components that provide "keyboard-only functionality" is to allow for features such as skip links, which are not visible by default. As they appear on focus, and are aimed at keyboard-only users, they are not intended to be covered by this criterion.</p>

		<h3>Embedded Controls</h3>
		
      <p>Information needed to identify user interface components is usually the component itself; however, there are situations where controls are not visible. Complex components such as video players and carousels often include controls that are visible on hover. The presence of the complex component — for example, the carousel component or the video image — provides the “Information needed to identify the user interface components.” For a carousel, controls displayed on hover should also be displayed when the carousel is activated. For a video player, activating the video image should launch the video (sometimes in a new window), at which point more video player controls, including controls displayed previously on hover, should be visible. Some users may still struggle if video controls are not persistently visible, so there is benefit to providing a mechanism that allows users to have the controls persistently visible.</p>

    </section>
	
    <section id="benefits">
      <h2>Benefits of Visible Controls</h2>
      
      <ul>
         <li>People with cognitive and learning disabilities can more easily locate controls that allow them to successfully progress through a process.</li>
         <li>People with memory impairments do not need to remember where controls are located.</li>
        <li>People with low vision do not need to combine visually searching for controls with moving pointer hover or keyboard focus.</li>
        <li>People with mobility and motor impairments who use speech or other input methods do not need to use hover or focus to locate and operate controls.</li>
      </ul>
      
   </section>
   
   <section id="examples">
      <h2>Examples of Visible Controls</h2>

    <ul>
      <li><strong>Indication of which fields are editable: </strong>
         In a web editor, once a page is open for editing, all possible fields that can be activated to edit always display a clear visible activation control, such as a pencil icon.</li>
      <li><strong>Enable user to always show controls hidden until revealed by hover:</strong> In a web editor that reveals hidden editing controls when a user hovers over them, a setting can be changed so that the editing controls are always shown by default, without requiring a hover event.</li>
      <li><strong>Visible access to email controls: </strong> When viewing a list of emails the controls needed to delete or forward the email are not visible unless hovered. When an email has been selected the same controls are persistently visible.</li>
      </ul>
      <p class="note">Other success criteria apply to the requirement for controls being “visible." Visibility is not limited to appearing graphically on the screen, but also includes following a meaningful sequence, not relying on sensory characteristics, and all other requirements under <a href="../../understanding/distinguishable">1.4: Distinguishable</a>.</p>
      
   </section>

   
   <section id="techniques">
      <h2>Techniques for Visible Controls</h2>
      
      
      <section id="sufficient">
         <h3>Sufficient Techniques for Visible Controls</h3>
         
         
         <ol>
            <li>
                <a href="../../techniques/general/G222.html" class="general">Provide persistently visible controls</a>
            </li>
            <!--<li>
               <a href="../../techniques/general/hidden-control-2.html" class="general">Provide a setting to make controls visibly persist</a>
            </li>-->
			<li>Indicate programmatically that a control is important (future)</li>
         </ol>
         
      </section>
      
      <section id="advisory">
         <h3>Additional Techniques (Advisory) for Visible Controls</h3>
         
      </section>
      
      <section id="failure">
         <h3>Failures for Visible Controls</h3>


      </section>
      
   </section>
   
</body>
</html><|MERGE_RESOLUTION|>--- conflicted
+++ resolved
@@ -23,17 +23,10 @@
          
          <p>When <a>user interface components</a> are invisible until hover or focus makes them visible, provide a visible indicator that the components are available, except when:</p>
          <ul>
-<<<<<<< HEAD
                <li>The same functionality is available through a component on the same page, or on a different step in a multi-step process, without requiring pointer hover or keyboard focus to make it visible;</li>
                <li>The component provides keyboard-only functionality;</li>
                <li>A mechanism is available to make the components persistently visible;</li>
                <li>Hiding the indicator needed to identify the component is available is essential.</li>
-=======
-            <li>The information needed to identify the user interface components is available through an equivalent component that is visible on the same page or on a different step in a multi-step process without requiring pointer hover or keyboard focus;</li>
-            <li>The component is provided specifically to enhance the experience for keyboard navigation;</li>
-            <li>A mechanism is available to make the information persistently visible;</li>
-            <li>Hiding the information needed to identify the component is <a>essential</a>.</li>
->>>>>>> 8d733644
          </ul>
          <p class="note">User interface components can be available through other visible components such as sub-menus, edit buttons, tabs, or thumbnails of media.</p>
          <p class="ednote">The working group is interested in feedback about whether there are Components determined by the user agent that should not be in scope.</p>

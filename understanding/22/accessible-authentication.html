--- conflicted
+++ resolved
@@ -91,7 +91,6 @@
 
         <p>Some CAPTCHAs and cognitive function tests used for authentication may only appear in certain situations, such as when ad blockers are present, or after repeated incorrect password entry. This criterion applies when these tests are used regardless of whether they are used every time or only triggered by specific scenarios.</p>
 
-<<<<<<< HEAD
         <p>There are a number of technologies that can be employed to prevent scripted abuse of the authentication process.</p>
            
             <ul>
@@ -104,7 +103,6 @@
 
         <p>Another factor that can contribute to cognitive load is hiding characters when typing. Although this criterion requires that users do not have to type in (transcribe) a password, there are scenarios where that is necessary such as creating a password to be saved by a password manager. Providing a feature to optionally show a password can improve the chance of success for some people with cognitive disabilities or those who have difficulties with accurately typing.</p>
         
-=======
         <h3>Personal Content</h3>
         <p>Personal content is sometimes used as a second factor for authentication. For example, as part of account creation the user would upload a picture, and when logging in they would be asked to select that picture from several possible alternatives. Care must be taken to provide adequate security in this case, since non-legitimate users might be able to guess the correct personal content when presented with a choice.</p>
 
@@ -112,7 +110,7 @@
 
         <h3>Hiding characters</h3>
         <p>Another factor that can contribute to cognitive load is hiding characters when typing. Although this criterion requires that users do not have to type in (transcribe) a password, there are non-authentication scenarios where that is necessary. For example, creating a password to be saved by a password manager. Providing a feature to toggle the visibility of password can improve the chance of success for some people with cognitive disabilities or those who have difficulties with accurately typing.</p>
->>>>>>> d4cf52df
+
 
     </section>
     <section id="benefits">

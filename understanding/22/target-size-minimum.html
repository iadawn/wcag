--- conflicted
+++ resolved
@@ -21,13 +21,9 @@
 
             <p class="conformance-level">AA</p>
              <p class="change">New</p>
-<<<<<<< HEAD
 
-            <p><a>Targets</a> have an area of at least 24 by 24 CSS pixels, except where:</p>
-=======
-            
              <p>The size of the <a>target</a> for <a>pointer inputs</a> is at least 24 by 24 CSS pixels, except where:</p>
->>>>>>> 285a125d
+
             <ul>
                 <li><strong>Spacing:</strong> The <a>target offset</a> is at least 24 CSS pixels to every adjacent target;</li>
                 <li><strong>Inline:</strong> The target is in a sentence or block of text;</li>

<!DOCTYPE html>
<html lang="en" xml:lang="en" xmlns="http://www.w3.org/1999/xhtml">
<head>
   <meta charset="UTF-8"></meta>
   <title>Understanding Focus Appearance</title>
   <link rel="stylesheet" type="text/css" href="../../css/editors.css" class="remove"></link>
</head>
<body>
   <h1>Understanding Focus Appearance</h1>
   
    <section id="status" class="advisement">
        <h2>Status</h2>
        <p>This understanding document is part of the <a href="https://w3c.github.io/wcag/guidelines/22/"><strong>draft</strong> WCAG 2.2 content</a>. It may change or be removed before the final WCAG 2.2 is published.</p>
    </section>

    <section id="brief">
        <h2>In brief</h2>
        <dl>
            <dt>Goal</dt><dd>Make it easier to spot the keyboard focus.</dd>
            <dt>What to do</dt><dd>Use a focus indicator of sufficient size and contrast.</dd>
            <dt>Why it's important</dt><dd>Many people can't see small contrast differences, including older people.</dd>
        </dl>

    </section>
    
   <section class="remove">
   
        <h2>Focus Appearance Success Criterion text</h2>
        <blockquote>
            <p class="conformance-level">AAA</p>
        
            <p>When the keyboard <a>focus indicator</a> is visible, an area of the focus indicator meets all the following:</p>
            <ul>
                <li>is at least as large as the area of a 2 <a>CSS pixel</a> thick <a>perimeter</a> of the unfocused component or sub-component, and</li>
                <li>has a contrast ratio of at least 3:1 between the same pixels in the focused and unfocused states</li>
            </ul>
        
            <p>Exceptions:</p>
            <ul>
                <li>The focus indicator is determined by the user agent and cannot be adjusted by the author, or</li>
                <li>The focus indicator and the indicator's background color are not modified by the author.</li>
            </ul>
            
            <p class="note">What is perceived as the user interface component or sub-component (to determine enclosure or size) depends on its visual presentation. The visual presentation includes the component's visible content, border, and component-specific background. It does not include shadow and glow effects outside the component's content, background, or border.</p>
        
            <p class="note">Examples of sub-components that may receive a focus indicator are menu items in an opened drop-down menu, or focusable cells in a grid.</p>
        
            <p class="note">Contrast calculations can be based on colors defined within the technology (such as HTML, CSS and SVG). Pixels modified by user agent resolution enhancements and anti-aliasing can be ignored.</p>

            <dl>
            <dt class="new"><dfn>focus indicator</dfn></dt>
            <dd class="new">
	            pixels that are changed to visually indicate when a user interface component is in a focused state.                		
            </dd>
            <dt class="new"><dfn>perimeter</dfn></dt>
            <dd class="new">
                continuous line forming the boundary of a shape not including shared pixels, or the minimum bounding box, whichever is shortest. For example, the perimeter calculation for a 2 CSS pixel perimeter around a rectangle is 4<em>h</em>+4<em>w</em>, where <em>h</em> is the height and <em>w</em> is the width. For a 2 CSS pixel perimeter around a circle it is 4𝜋<em>r</em>.
            </dd>
            <dt class="new"><dfn>minimum bounding box</dfn></dt>
            <dd class="new">
	            the smallest enclosing rectangle aligned to the horizontal axis within which all the points of a shape lie. For components which wrap onto multiple lines as part of a sentence or block of text (such as hypertext links), the bounding box is based on how the component would appear on a single line.              		
            </dd>
            </dl>
        </blockquote>
<<<<<<< HEAD
     </section>
=======
    </section>
   
    <section id="brief">
        <h2>In brief</h2>
        <dl>
            <dt>Objective</dt><dd>Make it easier to spot the keyboard focus</dd>
            <dt>Author task</dt><dd>Use a focus indicator of sufficient size and contrast</dd>
        </dl>

    </section>
>>>>>>> a470e1fe

    <section id="intent">

        <h2>Intent of Focus Appearance</h2>


        <p>The purpose of this Success Criterion is to ensure a keyboard focus indicator is clearly visible and discernible. Focus Appearance is closely related to <a href="https://www.w3.org/WAI/WCAG22/Understanding/focus-visible.html">2.4.7 Focus Visible</a> and <a href="https://www.w3.org/WAI/WCAG22/Understanding/non-text-contrast.html">1.4.11 Non-text Contrast</a>. Focus Visible requires that a visible focus indicator exists while a component has keyboard focus; Focus Appearance defines a minimum level of visibility. Where Non-text Contrast requires a component to have adequate contrast against the background in each of its states, Focus Appearance requires sufficient contrast for the focus indicator itself.</p>

        <p>For sighted people with mobility impairments who use a keyboard or a device that utilizes the <a href="https://www.w3.org/TR/WCAG22/#dfn-keyboard-interface">keyboard interface</a> (such as a switch or voice input), knowing the current point of focus is very important. Visible focus must also meet the needs of users with low vision, who may also rely on the keyboard.</p>
            
        <p>A keyboard focus indicator can take different forms. This Success Criterion encourages the use of a solid outline around the focused user interface component, but allows other types of indicators that are at least as large.</p>
        
        <p>This Understanding document will elaborate on the minimum area requirement, color contrast requirements, and finally list some user agent exceptions.</p>

        <section id="minimum-area">
            <h3>Minimum area</h3>

            <p>The first part of the Success Criterion specifies a minimum area for the focus indicator:</p>
            
            <blockquote>
                <ul>
                    <li>is at least as large as the area of a 2 <a>CSS pixel</a> thick <a>perimeter</a> of the unfocused component or sub-component</li>
                </ul>
            </blockquote>
            
            <p>This only specifies a minimum area for the focus indicator. It does not require that the focus indicator literally be a 2 CSS pixel thick outline, only that the indicator be at least that large.</p>

            <p>However, the simplest way to meet the size requirement is to use a focus indicator which <em>is</em> a solid 2 CSS pixel thick perimeter.</p>
            
            <p class="note">A <a>CSS pixel</a> is what developers use in CSS declarations like “width: 200px”. It is device-independent and not to be confused with device pixels which vary depending on the physical pixel density. <br />
                The rest of this document notates CSS pixels as “px”.
            </p>

            <section id="area-solid-outline">
                <h4>Using a solid outline</h4>

                <p>The easiest and most common way to meet this requirement is to use a solid outline around the component. The outline must be at least 2px thick. The following illustration shows a <strong>minimally</strong> thick focus indicator, where a 2px thick band of white pixels making up the page background around an example button have been altered to black.</p>

                <figure id="focus-indicator-basic">
                    <img src="img/focus-indicator-basic.png" alt="2 blue buttons with a dark 2 pixel thick offset focus rectangle around the second" />
                    <figcaption>Passes: The focus indicator is a solid 2px thick outline.</figcaption>
                </figure>

                <p>For non-rectangular components, the "perimeter" definition allows authors to use either of the following types of outline:</p>
                
                <ul>
                    <li>a line which solidly encloses a shape, or</li>
                    <li>a line which solidly encloses the <a>minimum bounding box</a> of a shape</li>
                </ul>
                
                <p>For example, a star-shaped button may use either a focus indicator that follows the shape of the star or a focus indicator that follows the bounding box of the star. In the following examples, the same three stars have already been selected, and focus is on the third star. The first example uses a focus indicator which matches the star shape of the focused star. The second uses a rectangular indicator.</p>

                <figure id="focus-outline-solid">
                    <img src="img/focus-indicator-solid-outline.svg" alt="Three of 5 stars are selected with a solid-line focus indicator in the shape of a star outlining the third" />
                    <figcaption>Passes: a solid outline indicator surrounds the third of five stars.</figcaption>
                </figure>

                <figure id="focus-border-solid">
                    <img src="img/focus-indicator-solid-border.svg" alt="3 of 5 stars are selected with a solid-line rectangular focus indicator around the third" />
                    <figcaption>Passes: a solidly bound focus rectangle encloses the third of five stars.</figcaption>
                </figure>

                <p>Offsetting indicators slightly from the focused component, as in the examples above, is not required to meet the minimum area requirement of the success criterion, but it can help make indicators more visible. In CSS, the <code>outline</code> and <code>outline-offset</code> properties are commonly used to achieve this.</p>
                
                <p>The smallest possible 2 CSS pixel thick indicator that is still a "perimeter" is a solid line that appears inside the component against the component's outer edge, for example by using a CSS <code>border</code> property. Indicators that are inset further within the component (not directly against the component's outer edge) need to be thicker than 2 CSS pixels to meet the minimum size requirement.</p>
                
                <figure id="focus-offsets">
                    <img src="img/focus-indicator-offset-types.png" alt="a button along with 4 examples of different 2px solid focus indicators for it: offset outside the component, an outline around the boundary of the component, a border inside the boundary of the component, and inset inside the component" />
                    <figcaption>All four of these example focus indicators are 2px solid lines. The "outset", "outline", and "border" indicators pass. The "inset" indicator does not meet the minimum area requirement and fails; it would need to be at least 3px thick to pass.</figcaption>
                </figure>

                <p>Note that different Non-text Contrast requirements may apply depending on whether the focus indicator is offset from, inset into, or against the edge of the component. See the <a href="#relationship-with-non-text-contrast">Relationship with Non-text Contrast</a> section below.</p>
            </section>
            <section id="area-other-indicator-shapes">
                <h4>Other indicator shapes</h4>

                <p>This Success Criterion does not require that focus indicators be solid outlines. Other shapes may be used so long as they meet the minimum area requirement.</p>

                <p>The minimum area of the focus indicator for a control is the area of a 2 CSS pixel thick perimeter of the control (or its minimum bounding box) in the control's unfocused state. For example, if a control is a rectangle 90px wide and 30px tall, the area of a 2 CSS pixel thick perimeter is difference between the areas of:</p>

                <ul>
                    <li>A 92px by 32px rectangle (1px larger on all sides), and</li>
                    <li>A 88px by 28px rectangle (1px smaller on all sides)</li>
                </ul>

                <p>This results in a minimum area of (92px * 32px) - (88px * 28px) = 480px<sup>2</sup>.</p>

                <p>Some general formulas for 2 CSS pixel thick perimeters of common shapes are:</p>
                
                <dl>
                    <dt>Rectangle with width <em>w</em> and height <em>h</em></dt>
                    <dd>4<em>h</em> + 4<em>w</em></dd>
                    <dt>Circle with radius <em>r</em></dt>
                    <dd>4𝜋<em>r</em></dd>
                    <dt>Rounded rectangle with width <em>w</em>, height <em>h</em>, and border radius <em>r</em></dt>
                    <dd>4<em>h</em> + 4<em>w</em> - (16 - 4𝜋)<em>r</em></dd>
                </dl>

                <p class="note">If you need to use complex mathematics to work out if a focus indicator is large enough, it is probably a sign that you should use a larger indicator instead. The bigger the visible change when an item receives focus, the easier it is for someone to see.</p>

                <p>The following 2 examples use a 90px wide by 30px tall button, with a minimum area requirement of 480px<sup>2</sup>:</p>

                <figure id="focus-indicator-custom-shapes-inset">
                    <img src="img/focus-indicator-custom-shapes-inset.png" alt="Three 90 by 30 pixel buttons. The middle button has a focus indicator which is a 3px thick outline inset by 3px inside the button" />
                    <figcaption>Passes: the inner outline is inset slightly from the outer edge of the component, but compensates for this by being 3px thick. It has an area of 612px<sup>2</sup>, which exceeds the 480px<sup>2</sup> minimum.</figcaption>
                </figure>

                <figure id="focus-indicator-custom-shapes-side-highlights">
                    <img src="img/focus-indicator-custom-shapes-side-highlights.png" alt="Three 90 by 30 pixel buttons. The middle button has a focus indicator which is two rectangles inside the button, one on either side" />
                    <figcaption>Passes: the indicator rectangles on either side of the focused button are each 9px wide by 28px tall. In total, they are 504px<sup>2</sup>, which just barely meets the 480px<sup>2</sup> minimum.</figcaption>
                </figure>
              
                <p class="note">Prefer using focus indicator techniques that scale with both the width and height of the focused control. Otherwise, if controls change size across different variations of a page (for example, in a responsive design), the indicator might meet the area requirement in some variations but not others. For example, in the above figure, if the width of the two highlight rectangles did not scale as the button grew wider, it would stop meeting the minimum area requirement if the button needed to grow any wider to accomodate a longer button label.</p>

                <p>Another way of achieving the area requirement is to alter the appearance of the entire component, for instance by changing its color. This can be effective in a set of closely placed buttons. The following example demonstrates this with 5 rating stars; the center star is filled in with a darker color to indicate focus. However, it is much more difficult to detect such a focus indicator when components are not near each other and so cannot be easily compared. For users using magnification, even components relatively close together may be difficult to compare, so it is not considered a best practice.</p>

                <figure id="focus-indicator-whole-star">
                    <img src="img/focus-indicator-whole-star.svg" alt="3 of 5 stars are selected with the whole third star altered in color to indicate focus" />
                    <figcaption>Passes: a color change applies to the whole third star to indicate focus.</figcaption>
                </figure>
            </section>
            <section id="area-inline-links">
                <h4>Inline links</h4>
                <p>If an inline link is broken over multiple lines, some methods of creating a focus indicator create different results by browsers. CSS <code>outline</code> separately surrounds each part of a link that breaks across multiple lines. It is by far the most common CSS technique for focus indication, and produces a result that satisfies the minimum bounding box definition since each part is solidly bound. CSS <code>border</code> will split the perimeter across the parts of the link, which results in an unenclosed border for each line of the link. The minimum bounding box definition states that link focus can be assessed as if the link was all on one line, so a 2px thick border is also considered to meet the minimum area requirement. Therefore, where the contrast requirements are met, each of these methods can produce a sufficient focus indicator.</p>

                <figure id="focus-indicator-inline-link-outline">
                    <img src="img/focus-inline-link-outline.png" alt="A paragraph of text containing a link broken over two lines. The red focus indicator is a complete rectangle around each part of the link." />
                    <figcaption>Passes: the CSS <code>outline</code> property solidly bounds each part of the link completely, so it meets the definition of a perimeter.</figcaption>
                </figure>

                <figure id="focus-indicator-inline-link">
                    <img src="img/focus-inline-link.png" alt="A paragraph of text containing a link broken over two lines. The red focus indicator has a gap on the right of one part of the link, and on the left of the other part of the link." />
                    <figcaption>Passes: Although the CSS <code>border</code> on a multi-line link does not enclose the separate parts of the link, the minimum bounding box definition allows it to be assessed as if it was on a single line, so it also qualifies as a perimeter.</figcaption>
                </figure>
            </section>
        </section>

        <section id="change-of-contrast">
            <h3>Change of contrast</h3>

            <p>The second part of the Success Criterion's indicator requirements states that an area of the indicator:</p>
                
            <blockquote>
                <ul>
                    <li>has a contrast ratio of at least 3:1 between the same pixels in the focused and unfocused states</li>
                </ul>
            </blockquote>
            
            <p>This requirement measures the change of contrast between the same pixels in different states. This is different from the Text Contrast and Non-text Contrast Success Criteria, which measure the contrast between different adjacent pixels in a single state at a time.</p>

            <p>3:1 is the <strong>minimum</strong> allowable change-of-contrast ratio, but the greater the change of contrast between states, the easier it is for users to see the focus indicator. Authors are encouraged to make the change-of-contrast ratio as great as possible.</p>

            <p>The following illustration shows a <strong>minimally</strong> contrasting focus indicator, where some of the white pixels making up the page background have been altered to a mid-grey that has a 3:1 contrast ratio with the original white. Authors are encouraged to exceed the minimum focus appearance. For instance, the dark blue lines in figures 2 and 3 are much more visible.</p>

            <figure id="focus-indicator-star-with-light-focus">
                <img src="img/focus-indicator-star-with-light-focus.svg" alt="Two orange-yellow five-pointed stars, one with a mid-gray focus rectangle" />
                <figcaption> Passes: Two buttons in the shape of a star, with the second surrounded by a focus indicator whose pixels contrast 3:1 between focused (light grey) and unfocused (white) states.</figcaption>
            </figure>

            <p>When a component changes to include a focus indicator, that change can be measured as a change of color contrast. For example, if a yellow outline is added to a button on a blue background, the change of color is from blue to yellow. This change can be measured whether the focus indicator is on the background around the component, or the background within the component.</p>
                        
            <figure id="focus-indicator-innerline-2">
                <img src="img/focus-indicator-innerline.png" alt="Three dark blue buttons on a white background. The middle button has a yellow inner border." width="284" />
                <figcaption> Passes: adding a yellow outline to a link is a change of color from blue to yellow. That change has a contrast ratio of 12:1.</figcaption>
            </figure>

            <p>If a control receiving focus changes its background (fill color) to a color that contrasts less than 3:1 with the original background, that would not pass the change of contrast.</p>

            <figure id="focus-indicator-background">
                <img src="img/focus-indicator-background.png" alt="Three black buttons with a dark background. The middle button has a dark grey background." width="250" />
                <figcaption> Fails: the second link has a dark-grey (#555) which <strong>fails</strong> this Success Criterion because the change from black-background to dark-grey background does not meet 3:1.</figcaption>
            </figure>

            <p>If the background change is sufficient, it is a method of passing the criterion.</p>

            <figure id="focus-indicator-background-passing">
                <img src="img/focus-indicator-background-passing.png" alt="Three black buttons with a dark border and two have a dark background. The middle button has a white background." width="250" />
                <figcaption> Passes: the second link has a white background (#fff) which <strong>passes</strong> this Success Criterion because the change from black-background to white-background meets 3:1.</figcaption>
            </figure>

            <section id="change-of-contrast-partial">
                <h4>Partially contrasting indicators</h4>

                <p>It is not necessary for the <em>entire</em> focus indicator to have a 3:1 change of contrast. It is sufficient for just a part of the indicator to meet the change of contrast requirement, so long as the contrasting part of the indicator meets the minimum area requirement.</p>

                <figure id="focus-indicator-two-color-thick">
                    <img src="img/focus-indicator-two-color-thick.png" alt="A button whose focus indicator is two nested outlines: an inner 2px thick light gray outline with low contrast against the background, and an outer 2px thick black outline with high contrast" />
                    <figcaption>Passes: The black part of the indicator meets 3:1 contrast with the white background, but the gray part does not. The black part is 2px thick, so it meets the minimum area requirement on its own and the gray part can be ignored.</figcaption>
                </figure>

                <figure id="focus-indicator-two-color-thick">
                    <img src="img/focus-indicator-two-color-thin.png" alt="A button whose focus indicator is two nested outlines: an inner 1px thick light gray outline with low contrast against the background, and an outer 1px thick black outline with high contrast" />
                    <figcaption>Fails: The indicator as a whole is 2px thick, but the part of it that has sufficient change-of-contrast is only 1px thick. The part of the indicator with sufficient change-of-contrast does not meet the minimum area requirement.</figcaption>
                </figure>

                <p>When calculating whether a focus indicator meets the minimum area requirement, only the part of the indicator which meets the change-of-contrast requirement should be included in the calculation.</p>
            </section>

            <section id="change-of-contrast-gradients">
                <h4>Gradients</h4>

                <p>If a focus indicator has a gradient, the principle is to measure the contrast of the changed area, and ignore any part of the gradient which has less than a 3:1 change-of-contrast ratio.</p>

                <figure id="focus-indicator-box-shadow">
                    <img src="img/focus-indicator-box-shadow.png" alt="Three buttons, the middle with a heavy drop-shadow indicating focus." />
                    <figcaption>When a gradient is used on a focus indicator, the measure of surface area should only include the area that has changed enough to meet the 3:1 contrast ratio.</figcaption>
                </figure>

                <p>If you eliminate the area which has less than 3:1 change-of-contrast, you can calculate the area of the remaining parts of the indicator to determine whether the indicator meets the minimum area requirement.</p>

                <figure id="focus-indicator-box-shadow-only">
                    <img src="img/focus-indicator-box-shadow-only.png" alt="The middle button with the drop-shadow included, but the subtle grey areas removed to only show the contrasting area." />
                    <figcaption>Passes: the same focused button with the non-contrasting areas removed. The contrasting area is 6px thick along most of the bottom edge and 3-4px thick on the left and right edges, which is enough to meet the minimum area requirement.</figcaption>
                </figure>

                <p class="note">Some of the examples in this document are screen-captured images of elements. Due to loss of resolution in these images, the actual pixel color may not match the original. As such, they are intended to be used for illustrative purposes, and should not be inspected on a pixel-by-pixel basis for sufficient contrast.</p>

                <p>Some designs have pages with a non-solid background image covering the whole (or part) of the page or make use of parallax scrolling effects which result in a near-infinite number of color combinations if a page is scrolled and/or changes are made to the viewport size.</p>

                <p>If the contrast of background colors that change are close enough to need to be tested for each combination then they would likely not meet the user need of people with low vision in certain scroll combinations and would likely fail in certain combinations as well. In these cases it would be an easy solution to use a <a href="https://www.w3.org/WAI/WCAG22/Techniques/css/C40">two-color focus indicator</a> or some other mechanism to indicate focus such as a solid box with a border to guarantee there is sufficient contrast across variations of background images or background gradients.</p>
                
                <p>It is possible to use visual patterns such as strips switching places to disguise a change of focus indicator. However, this is not considered a visible indicator.</p>
            </section>
        </section>

        <section id="relationship-with-non-text-contrast">
            <h3>Relationship with Non-text Contrast</h3>

            <p>Focus indicators are visual information required to identify a state of a user interface component. That means that they are subject to <a>1.4.11 Non-text Contrast</a>, in addition to 2.4.13 Focus Appearance.</p>

            <p>In combination with <a href="focus-visible">2.4.7 Focus Visible</a>, <a href="non-text-contrast" class="sc">1.4.11 Non-text Contrast</a> requires that the visual focus indicator for a component must have sufficient contrast against the adjacent colors when the component is focused, except where the appearance of the component is determined by the user agent and not modified by the author.</p>
                    
            <p>The difference between the contrast requirements in Focus Appearance and Non-text Contrast is:</p>

            <ul>
                <li>Focus Appearance requires that focus indicators have a <em>change of contrast</em> between focused and non-focused states.</li>
                <li>Non-text Contrast requires that focus indicators have <em>adjacent contrast</em> between the indicator (in the focused state) and adjacent non-indicator colors.</li>
            </ul>
            
            <figure id="non-text-contrast-fail-focus-appearance-pass">
                <img src="img/focus-indicator-good-change-bad-adjacent.png" alt="A light blue button with a 3px thick border. The border is black in the unfocused state and light gray in the focused state." />
                <figcaption>This example passes Focus Appearance but fails Non-text Contrast; there is insufficient <em>adjacent contrast</em> between the focus indicator and the adjacent colors.</figcaption>
            </figure>

            <figure id="non-text-contrast-pass-focus-appearance-fail">
                <img src="img/focus-indicator-good-adjacent-bad-change.png" alt="A light blue button with a 3px thick border. The border is black in the unfocused state and dark gray in the focused state." />
                <figcaption>This example passes Non-text Contrast but fails Focus Appearance; there is insufficient <em>change of contrast</em> between the focused and unfocused states.</figcaption>
            </figure>

            <p>Additionally, Non-text Contrast does not establish any size requirement and has slightly different rules for when exceptions are allowed.</p>

            <p>See the Relationship with Focus Visible section of <a href="https://www.w3.org/WAI/WCAG22/Understanding/non-text-contrast.html">Understanding 1.4.11 Non-text Contrast</a> for more details and examples.</p>
        </section>

        <section id="keyboard-focus">
            <h3>Component keyboard focus</h3>
            <p>The preamble to this Success Criterion is "When a user interface component has keyboard focus..." The <em>keyboard focus</em> is the point of interaction for someone using a keyboard. For environments with a keyboard-operable interface, the keyboard focus can be moved around the interface in order to interact with different components. Whichever component is being interacted with has focus.</p>

            <p>WCAG defines <em>user interface component</em> as "a part of the content that is perceived by users as a single control for a distinct function." Because different users may perceive controls differently, there is a potential for some variation when interpreting what constitutes both a <em>single control</em> and a <em>distinct function</em>. This is particularly the case when something visually presents in a way that may differ from how it is programmatically created under the covers. Where there is not a native HTML component upon which to base designs, there can be great variations in how the components and their focus indicators are portrayed. Further, some components have sub-components that can take focus, such as the menu items on a menu.</p>

            <p>Nonetheless, consistent results from different testers were obtained for this Success Criterion by using the focus indicator itself as the gauge of what constitutes the component being interacted with. For complex components, the three typical focus indicators are as follows:</p>

            <ul>
                <li>Focus indicator around only the whole component</li>
                <li>Focus indicators around both the component and subcomponent</li>
                <li>Focus indicator around only the subcomponent</li>
            </ul>
        
            <p>Each of these will be discussed, using a tablist as a familiar complex component.</p>
                
            <h4>Focus indicator around only the whole component</h4>
            <figure id="component-complex-whole">
                <img src="img/component-complex-whole.png" alt="Three tab buttons shown with a dark blue rectangle around all three tab buttons." />
                <figcaption> A tablist with a focus indicator around only the whole.</figcaption>
            </figure>    
            
            <p>When the focus indicator is shown only around the whole tablist, the user is guided to considering the tablist as a single user component. The tab items within it are visually distinguished between selected and unselected states (and visual indicators of selection state must meet the criteria given in <a href="https://www.w3.org/WAI/WCAG22/Understanding/non-text-contrast.html">1.4.11 Non-text Contrast</a>).</p>
        
            <p>Having a focus indicator <em>only</em> around the whole is possible where there is no need to have a selected sub-component while another sub-component has focus. For a tablist which synchronizes its tab panel content with whatever tab is active, only one tab item can be selected at a time, and since whatever tab is selected is considered active, a separate focus indicator is redundant.</p>
            
            <p>Result: the group focus indicator must meet the requirements of this Success Criterion.</p>
        
            <p>A <a href="https://codesandbox.io/s/practical-cori-nl4pld?file=/index.html">radio button group</a> and a <a href="https://www.w3.org/WAI/ARIA/apg/example-index/slider/slider-rating.html">star-rating widget</a>, which each use only a whole-component focus indicator, provide working examples of different complex components that pass the primary requirements of this Success Criterion. In the star ratings example, users can increment the rating by 1/2 stars. Not only is a focus indicator for each 1/2 star unnecessary, but it would actually be difficult to achieve without making the interaction confusing.</p>

            <h4>Focus indicators around both the component and subcomponent</h4>
            
            <figure id="component-complex-both">
                <img src="img/component-complex-both.png" alt="Three tab buttons shown with a dark blue rectangle around all three tab buttons, the first tab button also has a dark outline as well as a blue bar indicating it is selected." />
                <br />
                <img src="img/component-complex-both-unselected.png" alt="The same tab list showing except the first tab is selected, but the second has the focus outline." />
                <figcaption> The same tablist in two states. In the first, focus is around both the tablist and the currently selected tab; in the second, focus is around both the tablist and an unselected tab.</figcaption>
            </figure>    
        
            <p>For a tablist which does not keep its tab panel content synchronized with whatever tab is selected, there needs to be a focus indicator for the tab item subcomponent. This is because the tab item with focus may be different than the selected item.</p>
            <p>The user can navigate to the tablist, which in this implementation has a focus rectangle around the whole tablist as well as one around a tab item (conventionally the item that is currently selected). The focus around the whole is helpful in cueing a keyboard user that this is a complex component that has its own interaction. The user can then move focus between the unselected and selected tab items -- each of which in turn has its own focus indicator -- before activating one, which then makes it selected as well as focused, and updates the tab panel to match.</p>
            <p>In this scenario, either the group focus indicator or the sub-component indicator must meet the requirements of this Success Criterion. To avoid being overly prescriptive, the Success Criterion allows authors to choose which makes the most sense. Generally, if a sub-component focus is necessary, it should be assessed instead of the group indicator.</p>
        
            <p>Result: the focus indicator for the tab item meets the requirements of this Success Criterion. The tablist focus indicator does not need to meet the requirements.</p>

            <p>A <a href="https://www.w3.org/WAI/ARIA/apg/example-index/slider/slider-color-viewer.html">slider to pick colors</a> provides a working example of a different complex component that predominantly shows focus for the subcomponent. In this case, the thumb slider sub-component has a focus indicator of sufficient size and contrast to pass the sufficient area calculation. There is also a subtle focus around the whole slider component, but it does not need to be assessed to pass this Success Criterion.</p>
        
            <h4>Focus indicator around only the subcomponent</h4>
        
            <figure id="component-complex-sub">
                <img src="img/component-complex-sub.png" alt="Three tab buttons shown and the first button has a dark outline." />
                <figcaption> The same tabs as in the prior set, but the focus indicator around the whole is removed.</figcaption>
            </figure>   
        
            <p>The same unsynchronized tablist can also be implemented as something which only shows focus on the tab items and not on the whole. The behaviour is the same as in the prior example, but there is never a focus indicator placed around the tablist. This interaction is acceptable, but it is not best practice since it demands more understanding from the user with less information. For example, some visual cues for the tablist and tab items (and tab panel) may not be clear. As well, keyboard users may not initially understand the expected keyboard interaction.</p>
        
            <p>Result: the focus indicator for the tab item must meet the requirements of this Success Criterion, judging focus with both selected and unselected tab items.</p>

            <p>A <a href="https://developer.mozilla.org/en-US/docs/Web/Accessibility/ARIA/Roles/tab_role#example"> functional example of sub-component-only tab focus</a> has an indicator that is large enough (at least four times the shortest side) with sufficient contrast to pass the focus area language of this Success Criterion.</p>
        
            <h4>Where something with focus is not a user interface component</h4>
            <p>Some pages contain very large editing regions, such as web implementations of word processors and code editors. Unlike a <code>textarea</code> element, which is a user interface component, these large editing regions do not typically meet the definition of <a href="https://w3c.github.io/wcag/guidelines/22/#dfn-user-interface-components">user interface components</a>; they are not "perceived by users as a single control for a distinct function." Providing focus indicators around such editing regions may still be beneficial to some; however, where the region is not perceived as a single control, it is not covered by this Success Criterion. The web page will still need to provide a insertion point (caret indicator) in such editing regions in order to meet the requirements of <a href="https://www.w3.org/WAI/WCAG22/Understanding/focus-visible.html">2.4.7 Focus Visible</a>.</p>

            <p>Some non-operable elements can take focus (such as a heading element that is the target of a skip link). However, the preamble of this Success Criterion refers to user interface components; it is only when the element with focus is operable by keyboard that this Success Criterion applies.</p>
        </section>

        <section id="exceptions">
            <h3>Exceptions</h3>

            <p>There are two situations where the focus appearance does not need to be assessed:</p>

            <ul>
                <li>the focus indicator cannot be adjusted by the author</li>
                <li>the author has not modified the effects of the user agent default</li>
            </ul>
        
            <section id="exception-cannot-adjust">
                <h4>First exception: the focus indicator cannot be adjusted by the author</h4>

                <blockquote><p>The focus indicator is determined by the user agent and cannot be adjusted by the author</p></blockquote>

                <p>Some components or technologies may not allow the author to adjust the focus indicator. This is the case with HTML <code>select</code> elements (both single and multi-select), where the visual treatments for selection and focus cannot be adjusted by the author. In this case the Success Criterion does not apply.</p>

                <figure id="country-select">
                    <img src="img/focus-indicator-select.png" alt="A country select element with Afghanistan selected and Albani with focus" />
                    <figcaption>Passes: The user agent's default <code>select</code> element presentation cannot be modified by the author, so it passes regardless of the quality of the focus indicator</figcaption>
                </figure>  
            </section>

            <section id="exception-default">
                <h4>Second exception: the default indicator and background are not modified</h4>

                <blockquote><p>The focus indicator and the indicator's background color are not modified by the author</p></blockquote>

                <p>If the focus indicator and the background behind the focus indicator are not modified by the author, the Success Criterion does not apply.</p>

                <p>The intent of this exception is to reduce burden on authors by allowing them to rely on the default indicators provided by user agents (browsers). If all user agents provided good focus indicators, authors would be able to concentrate efforts on other accessibility considerations. Unfortunately, browser default focus indicators vary by component, browser, and across devices and operating systems, and the default focus indicators in some browsers can be difficult to see (such as a 1px dotted outline). For this reason, most authors override browser defaults in order to overcome these deficiencies and create a more uniform user experience, regardless of browser.</p>

                <p>Some browser makers are improving their default focus indicators to make them more visible. As more browsers adopt defaults that meet the primary bullets of this Success Criterion, authors will be able to achieve improved focus indicators without customization.</p>

                <h4>Modifying the focus indicator background</h4>

                <p>Browser default focus indicators can be made <em>more</em> difficult to see if the author modifies the pixels directly adjacent to the indicator (commonly referred to as its background), such as by positioning a component on top of an image or gradient background, or altering the page's default white background color, for instance using a blue background in combination with a browser's blue default indicator. For this reason, where the author alters the pixels directly adjacent to the default focus indicator, the user agent exception does not apply, and the author will need to verify they meet the size and contrast requirements of this Success Criterion.</p>
                <p class="note">Altering the <code>body</code> element's <code>background-color</code> attribute <em>is</em> one way of altering the pixels directly adjacent to the indicator in most implementations. However, specifying a value of white (<code>#FFFFFF</code>) does not nullify this exception since, as established in the third note of the <a href="https://www.w3.org/TR/WCAG22/#dfn-contrast-ratio">contrast ratio definition</a>, the default ("unspecified") color is assumed to be white.</p>

                <p>As well, if the browser provides an indicator <em>within</em> a component by default, then authors can potentially reduce the visibility by changing the component color (which in such a scenario is the background color for the focus indicator). For example, if the default indicator on a button uses a colored inner border, authors can negatively affect the focus appearance by making the button or its unfocused border color a similar-luminosity color. For this reason, this user agent exception can only be met if the author both does not modify the default focus indicator <em>and</em> does not modify its background.</p>

                <figure id="focus-indicator-browser-defaults-modified-background">
                    <img src="img/focus-indicator-browser-defaults-modified-background.png" alt="A button with an author-customized blue border which looks very similar to the blue border used by a user agent default focus indicator" />
                    <figcaption>Fails: The middle button is focused using a browser's default focus indicator, but it is very difficult to tell which button is focused because the custom blue border on the unfocused button uses a similar color.</figcaption>
                </figure>
            </section>
        </section>
    </section>

    <section id="benefits">
        <h2>Benefits of Focus Appearance</h2>
        
        <ul>
            <li>This Success Criterion helps anyone who relies on the keyboard to operate the page, by letting them visually determine the component on which keyboard operations will interact at any point in time.</li>
            <li>People with attention limitations, short term memory limitations, or limitations in executive processes benefit by being able to discover where the focus is located.</li>
        </ul>
    
    </section>

    <section id="examples">
        <h2>Examples of Focus Appearance</h2>

        <ul>
            <li>When links receive focus, an outline is displayed around the link that contrasts with the background adjacent to the link.</li>
            <li>When buttons receive focus, an outline is displayed within the button (around the text) that contrasts with the button's background.</li>
            <li>When text fields receive focus, an outline is displayed around the field, indicating that the input has focus.</li>  
            <li>When radio buttons receive focus, an outline is displayed around the control, indicating that the input has focus.</li>        
        </ul>
        
    </section>

    <section id="resources">
        <h2>Related Resources</h2>
        <ul>
            <li><a href="https://www.sarasoueidan.com/blog/focus-indicators/">A guide to designing accessible focus indicators</a> by Sara Soueidan</li>
            <li><a href="https://alastairc.uk/tests/wcag22-examples/focus-more-visible-3.html">Focus appearance - testing version 3</a></li>
            <li><a href="https://alastairc.uk/tests/wcag22-examples/focus-more-visible-6.html">Focus visible testing (Feb 2022)</a></li>
            <li><a href="https://adrianroselli.com/2017/02/avoid-default-browser-focus-styles.html">Avoid Default Browser Focus Styles</a> by Adrian Roselli</li>
            </ul>
    </section>

    <section id="techniques">
        <h2>Techniques</h2>

        <section id="sufficient">
            <h3>Sufficient Techniques</h3>

            <ol>
                <li>
                    <a href="https://www.w3.org/WAI/WCAG21/Techniques/general/G195" class="general">Using an author-supplied, highly visible focus indicator</a>
                </li>
                <li>
                <a href="../../techniques/css/C40">Creating a two-color focus indicator to ensure sufficient contrast</a>
                </li>
                <li>
                    <a href="../../techniques/css/C41">Creating a contrasting focus indicator inside the component</a>
                </li>
            </ol>
        </section>
    
        <section id="failure">
            <h3>Failures</h3>
            <ol>
                <li>
                    Using a CSS border for inline text which can wrap (Potential future technique)
                </li>
            </ol>
        </section>
    </section>
</body>
</html><|MERGE_RESOLUTION|>--- conflicted
+++ resolved
@@ -62,20 +62,7 @@
             </dd>
             </dl>
         </blockquote>
-<<<<<<< HEAD
      </section>
-=======
-    </section>
-   
-    <section id="brief">
-        <h2>In brief</h2>
-        <dl>
-            <dt>Objective</dt><dd>Make it easier to spot the keyboard focus</dd>
-            <dt>Author task</dt><dd>Use a focus indicator of sufficient size and contrast</dd>
-        </dl>
-
-    </section>
->>>>>>> a470e1fe
 
     <section id="intent">
 

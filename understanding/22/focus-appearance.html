<!DOCTYPE html>
<html lang="en" xml:lang="en" xmlns="http://www.w3.org/1999/xhtml">
<head>
   <meta charset="UTF-8"></meta>
   <title>Understanding Focus Appearance</title>
   <link rel="stylesheet" type="text/css" href="../../css/editors.css" class="remove"></link>
</head>
<body>
   <h1>Understanding Focus Appearance</h1>

    <section id="brief">
        <h2>In brief</h2>
        <dl>
            <dt>Goal</dt><dd>Make it easier to spot the keyboard focus.</dd>
            <dt>What to do</dt><dd>Use a focus indicator of sufficient size and contrast.</dd>
            <dt>Why it's important</dt><dd>Many people can't see small changes in visual appearance, including older people.</dd>
        </dl>
    </section>
<<<<<<< HEAD
=======
    
    <section class="remove">
   
        <h2>Focus Appearance Success Criterion text</h2>
        <blockquote>
            <p class="conformance-level">AAA</p>
        
            <p>When the keyboard <a>focus indicator</a> is visible, an area of the focus indicator meets all the following:</p>
            <ul>
                <li>is at least as large as the area of a 2 <a>CSS pixel</a> thick <a>perimeter</a> of the unfocused component or sub-component, and</li>
                <li>has a contrast ratio of at least 3:1 between the same pixels in the focused and unfocused states</li>
            </ul>
        
            <p>Exceptions:</p>
            <ul>
                <li>The focus indicator is determined by the user agent and cannot be adjusted by the author, or</li>
                <li>The focus indicator and the indicator's background color are not modified by the author.</li>
            </ul>
            
            <p class="note">What is perceived as the user interface component or sub-component (to determine enclosure or size) depends on its visual presentation. The visual presentation includes the component's visible content, border, and component-specific background. It does not include shadow and glow effects outside the component's content, background, or border.</p>
        
            <p class="note">Examples of sub-components that may receive a focus indicator are menu items in an opened drop-down menu, or focusable cells in a grid.</p>
        
            <p class="note">Contrast calculations can be based on colors defined within the technology (such as HTML, CSS and SVG). Pixels modified by user agent resolution enhancements and anti-aliasing can be ignored.</p>

            <dl>
            <dt class="new"><dfn>focus indicator</dfn></dt>
            <dd class="new">
	            pixels that are changed to visually indicate when a user interface component is in a focused state.                		
            </dd>
            <dt class="new"><dfn>perimeter</dfn></dt>
            <dd class="new">
                continuous line forming the boundary of a shape not including shared pixels, or the minimum bounding box, whichever is shortest. For example, the perimeter calculation for a 2 CSS pixel perimeter around a rectangle is 4<em>h</em>+4<em>w</em>, where <em>h</em> is the height and <em>w</em> is the width. For a 2 CSS pixel perimeter around a circle it is 4𝜋<em>r</em>.
            </dd>
            <dt class="new"><dfn>minimum bounding box</dfn></dt>
            <dd class="new">
	            the smallest enclosing rectangle aligned to the horizontal axis within which all the points of a shape lie. For components which wrap onto multiple lines as part of a sentence or block of text (such as hypertext links), the bounding box is based on how the component would appear on a single line.              		
            </dd>
            </dl>
        </blockquote>
     </section>
>>>>>>> b3b5f6ba

    <section id="intent">

        <h2>Intent of Focus Appearance</h2>


        <p>The purpose of this Success Criterion is to ensure a keyboard focus indicator is clearly visible and discernible. Focus Appearance is closely related to <a href="https://www.w3.org/WAI/WCAG22/Understanding/focus-visible.html">2.4.7 Focus Visible</a> and <a href="https://www.w3.org/WAI/WCAG22/Understanding/non-text-contrast.html">1.4.11 Non-text Contrast</a>. Focus Visible requires that a visible focus indicator exists while a component has keyboard focus; Focus Appearance defines a minimum level of visibility. Where Non-text Contrast requires a component to have adequate contrast against the background in each of its states, Focus Appearance requires sufficient contrast for the focus indicator itself.</p>

        <p>For sighted people with mobility impairments who use a keyboard or a device that utilizes the <a href="https://www.w3.org/TR/WCAG22/#dfn-keyboard-interface">keyboard interface</a> (such as a switch or voice input), knowing the current point of focus is very important. Visible focus must also meet the needs of users with low vision, who may also rely on the keyboard.</p>
            
        <p>A keyboard focus indicator can take different forms. This Success Criterion encourages the use of a solid outline around the focused user interface component, but allows other types of indicators that are at least as large.</p>
        
        <p>This Understanding document will elaborate on the minimum area requirement, color contrast requirements, and finally list some user agent exceptions.</p>

        <section id="minimum-area">
            <h3>Minimum area</h3>

            <p>The first part of the Success Criterion specifies a minimum area for the focus indicator:</p>
            
            <blockquote>
                <ul>
                    <li>is at least as large as the area of a 2 <a>CSS pixel</a> thick <a>perimeter</a> of the unfocused component or sub-component</li>
                </ul>
            </blockquote>
            
            <p>This only specifies a minimum area for the focus indicator. It does not require that the focus indicator literally be a 2 CSS pixel thick outline, only that the indicator be at least that large.</p>

            <p>However, the simplest way to meet the size requirement is to use a focus indicator which <em>is</em> a solid 2 CSS pixel thick perimeter.</p>
            
            <p class="note">A <a>CSS pixel</a> is what developers use in CSS declarations like “width: 200px”. It is device-independent and not to be confused with device pixels which vary depending on the physical pixel density. <br />
                The rest of this document notates CSS pixels as “px”.
            </p>

            <section id="area-solid-outline">
                <h4>Using a solid outline</h4>

                <p>The easiest and most common way to meet this requirement is to use a solid outline around the component. The outline must be at least 2px thick. The following illustration shows a <strong>minimally</strong> thick focus indicator, where a 2px thick band of white pixels making up the page background around an example button have been altered to black.</p>

                <figure id="focus-indicator-basic">
                    <img src="img/focus-indicator-basic.png" alt="2 blue buttons with a dark 2 pixel thick offset focus rectangle around the second" />
                    <figcaption>Passes: The focus indicator is a solid 2px thick outline.</figcaption>
                </figure>

                <p>For non-rectangular components, the "perimeter" definition allows authors to use either of the following types of outline:</p>
                
                <ul>
                    <li>a line which solidly encloses a shape, or</li>
                    <li>a line which solidly encloses the <a>minimum bounding box</a> of a shape</li>
                </ul>
                
                <p>For example, a star-shaped button may use either a focus indicator that follows the shape of the star or a focus indicator that follows the bounding box of the star. In the following examples, the same three stars have already been selected, and focus is on the third star. The first example uses a focus indicator which matches the star shape of the focused star. The second uses a rectangular indicator.</p>

                <figure id="focus-outline-solid">
                    <img src="img/focus-indicator-solid-outline.svg" alt="Three of 5 stars are selected with a solid-line focus indicator in the shape of a star outlining the third" />
                    <figcaption>Passes: a solid outline indicator surrounds the third of five stars.</figcaption>
                </figure>

                <figure id="focus-border-solid">
                    <img src="img/focus-indicator-solid-border.svg" alt="3 of 5 stars are selected with a solid-line rectangular focus indicator around the third" />
                    <figcaption>Passes: a solidly bound focus rectangle encloses the third of five stars.</figcaption>
                </figure>

                <p>Offsetting indicators slightly from the focused component, as in the examples above, is not required to meet the minimum area requirement of the success criterion, but it can help make indicators more visible. In CSS, the <code>outline</code> and <code>outline-offset</code> properties are commonly used to achieve this.</p>
                
                <p>The smallest possible 2 CSS pixel thick indicator that is still a "perimeter" is a solid line that appears inside the component against the component's outer edge, for example by using a CSS <code>border</code> property. Indicators that are inset further within the component (not directly against the component's outer edge) need to be thicker than 2 CSS pixels to meet the minimum size requirement.</p>
                
                <figure id="focus-offsets">
                    <img src="img/focus-indicator-offset-types.png" alt="a button along with 4 examples of different 2px solid focus indicators for it: offset outside the component, an outline around the boundary of the component, a border inside the boundary of the component, and inset inside the component" />
                    <figcaption>All four of these example focus indicators are 2px solid lines. The "outset", "outline", and "border" indicators pass. The "inset" indicator does not meet the minimum area requirement and fails; it would need to be at least 3px thick to pass.</figcaption>
                </figure>

                <p>Note that different Non-text Contrast requirements may apply depending on whether the focus indicator is offset from, inset into, or against the edge of the component. See the <a href="#relationship-with-non-text-contrast">Relationship with Non-text Contrast</a> section below.</p>
            </section>
            <section id="area-other-indicator-shapes">
                <h4>Other indicator shapes</h4>

                <p>This Success Criterion does not require that focus indicators be solid outlines. Other shapes may be used so long as they meet the minimum area requirement.</p>

                <p>The minimum area of the focus indicator for a control is the area of a 2 CSS pixel thick perimeter of the control (or its minimum bounding box) in the control's unfocused state. For example, if a control is a rectangle 90px wide and 30px tall, the area of a 2 CSS pixel thick perimeter is difference between the areas of:</p>

                <ul>
                    <li>A 92px by 32px rectangle (1px larger on all sides), and</li>
                    <li>A 88px by 28px rectangle (1px smaller on all sides)</li>
                </ul>

                <p>This results in a minimum area of (92px * 32px) - (88px * 28px) = 480px<sup>2</sup>.</p>

                <p>Some general formulas for 2 CSS pixel thick perimeters of common shapes are:</p>
                
                <dl>
                    <dt>Rectangle with width <em>w</em> and height <em>h</em></dt>
                    <dd>4<em>h</em> + 4<em>w</em></dd>
                    <dt>Circle with radius <em>r</em></dt>
                    <dd>4𝜋<em>r</em></dd>
                    <dt>Rounded rectangle with width <em>w</em>, height <em>h</em>, and border radius <em>r</em></dt>
                    <dd>4<em>h</em> + 4<em>w</em> - (16 - 4𝜋)<em>r</em></dd>
                </dl>

                <p class="note">If you need to use complex mathematics to work out if a focus indicator is large enough, it is probably a sign that you should use a larger indicator instead. The bigger the visible change when an item receives focus, the easier it is for someone to see.</p>

                <p>The following 2 examples use a 90px wide by 30px tall button, with a minimum area requirement of 480px<sup>2</sup>:</p>

                <figure id="focus-indicator-custom-shapes-inset">
                    <img src="img/focus-indicator-custom-shapes-inset.png" alt="Three 90 by 30 pixel buttons. The middle button has a focus indicator which is a 3px thick outline inset by 3px inside the button" />
                    <figcaption>Passes: the inner outline is inset slightly from the outer edge of the component, but compensates for this by being 3px thick. It has an area of 612px<sup>2</sup>, which exceeds the 480px<sup>2</sup> minimum.</figcaption>
                </figure>

                <figure id="focus-indicator-custom-shapes-side-highlights">
                    <img src="img/focus-indicator-custom-shapes-side-highlights.png" alt="Three 90 by 30 pixel buttons. The middle button has a focus indicator which is two rectangles inside the button, one on either side" />
                    <figcaption>Passes: the indicator rectangles on either side of the focused button are each 9px wide by 28px tall. In total, they are 504px<sup>2</sup>, which just barely meets the 480px<sup>2</sup> minimum.</figcaption>
                </figure>
              
                <p class="note">Prefer using focus indicator techniques that scale with both the width and height of the focused control. Otherwise, if controls change size across different variations of a page (for example, in a responsive design), the indicator might meet the area requirement in some variations but not others. For example, in the above figure, if the width of the two highlight rectangles did not scale as the button grew wider, it would stop meeting the minimum area requirement if the button needed to grow any wider to accomodate a longer button label.</p>

                <p>Another way of achieving the area requirement is to alter the appearance of the entire component, for instance by changing its color. This can be effective in a set of closely placed buttons. The following example demonstrates this with 5 rating stars; the center star is filled in with a darker color to indicate focus. However, it is much more difficult to detect such a focus indicator when components are not near each other and so cannot be easily compared. For users using magnification, even components relatively close together may be difficult to compare, so it is not considered a best practice.</p>

                <figure id="focus-indicator-whole-star">
                    <img src="img/focus-indicator-whole-star.svg" alt="3 of 5 stars are selected with the whole third star altered in color to indicate focus" />
                    <figcaption>Passes: a color change applies to the whole third star to indicate focus.</figcaption>
                </figure>
            </section>
            <section id="area-inline-links">
                <h4>Inline links</h4>
                <p>If an inline link is broken over multiple lines, some methods of creating a focus indicator create different results by browsers. CSS <code>outline</code> separately surrounds each part of a link that breaks across multiple lines. It is by far the most common CSS technique for focus indication, and produces a result that satisfies the minimum bounding box definition since each part is solidly bound. CSS <code>border</code> will split the perimeter across the parts of the link, which results in an unenclosed border for each line of the link. The minimum bounding box definition states that link focus can be assessed as if the link was all on one line, so a 2px thick border is also considered to meet the minimum area requirement. Therefore, where the contrast requirements are met, each of these methods can produce a sufficient focus indicator.</p>

                <figure id="focus-indicator-inline-link-outline">
                    <img src="img/focus-inline-link-outline.png" alt="A paragraph of text containing a link broken over two lines. The red focus indicator is a complete rectangle around each part of the link." />
                    <figcaption>Passes: the CSS <code>outline</code> property solidly bounds each part of the link completely, so it meets the definition of a perimeter.</figcaption>
                </figure>

                <figure id="focus-indicator-inline-link">
                    <img src="img/focus-inline-link.png" alt="A paragraph of text containing a link broken over two lines. The red focus indicator has a gap on the right of one part of the link, and on the left of the other part of the link." />
                    <figcaption>Passes: Although the CSS <code>border</code> on a multi-line link does not enclose the separate parts of the link, the minimum bounding box definition allows it to be assessed as if it was on a single line, so it also qualifies as a perimeter.</figcaption>
                </figure>
            </section>
        </section>

        <section id="change-of-contrast">
            <h3>Change of contrast</h3>

            <p>The second part of the Success Criterion's indicator requirements states that an area of the indicator:</p>
                
            <blockquote>
                <ul>
                    <li>has a contrast ratio of at least 3:1 between the same pixels in the focused and unfocused states</li>
                </ul>
            </blockquote>
            
            <p>This requirement measures the change of contrast between the same pixels in different states. This is different from the Text Contrast and Non-text Contrast Success Criteria, which measure the contrast between different adjacent pixels in a single state at a time.</p>

            <p>3:1 is the <strong>minimum</strong> allowable change-of-contrast ratio, but the greater the change of contrast between states, the easier it is for users to see the focus indicator. Authors are encouraged to make the change-of-contrast ratio as great as possible.</p>

            <p>The following illustration shows a <strong>minimally</strong> contrasting focus indicator, where some of the white pixels making up the page background have been altered to a mid-grey that has a 3:1 contrast ratio with the original white. Authors are encouraged to exceed the minimum focus appearance. For instance, the dark blue lines in figures 2 and 3 are much more visible.</p>

            <figure id="focus-indicator-star-with-light-focus">
                <img src="img/focus-indicator-star-with-light-focus.svg" alt="Two orange-yellow five-pointed stars, one with a mid-gray focus rectangle" />
                <figcaption> Passes: Two buttons in the shape of a star, with the second surrounded by a focus indicator whose pixels contrast 3:1 between focused (light grey) and unfocused (white) states.</figcaption>
            </figure>

            <p>When a component changes to include a focus indicator, that change can be measured as a change of color contrast. For example, if a yellow outline is added to a button on a blue background, the change of color is from blue to yellow. This change can be measured whether the focus indicator is on the background around the component, or the background within the component.</p>
                        
            <figure id="focus-indicator-innerline-2">
                <img src="img/focus-indicator-innerline.png" alt="Three dark blue buttons on a white background. The middle button has a yellow inner border." width="284" />
                <figcaption> Passes: adding a yellow outline to a link is a change of color from blue to yellow. That change has a contrast ratio of 12:1.</figcaption>
            </figure>

            <p>If a control receiving focus changes its background (fill color) to a color that contrasts less than 3:1 with the original background, that would not pass the change of contrast.</p>

            <figure id="focus-indicator-background">
                <img src="img/focus-indicator-background.png" alt="Three black buttons with a dark background. The middle button has a dark grey background." width="250" />
                <figcaption> Fails: the second link has a dark-grey (#555) which <strong>fails</strong> this Success Criterion because the change from black-background to dark-grey background does not meet 3:1.</figcaption>
            </figure>

            <p>If the background change is sufficient, it is a method of passing the criterion.</p>

            <figure id="focus-indicator-background-passing">
                <img src="img/focus-indicator-background-passing.png" alt="Three black buttons with a dark border and two have a dark background. The middle button has a white background." width="250" />
                <figcaption> Passes: the second link has a white background (#fff) which <strong>passes</strong> this Success Criterion because the change from black-background to white-background meets 3:1.</figcaption>
            </figure>

            <section id="change-of-contrast-partial">
                <h4>Partially contrasting indicators</h4>

                <p>It is not necessary for the <em>entire</em> focus indicator to have a 3:1 change of contrast. It is sufficient for just a part of the indicator to meet the change of contrast requirement, so long as the contrasting part of the indicator meets the minimum area requirement.</p>

                <figure id="focus-indicator-two-color-thick">
                    <img src="img/focus-indicator-two-color-thick.png" alt="A button whose focus indicator is two nested outlines: an inner 2px thick light gray outline with low contrast against the background, and an outer 2px thick black outline with high contrast" />
                    <figcaption>Passes: The black part of the indicator meets 3:1 contrast with the white background, but the gray part does not. The black part is 2px thick, so it meets the minimum area requirement on its own and the gray part can be ignored.</figcaption>
                </figure>

                <figure id="focus-indicator-two-color-thick">
                    <img src="img/focus-indicator-two-color-thin.png" alt="A button whose focus indicator is two nested outlines: an inner 1px thick light gray outline with low contrast against the background, and an outer 1px thick black outline with high contrast" />
                    <figcaption>Fails: The indicator as a whole is 2px thick, but the part of it that has sufficient change-of-contrast is only 1px thick. The part of the indicator with sufficient change-of-contrast does not meet the minimum area requirement.</figcaption>
                </figure>

                <p>When calculating whether a focus indicator meets the minimum area requirement, only the part of the indicator which meets the change-of-contrast requirement should be included in the calculation.</p>
            </section>

            <section id="change-of-contrast-gradients">
                <h4>Gradients</h4>

                <p>If a focus indicator has a gradient, the principle is to measure the contrast of the changed area, and ignore any part of the gradient which has less than a 3:1 change-of-contrast ratio.</p>

                <figure id="focus-indicator-box-shadow">
                    <img src="img/focus-indicator-box-shadow.png" alt="Three buttons, the middle with a heavy drop-shadow indicating focus." />
                    <figcaption>When a gradient is used on a focus indicator, the measure of surface area should only include the area that has changed enough to meet the 3:1 contrast ratio.</figcaption>
                </figure>

                <p>If you eliminate the area which has less than 3:1 change-of-contrast, you can calculate the area of the remaining parts of the indicator to determine whether the indicator meets the minimum area requirement.</p>

                <figure id="focus-indicator-box-shadow-only">
                    <img src="img/focus-indicator-box-shadow-only.png" alt="The middle button with the drop-shadow included, but the subtle grey areas removed to only show the contrasting area." />
                    <figcaption>Passes: the same focused button with the non-contrasting areas removed. The contrasting area is 6px thick along most of the bottom edge and 3-4px thick on the left and right edges, which is enough to meet the minimum area requirement.</figcaption>
                </figure>

                <p class="note">Some of the examples in this document are screen-captured images of elements. Due to loss of resolution in these images, the actual pixel color may not match the original. As such, they are intended to be used for illustrative purposes, and should not be inspected on a pixel-by-pixel basis for sufficient contrast.</p>

                <p>Some designs have pages with a non-solid background image covering the whole (or part) of the page or make use of parallax scrolling effects which result in a near-infinite number of color combinations if a page is scrolled and/or changes are made to the viewport size.</p>

                <p>If the contrast of background colors that change are close enough to need to be tested for each combination then they would likely not meet the user need of people with low vision in certain scroll combinations and would likely fail in certain combinations as well. In these cases it would be an easy solution to use a <a href="https://www.w3.org/WAI/WCAG22/Techniques/css/C40">two-color focus indicator</a> or some other mechanism to indicate focus such as a solid box with a border to guarantee there is sufficient contrast across variations of background images or background gradients.</p>
                
                <p>It is possible to use visual patterns such as strips switching places to disguise a change of focus indicator. However, this is not considered a visible indicator.</p>
            </section>
        </section>

        <section id="relationship-with-non-text-contrast">
            <h3>Relationship with Non-text Contrast</h3>

            <p>Focus indicators are visual information required to identify a state of a user interface component. That means that they are subject to <a href="non-text-contrast" class="sc">1.4.11 Non-text Contrast</a>, in addition to 2.4.13 Focus Appearance.</p>

            <p>In combination with <a href="focus-visible">2.4.7 Focus Visible</a>, <a href="non-text-contrast" class="sc">1.4.11 Non-text Contrast</a> requires that the visual focus indicator for a component must have sufficient contrast against the adjacent colors when the component is focused, except where the appearance of the component is determined by the user agent and not modified by the author.</p>
                    
            <p>The difference between the contrast requirements in Focus Appearance and Non-text Contrast is:</p>

            <ul>
                <li>Focus Appearance requires that focus indicators have a <em>change of contrast</em> between focused and non-focused states.</li>
                <li>Non-text Contrast requires that focus indicators have <em>adjacent contrast</em> between the indicator (in the focused state) and adjacent non-indicator colors.</li>
            </ul>
            
            <figure id="non-text-contrast-fail-focus-appearance-pass">
                <img src="img/focus-indicator-good-change-bad-adjacent.png" alt="A light blue button with a 3px thick border. The border is black in the unfocused state and light gray in the focused state." />
                <figcaption>This example passes Focus Appearance but fails Non-text Contrast; there is insufficient <em>adjacent contrast</em> between the focus indicator and the adjacent colors.</figcaption>
            </figure>

            <figure id="non-text-contrast-pass-focus-appearance-fail">
                <img src="img/focus-indicator-good-adjacent-bad-change.png" alt="A light blue button with a 3px thick border. The border is black in the unfocused state and dark gray in the focused state." />
                <figcaption>This example passes Non-text Contrast but fails Focus Appearance; there is insufficient <em>change of contrast</em> between the focused and unfocused states.</figcaption>
            </figure>

            <p>Additionally, Non-text Contrast does not establish any size requirement and has slightly different rules for when exceptions are allowed.</p>

            <p>See the Relationship with Focus Visible section of <a href="https://www.w3.org/WAI/WCAG22/Understanding/non-text-contrast.html">Understanding 1.4.11 Non-text Contrast</a> for more details and examples.</p>
        </section>

        <section id="keyboard-focus">
            <h3>Component keyboard focus</h3>
            <p>The preamble to this Success Criterion is "When a user interface component has keyboard focus..." The <em>keyboard focus</em> is the point of interaction for someone using a keyboard. For environments with a keyboard-operable interface, the keyboard focus can be moved around the interface in order to interact with different components. Whichever component is being interacted with has focus.</p>

            <p>WCAG defines <em>user interface component</em> as "a part of the content that is perceived by users as a single control for a distinct function." Because different users may perceive controls differently, there is a potential for some variation when interpreting what constitutes both a <em>single control</em> and a <em>distinct function</em>. This is particularly the case when something visually presents in a way that may differ from how it is programmatically created under the covers. Where there is not a native HTML component upon which to base designs, there can be great variations in how the components and their focus indicators are portrayed. Further, some components have sub-components that can take focus, such as the menu items on a menu.</p>

            <p>Nonetheless, consistent results from different testers were obtained for this Success Criterion by using the focus indicator itself as the gauge of what constitutes the component being interacted with. For complex components, the three typical focus indicators are as follows:</p>

            <ul>
                <li>Focus indicator around only the whole component</li>
                <li>Focus indicators around both the component and subcomponent</li>
                <li>Focus indicator around only the subcomponent</li>
            </ul>
        
            <p>Each of these will be discussed, using a tablist as a familiar complex component.</p>
                
            <h4>Focus indicator around only the whole component</h4>
            <figure id="component-complex-whole">
                <img src="img/component-complex-whole.png" alt="Three tab buttons shown with a dark blue rectangle around all three tab buttons." />
                <figcaption> A tablist with a focus indicator around only the whole.</figcaption>
            </figure>    
            
            <p>When the focus indicator is shown only around the whole tablist, the user is guided to considering the tablist as a single user component. The tab items within it are visually distinguished between selected and unselected states (and visual indicators of selection state must meet the criteria given in <a href="https://www.w3.org/WAI/WCAG22/Understanding/non-text-contrast.html">1.4.11 Non-text Contrast</a>).</p>
        
            <p>Having a focus indicator <em>only</em> around the whole is possible where there is no need to have a selected sub-component while another sub-component has focus. For a tablist which synchronizes its tab panel content with whatever tab is active, only one tab item can be selected at a time, and since whatever tab is selected is considered active, a separate focus indicator is redundant.</p>
            
            <p>Result: the group focus indicator must meet the requirements of this Success Criterion.</p>
        
            <p>A <a href="https://codesandbox.io/s/practical-cori-nl4pld?file=/index.html">radio button group</a> and a <a href="https://www.w3.org/WAI/ARIA/apg/example-index/slider/slider-rating.html">star-rating widget</a>, which each use only a whole-component focus indicator, provide working examples of different complex components that pass the primary requirements of this Success Criterion. In the star ratings example, users can increment the rating by 1/2 stars. Not only is a focus indicator for each 1/2 star unnecessary, but it would actually be difficult to achieve without making the interaction confusing.</p>

            <h4>Focus indicators around both the component and subcomponent</h4>
            
            <figure id="component-complex-both">
                <img src="img/component-complex-both.png" alt="Three tab buttons shown with a dark blue rectangle around all three tab buttons, the first tab button also has a dark outline as well as a blue bar indicating it is selected." />
                <br />
                <img src="img/component-complex-both-unselected.png" alt="The same tab list showing except the first tab is selected, but the second has the focus outline." />
                <figcaption> The same tablist in two states. In the first, focus is around both the tablist and the currently selected tab; in the second, focus is around both the tablist and an unselected tab.</figcaption>
            </figure>    
        
            <p>For a tablist which does not keep its tab panel content synchronized with whatever tab is selected, there needs to be a focus indicator for the tab item subcomponent. This is because the tab item with focus may be different than the selected item.</p>
            <p>The user can navigate to the tablist, which in this implementation has a focus rectangle around the whole tablist as well as one around a tab item (conventionally the item that is currently selected). The focus around the whole is helpful in cueing a keyboard user that this is a complex component that has its own interaction. The user can then move focus between the unselected and selected tab items -- each of which in turn has its own focus indicator -- before activating one, which then makes it selected as well as focused, and updates the tab panel to match.</p>
            <p>In this scenario, either the group focus indicator or the sub-component indicator must meet the requirements of this Success Criterion. To avoid being overly prescriptive, the Success Criterion allows authors to choose which makes the most sense. Generally, if a sub-component focus is necessary, it should be assessed instead of the group indicator.</p>
        
            <p>Result: the focus indicator for the tab item meets the requirements of this Success Criterion. The tablist focus indicator does not need to meet the requirements.</p>

            <p>A <a href="https://www.w3.org/WAI/ARIA/apg/example-index/slider/slider-color-viewer.html">slider to pick colors</a> provides a working example of a different complex component that predominantly shows focus for the subcomponent. In this case, the thumb slider sub-component has a focus indicator of sufficient size and contrast to pass the sufficient area calculation. There is also a subtle focus around the whole slider component, but it does not need to be assessed to pass this Success Criterion.</p>
        
            <h4>Focus indicator around only the subcomponent</h4>
        
            <figure id="component-complex-sub">
                <img src="img/component-complex-sub.png" alt="Three tab buttons shown and the first button has a dark outline." />
                <figcaption> The same tabs as in the prior set, but the focus indicator around the whole is removed.</figcaption>
            </figure>   
        
            <p>The same unsynchronized tablist can also be implemented as something which only shows focus on the tab items and not on the whole. The behaviour is the same as in the prior example, but there is never a focus indicator placed around the tablist. This interaction is acceptable, but it is not best practice since it demands more understanding from the user with less information. For example, some visual cues for the tablist and tab items (and tab panel) may not be clear. As well, keyboard users may not initially understand the expected keyboard interaction.</p>
        
            <p>Result: the focus indicator for the tab item must meet the requirements of this Success Criterion, judging focus with both selected and unselected tab items.</p>

            <p>A <a href="https://developer.mozilla.org/en-US/docs/Web/Accessibility/ARIA/Roles/tab_role#example"> functional example of sub-component-only tab focus</a> has an indicator that is large enough (at least four times the shortest side) with sufficient contrast to pass the focus area language of this Success Criterion.</p>
        
            <h4>Where something with focus is not a user interface component</h4>
            <p>Some pages contain very large editing regions, such as web implementations of word processors and code editors. Unlike a <code>textarea</code> element, which is a user interface component, these large editing regions do not typically meet the definition of <a href="https://w3c.github.io/wcag/guidelines/22/#dfn-user-interface-components">user interface components</a>; they are not "perceived by users as a single control for a distinct function." Providing focus indicators around such editing regions may still be beneficial to some; however, where the region is not perceived as a single control, it is not covered by this Success Criterion. The web page will still need to provide a insertion point (caret indicator) in such editing regions in order to meet the requirements of <a href="https://www.w3.org/WAI/WCAG22/Understanding/focus-visible.html">2.4.7 Focus Visible</a>.</p>

            <p>Some non-operable elements can take focus (such as a heading element that is the target of a skip link). However, the preamble of this Success Criterion refers to user interface components; it is only when the element with focus is operable by keyboard that this Success Criterion applies.</p>
        </section>

        <section id="exceptions">
            <h3>Exceptions</h3>

            <p>There are two situations where the focus appearance does not need to be assessed:</p>

            <ul>
                <li>the focus indicator cannot be adjusted by the author</li>
                <li>the author has not modified the effects of the user agent default</li>
            </ul>
        
            <section id="exception-cannot-adjust">
                <h4>First exception: the focus indicator cannot be adjusted by the author</h4>

                <blockquote><p>The focus indicator is determined by the user agent and cannot be adjusted by the author</p></blockquote>

                <p>Some components or technologies may not allow the author to adjust the focus indicator. This is the case with HTML <code>select</code> elements (both single and multi-select), where the visual treatments for selection and focus cannot be adjusted by the author. In this case the Success Criterion does not apply.</p>

                <figure id="country-select">
                    <img src="img/focus-indicator-select.png" alt="A country select element with Afghanistan selected and Albani with focus" />
                    <figcaption>Passes: The user agent's default <code>select</code> element presentation cannot be modified by the author, so it passes regardless of the quality of the focus indicator</figcaption>
                </figure>  
            </section>

            <section id="exception-default">
                <h4>Second exception: the default indicator and background are not modified</h4>

                <blockquote><p>The focus indicator and the indicator's background color are not modified by the author</p></blockquote>

                <p>If the focus indicator and the background behind the focus indicator are not modified by the author, the Success Criterion does not apply.</p>

                <p>The intent of this exception is to reduce burden on authors by allowing them to rely on the default indicators provided by user agents (browsers). If all user agents provided good focus indicators, authors would be able to concentrate efforts on other accessibility considerations. Unfortunately, browser default focus indicators vary by component, browser, and across devices and operating systems, and the default focus indicators in some browsers can be difficult to see (such as a 1px dotted outline). For this reason, most authors override browser defaults in order to overcome these deficiencies and create a more uniform user experience, regardless of browser.</p>

                <p>Some browser makers are improving their default focus indicators to make them more visible. As more browsers adopt defaults that meet the primary bullets of this Success Criterion, authors will be able to achieve improved focus indicators without customization.</p>

                <h4>Modifying the focus indicator background</h4>

                <p>Browser default focus indicators can be made <em>more</em> difficult to see if the author modifies the pixels directly adjacent to the indicator (commonly referred to as its background), such as by positioning a component on top of an image or gradient background, or altering the page's default white background color, for instance using a blue background in combination with a browser's blue default indicator. For this reason, where the author alters the pixels directly adjacent to the default focus indicator, the user agent exception does not apply, and the author will need to verify they meet the size and contrast requirements of this Success Criterion.</p>
                <p class="note">Altering the <code>body</code> element's <code>background-color</code> attribute <em>is</em> one way of altering the pixels directly adjacent to the indicator in most implementations. However, specifying a value of white (<code>#FFFFFF</code>) does not nullify this exception since, as established in the third note of the <a href="https://www.w3.org/TR/WCAG22/#dfn-contrast-ratio">contrast ratio definition</a>, the default ("unspecified") color is assumed to be white.</p>

                <p>As well, if the browser provides an indicator <em>within</em> a component by default, then authors can potentially reduce the visibility by changing the component color (which in such a scenario is the background color for the focus indicator). For example, if the default indicator on a button uses a colored inner border, authors can negatively affect the focus appearance by making the button or its unfocused border color a similar-luminosity color. For this reason, this user agent exception can only be met if the author both does not modify the default focus indicator <em>and</em> does not modify its background.</p>

                <figure id="focus-indicator-browser-defaults-modified-background">
                    <img src="img/focus-indicator-browser-defaults-modified-background.png" alt="A button with an author-customized blue border which looks very similar to the blue border used by a user agent default focus indicator" />
                    <figcaption>Fails: The middle button is focused using a browser's default focus indicator, but it is very difficult to tell which button is focused because the custom blue border on the unfocused button uses a similar color.</figcaption>
                </figure>
            </section>
        </section>
    </section>

    <section id="benefits">
        <h2>Benefits of Focus Appearance</h2>
        
        <ul>
            <li>This Success Criterion helps anyone who relies on the keyboard to operate the page, by letting them visually determine the component on which keyboard operations will interact at any point in time.</li>
            <li>People with attention limitations, short term memory limitations, or limitations in executive processes benefit by being able to discover where the focus is located.</li>
        </ul>
    
    </section>

    <section id="examples">
        <h2>Examples of Focus Appearance</h2>

        <ul>
            <li>When links receive focus, an outline is displayed around the link that contrasts with the background adjacent to the link.</li>
            <li>When buttons receive focus, an outline is displayed within the button (around the text) that contrasts with the button's background.</li>
            <li>When text fields receive focus, an outline is displayed around the field, indicating that the input has focus.</li>  
            <li>When radio buttons receive focus, an outline is displayed around the control, indicating that the input has focus.</li>        
        </ul>
        
    </section>

    <section id="resources">
        <h2>Related Resources</h2>
        <ul>
            <li><a href="https://www.sarasoueidan.com/blog/focus-indicators/">A guide to designing accessible focus indicators</a> by Sara Soueidan</li>
            <li><a href="https://alastairc.uk/tests/wcag22-examples/focus-more-visible-3.html">Focus appearance - testing version 3</a></li>
            <li><a href="https://alastairc.uk/tests/wcag22-examples/focus-more-visible-6.html">Focus visible testing (Feb 2022)</a></li>
            <li><a href="https://adrianroselli.com/2017/02/avoid-default-browser-focus-styles.html">Avoid Default Browser Focus Styles</a> by Adrian Roselli</li>
            </ul>
    </section>

    <section id="techniques">
        <h2>Techniques</h2>

        <section id="sufficient">
            <h3>Sufficient Techniques</h3>

            <ol>
                <li>
                    <a href="https://www.w3.org/WAI/WCAG21/Techniques/general/G195" class="general">Using an author-supplied, highly visible focus indicator</a>
                </li>
                <li>
                <a href="../../techniques/css/C40">Creating a two-color focus indicator to ensure sufficient contrast</a>
                </li>
                <li>
                    <a href="../../techniques/css/C41">Creating a contrasting focus indicator inside the component</a>
                </li>
            </ol>
        </section>
    
        <section id="failure">
            <h3>Failures</h3>
            <ol>
                <li>
                    Using a CSS border for inline text which can wrap (Potential future technique)
                </li>
            </ol>
        </section>
    </section>
</body>
</html><|MERGE_RESOLUTION|>--- conflicted
+++ resolved
@@ -16,50 +16,6 @@
             <dt>Why it's important</dt><dd>Many people can't see small changes in visual appearance, including older people.</dd>
         </dl>
     </section>
-<<<<<<< HEAD
-=======
-    
-    <section class="remove">
-   
-        <h2>Focus Appearance Success Criterion text</h2>
-        <blockquote>
-            <p class="conformance-level">AAA</p>
-        
-            <p>When the keyboard <a>focus indicator</a> is visible, an area of the focus indicator meets all the following:</p>
-            <ul>
-                <li>is at least as large as the area of a 2 <a>CSS pixel</a> thick <a>perimeter</a> of the unfocused component or sub-component, and</li>
-                <li>has a contrast ratio of at least 3:1 between the same pixels in the focused and unfocused states</li>
-            </ul>
-        
-            <p>Exceptions:</p>
-            <ul>
-                <li>The focus indicator is determined by the user agent and cannot be adjusted by the author, or</li>
-                <li>The focus indicator and the indicator's background color are not modified by the author.</li>
-            </ul>
-            
-            <p class="note">What is perceived as the user interface component or sub-component (to determine enclosure or size) depends on its visual presentation. The visual presentation includes the component's visible content, border, and component-specific background. It does not include shadow and glow effects outside the component's content, background, or border.</p>
-        
-            <p class="note">Examples of sub-components that may receive a focus indicator are menu items in an opened drop-down menu, or focusable cells in a grid.</p>
-        
-            <p class="note">Contrast calculations can be based on colors defined within the technology (such as HTML, CSS and SVG). Pixels modified by user agent resolution enhancements and anti-aliasing can be ignored.</p>
-
-            <dl>
-            <dt class="new"><dfn>focus indicator</dfn></dt>
-            <dd class="new">
-	            pixels that are changed to visually indicate when a user interface component is in a focused state.                		
-            </dd>
-            <dt class="new"><dfn>perimeter</dfn></dt>
-            <dd class="new">
-                continuous line forming the boundary of a shape not including shared pixels, or the minimum bounding box, whichever is shortest. For example, the perimeter calculation for a 2 CSS pixel perimeter around a rectangle is 4<em>h</em>+4<em>w</em>, where <em>h</em> is the height and <em>w</em> is the width. For a 2 CSS pixel perimeter around a circle it is 4𝜋<em>r</em>.
-            </dd>
-            <dt class="new"><dfn>minimum bounding box</dfn></dt>
-            <dd class="new">
-	            the smallest enclosing rectangle aligned to the horizontal axis within which all the points of a shape lie. For components which wrap onto multiple lines as part of a sentence or block of text (such as hypertext links), the bounding box is based on how the component would appear on a single line.              		
-            </dd>
-            </dl>
-        </blockquote>
-     </section>
->>>>>>> b3b5f6ba
 
     <section id="intent">
 

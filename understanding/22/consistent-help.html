<!DOCTYPE html>
<html lang="en" xml:lang="en" xmlns="http://www.w3.org/1999/xhtml">
<head>
   <meta charset="UTF-8"></meta>
   <title>Understanding Consistent Help</title>
   <link rel="stylesheet" type="text/css" href="../../css/editors.css" class="remove"></link>
</head>
<body>
   <h1>Understanding Consistent Help</h1>

    <section id="status" class="advisement">
        <h2>Status</h2>
        <p>This understanding document is part of the <a href="https://w3c.github.io/wcag/guidelines/22/"><strong>draft</strong> WCAG 2.2 content</a>. It may change or be removed before the final WCAG 2.2 is published.</p>
    </section>


   <section class="remove">

      <h2>Consistent Help</h2>
      <p>Success Criterion text:</p>
      <blockquote>
         <p class="conformance-level">A</p>

         <p>If a <a>web page</a> contains any of the following help mechanisms, and those mechanisms are repeated on multiple web pages within a <a>set of web pages</a>, they occur in the same relative order to other page content, unless a change is initiated by the user:</p>

         <ul>
               <li>Human contact details;</li>
               <li>Human contact mechanism;</li>
               <li>Self-help option;</li>
               <li>A fully automated contact mechanism.</li>
         </ul>

         <p class="note">Access to help mechanisms may be provided directly on the page, or may be provided via a direct link to a different page containing the information.</p>
         <p class="note">For this SC, the same relative order can be thought of as how the content is ordered when the page is serialized. The visual position of a help mechanism is likely to be consistent across pages for the same page variation (e.g., CSS break-point). The user can cause a change, for example zoom or change orientation, which may trigger a different page variation.</p>

      </blockquote>
      <p>Definition of Single page Web applications:</p>
      <blockquote>
         <p>Pages obtained from a single URI that provide navigation which changes the meaning of the Web page</p>
      </blockquote>
   </section>

    <section id="intent">

        <h2>Intent of Consistent Help</h2>


        <p>The intent of this Success Criterion is to ensure users can find help for completing tasks on a Web site, when it is available. This is distinct from interface-level help, such as contextual help, features like spell checkers, and instructional text in a form. </p>

        <p>Locating the help mechanism in a consistent location across pages makes it easier for users to find it.  For example, when a mechanism or link is located in the header of one Web page, it will be easier to find if it is in the header of other pages. The help mechanism, such as a contact phone number, may be provided directly on the page but it may also be a direct link to a different contact page. Regardless of which approach is used, the mechanism must be located in the same relative order on each page within the set of pages.</p>

        <p>When testing this SC, it is the help item which is relative to the rest of the content. When testing a page, other content that is present across the set of web pages and is before the help item should be before the help item on this page. Items which are after the help item on other pages should be after the help item on this page.</p>

        <p>The location in a smaller viewport may be different than in a larger viewport but it is best if the mechanism or link is consistent across a set of web pages. A consistent location, both visually and programmatically, is the most usable.</p>

        <p>When having problems completing a task on a Web site (or part of a Web site, what we call a <a>set of Web pages</a>), people with some types of disabilities may not be able to work through the issue without further help.  Issues could include difficulty:
			completing a form, or finding a document or page which provides information required to complete a task.</p>

        <p>Without help, some users may abandon the task. They may also fail to correctly complete a task, or they may require assistance from people who do not necessarily keep private information secure.</p>

      <p>It is not the intent of this Success Criterion to require authors to provide help / access to help. The Criterion only requires that when one of the listed forms of help is available across multiple pages that it be in a consistent location. It does not authors to provide help information on PDFs or other static documents that may be available for viewing/download from the Web pages. It is also not the intent to require contact information if:</p>
         <ul>
            <li>A Web site is not supported,</li>
				<li>Content is archived, or </li>
            <li>When finding help would invalidate the activity, such as in a testing situation. </li>
         </ul>

        <p>It is also not the intent of this Success Criterion to require a human be available at all times. If the human contact is not available during certain hours or certain days, information should be provided so the user can tell when it will be available. </p>
   </section>

   <section id="benefits">
      <h2>Benefits of Consistent Help</h2>

      <ul>
         <li>This Success Criterion helps people who may have difficulty locating help that is not part of the page they are using. Ensuring they can connect with help allows them to complete the task.</li>
         <li>When a user can easily find help for their specific questions, they are more successful completing tasks.</li>
         <li>Users that experience cognitive fatigue or cognitive shut down will be able to reserve their energy for the task, instead of using it to find support.</li>
         <li>Enabling users (especially those with cognitive disabilities) to find solutions while expressing their question using their own words increases their chances of success for completing a task.</li>
      </ul>


        <p>Self help methods beyond the site, such as using internet search to find the contact information for an organization, can be too difficult. Further, the user’s disability may make it more difficult to find the help available (such as a “contact us” link, phone number, or support page) if the information is not present within a few interactions (e.g., displayed in the header, or via a menu). In addition, for some users with disabilities, struggling to complete a task on a site may cause additional cognitive challenges when searching for help within the site.</p>

        <p>When a user is quickly able to find help, they are able to complete the task even if they encounter challenges.</p>

         <h2>Help Mechanisms</h2>

        <p>Typical help mechanisms include:</p>
			<ul>
            <li>Human contact details such as a phone number, email address, hours of operation.</li>
            <li>Human contact mechanism such as a messaging system, chat client, contact form, social media channel.</li>
            <li>Self-help option such as an up-to-date Frequently Asked Questions, How Do I page, Support page.</li>
            <li>A fully automated contact mechanism such as a chatbot.</li>
         </ul>

         <p>The order of the types of help listed in the SC does not imply priority.</p>

        <p>The human contact details enable users to connect with the  organization or the part of the organization that can assist with the content. For example, an online jobs / recruitment portal may provide a contact method for the team that supports the recruitment portal and not a catch-all for the entire company. Each layer of contact added prolongs the time before the user will receive help.</p>

        <p>The human contact mechanism enables a person to express what they are looking for using their own words. For some with cognitive disabilities, this may be the best way for them to find an answer to their problem.</p>

<<<<<<< HEAD
        <p>For pages for which no human support is available, it is best if a self-help option says that no human support is available.  Self-help options should go beyond allowing the user to search within the site. Contextual help is still recommended (see <a href="../20/help.html">3.3.5 Help</a> for more information), but a self-help option should provide a single location that makes it easier for people with cognitive disabilities to understand what help is available without having to hunt for it. While some people may easily be able to identify that no support would be available for a particular type of Web site, this may not be apparent to some users with disabilities.</p>
=======
        <p>For pages for which no human support is available, it is best if a self-help option says that no human support is available.  Self-help options can go beyond allowing the user to search within the site. Contextual help is still recommended (See SC 3.3.5 for more information) but a self-help option provides a single location that makes it easier for people with cognitive disabilities to understand what help is available without having to hunt for it. While some people may easily be able to identify that no support would be available for a particular type of Web site, this may not be apparent to some users with disabilities.</p>
>>>>>>> 8c350700

        <p>Chatbots can work more effectively for everyone, and particularly for people with cognitive disabilities if they:</p>

			<ul>
            <li>recognize misspelled words,</li>
            <li>provide human contact details if the chatbot is unable to provide a satisfactory response after 3 attempts, and</li>
            <li>be dismissed with a single interaction, and recalled using a link or button.</li>
         </ul>

   </section>

   <section id="examples">
      <h2>Examples of Consistent Help</h2>

      <ul>
         <li>On-line job application - Some of the application questions may be hard for new job seekers to understand even after reading the contextual help. For example, the form may request their identification number, but they may have several and not know which one to enter. Easily findable contact information will enable them to use phone or email so they can get an answer to their question.</li>
         <li>Medical appointment scheduling form - When the service a patient is trying to book is not easily findable within the interface, they may need human help. A built-in messaging option (chat client) enables them to quickly interact with a staff person that can help, without requiring them to manage a second interface.</li>
         <li>Finding a specific policy or procedure - An employee who needs to complete a work task may have difficulty locating the specific policy or procedure document on their employer’s Web site. A How Do I page may include the information that enables them to independently complete this task.</li>
      </ul>

   </section>


   <section id="techniques">
      <h2>Techniques for Consistent Help</h2>


      <section id="sufficient">
         <h3>Sufficient Techniques for Consistent Help</h3>
         <ol>
            <li><a href="../../techniques/general/G220" class="general">Provide a contact-us link in a consistent location</a></li>
         </ol>
      </section>

      <section id="advisory">
         <h3>Additional Techniques (Advisory) for Consistent Help</h3>

      </section>

      <section id="failure">
         <h3>Failures for Consistent Help</h3>

         <ul>
            <li>Inconsistent Help Location
            </li>
         </ul>
      </section>

   </section>

</body>
</html><|MERGE_RESOLUTION|>--- conflicted
+++ resolved
@@ -99,11 +99,7 @@
 
         <p>The human contact mechanism enables a person to express what they are looking for using their own words. For some with cognitive disabilities, this may be the best way for them to find an answer to their problem.</p>
 
-<<<<<<< HEAD
-        <p>For pages for which no human support is available, it is best if a self-help option says that no human support is available.  Self-help options should go beyond allowing the user to search within the site. Contextual help is still recommended (see <a href="../20/help.html">3.3.5 Help</a> for more information), but a self-help option should provide a single location that makes it easier for people with cognitive disabilities to understand what help is available without having to hunt for it. While some people may easily be able to identify that no support would be available for a particular type of Web site, this may not be apparent to some users with disabilities.</p>
-=======
         <p>For pages for which no human support is available, it is best if a self-help option says that no human support is available.  Self-help options can go beyond allowing the user to search within the site. Contextual help is still recommended (See SC 3.3.5 for more information) but a self-help option provides a single location that makes it easier for people with cognitive disabilities to understand what help is available without having to hunt for it. While some people may easily be able to identify that no support would be available for a particular type of Web site, this may not be apparent to some users with disabilities.</p>
->>>>>>> 8c350700
 
         <p>Chatbots can work more effectively for everyone, and particularly for people with cognitive disabilities if they:</p>
 

--- conflicted
+++ resolved
@@ -30,13 +30,9 @@
                <li>A fully automated contact mechanism.</li>
          </ul>
 
-<<<<<<< HEAD
-         <p class="note">Access to help mechanisms may be provided directly on the page, or may be provided via a direct link to a different page containing the information.</p>
-         <p class="note">For this Success Criterion, "the same order relative to other page content" can be thought of as how the content is ordered when the page is serialized. The visual position of a help mechanism is likely to be consistent across pages for the same page variation (e.g., CSS break-point). The user can initiate a change, such as changing the page's zoom or orientation, which may trigger a different page variation. This criterion is concerned with relative order across pages displayed in the same page variation (e.g., same zoom level and orientation).</p>
-=======
          <p class="note">Help mechanisms may be provided directly on the page, or may be provided via a direct link to a different page containing the information.</p>
-         <p class="note">For this Success Criterion, the same relative order can be thought of as how the content is ordered when the page is serialized. The visual position of a help mechanism is likely to be consistent across pages for the same page variation (e.g., CSS break-point). The user can cause a change, for example zoom or change orientation, which may trigger a different page variation.</p>
->>>>>>> 1dd3823f
+         <p class="note">For this Success Criterion, "the same order relative to other page content" can be thought of as how the content is ordered when the page is serialized. The visual position of a help mechanism is likely to be consistent across pages for the same page variation (e.g., CSS break-point). The user can cause a change, for example zoom or change orientation, which may trigger a different page variation.</p>
+
 
       </blockquote>
       <p>Definition of Single page Web applications:</p>

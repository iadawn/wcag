<!DOCTYPE html>
<html xmlns="http://www.w3.org/1999/xhtml" lang="en" xml:lang="en">
	<head>
		<meta charset="UTF-8"/>
		<meta name="viewport" content="width=device-width, initial-scale=1, shrink-to-fit=no"/>
			
		<title>Understanding WCAG 2.1</title>
		<link rel="stylesheet" type="text/css" href="https://www.w3.org/StyleSheets/TR/2016/base"/>
		<link rel="stylesheet" type="text/css" href="understanding.css"/>
	</head>
	<body>
		<div class="head">
			<a href="https://www.w3.org/" class="logo">
				<img alt="W3C" src="https://www.w3.org/StyleSheets/TR/2016/logos/W3C" width="72" height="48"/>
			</a>
			<h1 id="title" class="title p-name">Understanding WCAG 2.1</h1>
			
			<p class="copyright">
				<a href="https://www.w3.org/Consortium/Legal/ipr-notice#Copyright">Copyright</a> ©
				2017-2018
				
				<a href="https://www.w3.org/"><abbr title="World Wide Web Consortium">W3C</abbr></a><sup>®</sup>
				(<a href="https://www.csail.mit.edu/"><abbr title="Massachusetts Institute of Technology">MIT</abbr></a>,
				<a href="https://www.ercim.eu/"><abbr title="European Research Consortium for Informatics and Mathematics">ERCIM</abbr></a>,
				<a href="https://www.keio.ac.jp/">Keio</a>, <a href="http://ev.buaa.edu.cn/">Beihang</a>).
				
				<abbr title="World Wide Web Consortium">W3C</abbr> <a href="https://www.w3.org/Consortium/Legal/ipr-notice#Legal_Disclaimer">liability</a>,
				<a href="https://www.w3.org/Consortium/Legal/ipr-notice#W3C_Trademarks">trademark</a> and
				<a rel="license" href="https://www.w3.org/Consortium/Legal/copyright-documents">document use</a>
				rules apply.
			</p>
			<hr title="Separator for header"/>
		</div>
		<section id="abstract">
			<h2>Abstract</h2>
			<p>Understanding WCAG 2.1 is a guide to understanding and using <a href="https://www.w3.org/TR/WCAG21/">Web Content Accessibility Guidelines (WCAG) 2.1</a> [[WCAG21]]. It is part of a set of documents that support WCAG 2.1. Please note that the contents of this document are informative (they provide guidance), and not normative (they do not set requirements for conforming to WCAG 2.1). See <a href="https://www.w3.org/WAI/intro/wcag.php">Web Content Accessibility Guidelines (WCAG) Overview</a> for an introduction to WCAG, supporting technical documents, and educational material.</p>
		</section>
		<section id="sotd">
			<h2>Status of This Document</h2>
			<p>This is the official version of "Understanding WCAG 2.1", and is referenced by <a href="https://www.w3.org/TR/WCAG21/">Web Content Accessibility Guidelines 2.1</a>. This resource is maintained as needed to update interpretive guidance and reference techniques to meet the guidelines.</p>
			<p>To comment, <a href="https://github.com/w3c/wcag/issues/new">file an issue in the <abbr title="World Wide Web Consortium">W3C</abbr> WCAG GitHub repository</a>. Although the proposed Success Criteria in this document reference issues tracking discussion, the Working Group requests that public comments be filed as new issues, one issue per discrete comment. It is free to create a GitHub account to file issues. If filing issues in GitHub is not feasible, send email to <a href="mailto:public-agwg-comments@w3.org?subject=WCAG%202.1%20public%20comment">public-agwg-comments@w3.org</a> (<a href="https://lists.w3.org/Archives/Public/public-agwg-comments/">comment archive</a>). </p>
		</section>
		<section class="informative introductory" id="intro">
			<h2>Introduction</h2>
			<p>Understanding WCAG 2.1 is a  guide to understanding and using <a href="https://www.w3.org/TR/WCAG21/">Web Content Accessibility Guidelines 2.1</a> [[WCAG21]] Although the normative definition and requirements for WCAG 2.1 can all be found in the WCAG 2.1 document itself, the concepts and provisions may be new to some people. Understanding WCAG 2.1 provides a non-normative extended commentary on each guideline and each Success Criterion to help readers better understand the intent and how the guidelines and Success Criteria work together. It also provides examples of techniques or combinations of techniques that the Working Group has identified as being sufficient to meet each Success Criterion. Links are then provided to write-ups for each of the techniques.</p>
			<section>
				<h3>Relationship to Understanding WCAG 2.0</h3>
				<p><a href="https://www.w3.org/TR/UNDERSTANDING-WCAG20/">Understanding WCAG 2.0</a> [[UNDERSTANDING-WCAG20]] is a substantial resource to support <a href="https://www.w3.org/TR/WCAG20/">Web Content Accessibility Guidelines 2.0</a> [[WCAG20]]. Understanding WCAG 2.1 is a parallel resource that supports the new success criteria in WCAG 2.1. At this stage, it only includes content related to new features of WCAG 2.0. Future versions <em>may</em> include content relevant to WCAG 2.0, depending on how WCAG 2.1 evolves and what structure is determined to provide optimal support.</p>
				<p>Unlike Understanding WCAG 2.0, this document has not been published as a Technical Report. This change reduces the formality of the document and increases the ability of the Accessibility Guidelines Working Group to maintain the content and optimize the structure. The Working Group considers the content to be authoritative. If feedback indicates the need, the document could be published as a Technical Report in the future.</p>
			</section>
			<section>
				<h3>Structure of Understanding WCAG 2.1</h3>
				<p>This is not an introductory document. It is a detailed technical description of the guidelines and their Success Criteria. See <a href="https://www.w3.org/WAI/intro/wcag">Web Content Accessibility Guidelines (WCAG) Overview</a> for an introduction to WCAG, supporting technical documents, and educational material. </p>
				<p>Understanding WCAG 2.1 is organized by guideline. There is an <em>Understanding Guideline X.X</em> section for each guideline. The intent and any advisory techniques that are related to the guideline but not specifically related to any of its Success Criteria are listed there as well.</p>
				<p>The <em>Understanding Guidelines X.X</em> section is then followed by a <em>Understanding Success Criterion X.X.X</em> section for each Success Criterion of that guideline. These sections each contain:</p>
				<ul>
					<li>
						<p>The Success Criterion as it appears in WCAG 2.1</p>
					</li>
					<li>
						<p>Intent of the Success Criterion</p>
					</li>
					<li>
						<p>Benefits (how the Success Criterion helps people with disabilities)</p>
					</li>
					<li>
						<p>Examples</p>
					</li>
					<li>
						<p> Related Resources </p>
					</li>
					<li>
						<p>Techniques or combinations of techniques that are sufficient to meet the guidelines</p>
					</li>
					<li>
						<p>Failures of this Success Criterion</p>
					</li>
					<li>
						<p>Additional advisory techniques that go beyond what is required to meet the Success Criterion but can be used to make some or all types of content more accessible. Use of advisory techniques does not impact the level of conformance claimed. </p>
					</li>
					<li>
						<p>Key terms for this Success Criterion (taken from the WCAG 2.1 Glossary)</p>
					</li>
				</ul>
				<p>Links are provided from each Guideline in WCAG 2.1 directly to each <em>Understanding Guideline X.X</em> in this document. Similarly, there is a link from each Success Criterion in WCAG 2.1 to the <em>Understanding Success Criterion X.X.X</em> section in this document. </p>
			</section>
			<section>
				<h3>Techniques for WCAG 2.1</h3>
				<p>Techniques specific to WCAG 2.1 are expected to come available soon. In the meantime, Understanding pages reference existing techniques from WCAG 2.0 where applicable, and suggests titles for new techniques that are proposed for WCAG 2.1.</p>
			</section>

		</section>
		
<<<<<<< HEAD
		<div data-include="toc.html" data-include-replace="true"></div>

=======
		<nav id="toc">
			<h2>Understanding Pages</h2>
			<div data-include="toc.html" data-include-replace="true"></div>
		</nav>
>>>>>>> 1d6d9d3b
		<div data-include="../acknowledgements.html" data-include-replace="true">
			<p>Acknowledgements</p>
		</div>
	</body>
</html><|MERGE_RESOLUTION|>--- conflicted
+++ resolved
@@ -91,15 +91,10 @@
 
 		</section>
 		
-<<<<<<< HEAD
-		<div data-include="toc.html" data-include-replace="true"></div>
-
-=======
 		<nav id="toc">
 			<h2>Understanding Pages</h2>
 			<div data-include="toc.html" data-include-replace="true"></div>
 		</nav>
->>>>>>> 1d6d9d3b
 		<div data-include="../acknowledgements.html" data-include-replace="true">
 			<p>Acknowledgements</p>
 		</div>

--- conflicted
+++ resolved
@@ -11,11 +11,7 @@
 		<li>Renaldo Bernard (University of Southampton)</li>
 		<li>Dan Bjorge (Deque Systems, Inc.)</li>
 		<li>Peter Bossley  (Thomson Reuters)</li>
-<<<<<<< HEAD
-=======
-		<li>Denis Boudreau (Deque Systems, Inc.)</li>
 		<li>Rachael Bradley Montgomery (Library of Congress)</li>
->>>>>>> 0548c35d
 		<li>Judy Brewer (W3C)</li>
 		<li>Shari Butler (Pearson plc)</li>
 		<li>Thaddeus Cambron (Invited Expert)</li>

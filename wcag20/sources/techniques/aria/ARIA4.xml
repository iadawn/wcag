<?xml version="1.0" encoding="UTF-8"?>
<!DOCTYPE technique
  SYSTEM "../../xmlspec.dtd">
<technique id="ARIA4">
   <short-name>Using a WAI-ARIA role to expose the role of a user interface component</short-name>
   <applicability>
      <p>Technologies that support <loc xmlns:xlink="http://www.w3.org/1999/xlink"
              href="http://www.w3.org/TR/wai-aria/">Accessible Rich Internet Applications (WAI-ARIA)</loc>.</p>
   </applicability>
   <applies-to>
      <success-criterion idref="ensure-compat-rsv" relationship="sufficient"/>
   </applies-to>
   <ua-issues>
      <ua-issue name="" version="">
         <p>See <specref ref="wai-aria_ua_support"/> for general information on user agent support.</p>
      </ua-issue>
   </ua-issues>
   <description>
      <p>The objective of this technique is to define the role of an element using the <att>role</att> attribute with one of the non-abstract values defined in the <loc xmlns:xlink="http://www.w3.org/1999/xlink"
              href="http://www.w3.org/TR/wai-aria/roles#role_definitions">WAI-ARIA Definition of Roles</loc>. The WAI-ARIA specification provides an informative description of each role, how it relates to other roles, and the states and properties for each role. When rich internet applications define new user interface widgets, exposing the roles enables users to understand the widget and how to interact with it.</p>
   </description>
   <examples>
      <eg-group>
         <head>A simple toolbar</head>
         <description>
            <p>The WAI-ARIA Authoring Practices document <loc xmlns:xlink="http://www.w3.org/1999/xlink"
                    href="https://www.w3.org/TR/wai-aria-practices-1.1/#accessiblewidget">demonstrates a toolbar containing three buttons</loc>. The <el>div</el> element has a role of "toolbar", and the <el>img</el> elements have "button" roles:</p>
            <codeblock xml:space="preserve"><![CDATA[
    <div role="toolbar"
      tabindex="0" 
      id="customToolbar" 
      onkeydown="return optionKeyEvent(event);"
      onkeypress="return optionKeyEvent(event);"
      onclick="return optionClickEvent(event);"
      onblur="hideFocus()"
      onfocus="showFocus()"
      > 
      <img src="img/btn1.gif" 
           role="button" 
           tabindex="-1" 
           alt="Home" 
           id="b1" 
           title="Home">
      <img src="img/btn2.gif" 
           role="button" 
           tabindex="-1" 
           alt="Refresh" 
           id="b2" 
           title="Refresh">
     <img src="img/btn3.gif" 
           role="button" 
           tabindex="-1" 
           alt="Help" 
           id="b3" 
           title="Help"> 
 </div>  
                        ]]></codeblock>
            <p>The Authoring Practices Toolbar Pattern <loc xmlns:xlink="http://www.w3.org/1999/xlink"
                    href="https://www.w3.org/TR/wai-aria-practices-1.1/#toolbar">provides a working example of a toolbar.</loc>.</p>
         </description>
      </eg-group>
      <eg-group>
         <head>A Tree Widget</head>
         <description>
<<<<<<< HEAD
            <p>The WAI-ARIA Authoring Practices <loc xmlns:xlink="http://www.w3.org/1999/xlink"
=======
            <p>The WAI-ARIA 1.1. Authoring Practices Guide <loc xmlns:xlink="http://www.w3.org/1999/xlink"
>>>>>>> dca497ef
                    href="https://www.w3.org/TR/wai-aria-practices-1.1/#exampletree">demonstrates a tree widget</loc>. Note the use of the roles "tree", "treeitem", and "group" to identify the tree and its structure. Here is a simplified excerpt from the code:</p>
            <codeblock xml:space="preserve"><![CDATA[
<ul role="tree" tabindex="0">
  <li role="treeitem">Birds</li>
  <li role="treeitem">Cats
    <ul role="group">
      <li role="treeitem">Siamese</li>
      <li role="treeitem">Tabby</li>
    </ul>
  </li>
  <li role="treeitem">Dogs
    <ul role="group">
      <li role="treeitem">Small Breeds
        <ul role="group">
          <li role="treeitem">Chihuahua</li>
          <li role="treeitem">Italian Greyhound</li>
          <li role="treeitem">Japanese Chin</li>
        </ul>
      </li>
      <li role="treeitem">Medium Breeds
        <ul role="group">
          <li role="treeitem">Beagle</li>
          <li role="treeitem">Cocker Spaniel</li>
          <li role="treeitem">Pit Bull</li>
        </ul>
      </li>
      <li role="treeitem">Large Breeds
        <ul role="group">
          <li role="treeitem">Afghan</li>
          <li role="treeitem">Great Dane</li>
          <li role="treeitem">Mastiff</li>
        </ul>
      </li>
    </ul>
  </li>
</ul>
]]></codeblock>
            <p>The Authoring Practices Tree View Pattern <loc xmlns:xlink="http://www.w3.org/1999/xlink"
                    href="https://www.w3.org/TR/wai-aria-practices-1.1/#TreeView"> provides a working example of a tree</loc>.</p>
         </description>
      </eg-group>
   </examples>
   <resources>
      <see-also>
         <ulist>
            <item>
               <p>
                  <loc xmlns:xlink="http://www.w3.org/1999/xlink"
                       href="http://www.w3.org/TR/wai-aria/usage#usage_intro">Accessible Rich Internet Applications (WAI-ARIA) 1.0, Roles</loc>
               </p>
            </item>
            <item>
               <p>
                  <loc xmlns:xlink="http://www.w3.org/1999/xlink"
                       href="http://www.w3.org/TR/wai-aria/roles">Accessible Rich Internet Applications (WAI-ARIA) 1.0, The Roles Model</loc>
               </p>
            </item>
            <item>
               <p>
                  <loc xmlns:xlink="http://www.w3.org/1999/xlink"
                       href="https://www.w3.org/TR/html-aam-1.0/">HTML Accessibility API Mappings 1.0</loc>
               </p>
            </item>
<<<<<<< HEAD
            <item>
               <p>
                  <loc xmlns:xlink="http://www.w3.org/1999/xlink"
                       href="https://www.w3.org/TR/wai-aria-practices-1.1/">WAI-ARIA 1.1 Authoring Practices</loc> 
               </p>
            </item>
            <item>
               <p>
                  <loc xmlns:xlink="http://www.w3.org/1999/xlink"
                       href="http://www.w3.org/TR/aria-in-html/">Notes on using ARIA in HTML</loc> 
=======
         	<item>
               <p>
                  <loc xmlns:xlink="http://www.w3.org/1999/xlink"
                       href="https://www.w3.org/TR/aria-in-html/">Notes on Using WAI-ARIA in HTML</loc> 
>>>>>>> dca497ef
               </p>
            </item>
         </ulist>
      </see-also>
   </resources>
   <related-techniques/>
   <tests>
      <procedure>
         <p>For a user interface component using the <att>role</att> attribute:</p>
         <olist>
            <item>
               <p>Check that the value of the role attribute is one of the non-abstract roles from the values defined in the WAI-ARIA specification.</p>
            </item>
            <item>
               <p>Check that the characteristics of the user interface component are described by the role.</p>
            </item>
         </olist>
      </procedure>
      <expected-results>
         <ulist>
            <item>
               <p>#1 and #2 are true.</p>
            </item>
         </ulist>
      </expected-results>
   </tests>
</technique><|MERGE_RESOLUTION|>--- conflicted
+++ resolved
@@ -62,11 +62,7 @@
       <eg-group>
          <head>A Tree Widget</head>
          <description>
-<<<<<<< HEAD
             <p>The WAI-ARIA Authoring Practices <loc xmlns:xlink="http://www.w3.org/1999/xlink"
-=======
-            <p>The WAI-ARIA 1.1. Authoring Practices Guide <loc xmlns:xlink="http://www.w3.org/1999/xlink"
->>>>>>> dca497ef
                     href="https://www.w3.org/TR/wai-aria-practices-1.1/#exampletree">demonstrates a tree widget</loc>. Note the use of the roles "tree", "treeitem", and "group" to identify the tree and its structure. Here is a simplified excerpt from the code:</p>
             <codeblock xml:space="preserve"><![CDATA[
 <ul role="tree" tabindex="0">
@@ -130,8 +126,7 @@
                        href="https://www.w3.org/TR/html-aam-1.0/">HTML Accessibility API Mappings 1.0</loc>
                </p>
             </item>
-<<<<<<< HEAD
-            <item>
+         	<item>
                <p>
                   <loc xmlns:xlink="http://www.w3.org/1999/xlink"
                        href="https://www.w3.org/TR/wai-aria-practices-1.1/">WAI-ARIA 1.1 Authoring Practices</loc> 
@@ -141,12 +136,6 @@
                <p>
                   <loc xmlns:xlink="http://www.w3.org/1999/xlink"
                        href="http://www.w3.org/TR/aria-in-html/">Notes on using ARIA in HTML</loc> 
-=======
-         	<item>
-               <p>
-                  <loc xmlns:xlink="http://www.w3.org/1999/xlink"
-                       href="https://www.w3.org/TR/aria-in-html/">Notes on Using WAI-ARIA in HTML</loc> 
->>>>>>> dca497ef
                </p>
             </item>
          </ulist>

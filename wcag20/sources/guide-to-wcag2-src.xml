<<<<<<< HEAD
<?xml version="1.0" encoding="UTF-8"?>
<!DOCTYPE spec
  SYSTEM "xmlspec.dtd">
<spec status="final" w3c-doctype="wgnote" xmlns:xi="http://www.w3.org/2001/XInclude">
   <header>
      <title>Understanding <abbr expansion="Web Content Accessibiity Guidelines">WCAG</abbr> 2.0</title>
      <subtitle>A guide to understanding and implementing Web Content Accessibility Guidelines 2.0</subtitle>
      <version/>
      <w3c-designation>UNDERSTANDING-WCAG20</w3c-designation>
      <w3c-doctype>W3C Working Group Note</w3c-doctype>
      <pubdate>
         <day>17</day>
         <month>March</month>
         <year>2016</year>
      </pubdate>
      <publoc>
      	<loc href="http://www.w3.org/TR/2016/NOTE-UNDERSTANDING-WCAG20-20160317/">http://www.w3.org/TR/2016/NOTE-UNDERSTANDING-WCAG20-20160317/</loc>
      	<!--<loc href="http://www.w3.org/WAI/GL/2016/WD-UNDERSTANDING-WCAG20-20160223/">http://www.w3.org/WAI/GL/2016/WD-UNDERSTANDING-WCAG20-20160223/</loc>-->
	</publoc>
      <altlocs>
         <loc href="complete.html">Single file version</loc>
         <loc href="complete-diff.html">Single file diff-marked version showing revisions since 26 February 2015</loc>
         <loc href="/WAI/WCAG20/versions/understanding/">Alternate Versions of Understanding WCAG 2.0</loc>
      </altlocs>
      <latestloc>
      	<loc href="http://www.w3.org/TR/UNDERSTANDING-WCAG20/">http://www.w3.org/TR/UNDERSTANDING-WCAG20/</loc>
      	<!--<loc href="http://www.w3.org/WAI/GL/UNDERSTANDING-WCAG20/">http://www.w3.org/WAI/GL/UNDERSTANDING-WCAG20/</loc>-->
      </latestloc>
      <prevlocs>
      	<loc href="http://www.w3.org/TR/2015/NOTE-UNDERSTANDING-WCAG20-20150226/">http://www.w3.org/TR/2015/NOTE-UNDERSTANDING-WCAG20-20150226/</loc>
      	<!--<loc href="http://www.w3.org/WAI/GL/2016/WD-UNDERSTANDING-WCAG20-20160105/">http://www.w3.org/WAI/GL/2016/WD-UNDERSTANDING-WCAG20-20160105/</loc>-->
		    </prevlocs>
      <authlist>
         <author role="current">
            <name>Michael Cooper</name>
            <affiliation>W3C</affiliation>
         </author>
         <author role="current">
            <name>Andrew Kirkpatrick</name>
            <affiliation>Adobe Systems Inc.</affiliation>
         </author>
         <author role="current">
            <name>Joshue O Connor</name>
            <affiliation>InterAccess</affiliation>
         </author>
         <author role="past">
            <name>Loretta Guarino Reid</name>
            <affiliation>(until May 2013 while at Google, Inc.)</affiliation>
         </author>
         <author role="past">
            <name>Gregg Vanderheiden</name>
            <affiliation>(until May 2013 while at Trace R&amp;D  Center, University of
Wisconsin-Madison)</affiliation>
			</author>
			<author role="past">
				<name>Ben Caldwell</name>
				<affiliation>(until September 2010 while at Trace R&amp;D Center, University of
    			Wisconsin-Madison)</affiliation>
			</author>
			<author role="past">
				<name>Wendy Chisholm</name>
				<affiliation>(until July 2006 while at W3C)</affiliation>
			</author>
			<author role="past">
				<name>John Slatin</name>
				<affiliation>(until June 2006 while at Accessibility Institute, University of Texas at
Austin)</affiliation>
			</author>
		</authlist>
		<status>
         <p>
            <emph>This section describes the status of this document at the time of its publication. Other documents may supersede this document. A list of current W3C publications and the latest revision of this technical report can be found in the <loc href="http://www.w3.org/TR/">W3C technical reports index</loc> at <loc href="http://www.w3.org/TR/">http://www.w3.org/TR/</loc>.</emph>
         </p>
         <p>This is a <phrase role="final">Working Group Note</phrase>
         	<phrase role="ext-review">Public Editors' Draft of</phrase><phrase role="int-review">Editors' Draft of</phrase> "Understanding WCAG 2.0". The <loc href="http://www.w3.org/WAI/GL/">Web Content Accessibility Guidelines Working Group</loc> considers this document to be important for understanding the success criteria in the <loc href="http://www.w3.org/TR/2008/REC-WCAG20-20081211/">Web Content Accessibility Guidelines (WCAG) 2.0 Recommendation</loc>. Please note that the contents of this document are informative (they provide guidance), and not normative (they do not set requirements for conforming to WCAG 2.0).</p>
			<p>Understanding WCAG 2.0 was previously published on 11 December 2008 as a Working Group Note and updated 14 October 2010, 3 January 2012, 5 September 2013, 3 March 2014, 8 April 2014, 16 September 2014, and 26 February 2015. This new version updates the support information provided for WCAG 2.0. Note that WCAG 2.0 itself remains unchanged, only the informative support materials have been updated. The only change in this version is to <loc href="conformance.html#uc-partial-third-head">add explanation about partial conformance claims due to third-party content</loc>.</p>
      	<p><phrase role="ext-review">The purpose of this draft is to collect public feedback on proposed changes since the <loc href="http://www.w3.org/TR/2015/NOTE-UNDERSTANDING-WCAG20-20150226/">Understanding WCAG 2.0 Working Group Note of 26 February 2015</loc>. The Working Group intends to publish an updated Note once feedback from this review has been incorporated. <emph role="bold">The existing Understanding document remains in place as a W3C Note</emph> while this separate draft update is under review and the WCAG Working Group addresses comments.</phrase> The changes are highlighted in the <loc href="complete-diff">diff-marked version</loc>.</p>
         <p>
         	<phrase role="ext-review">Comments on this draft are due <emph role="bold">on or before 29 January 2016</emph>.</phrase> The Working Group requests that any comments be made using the options documented in <loc href="http://www.w3.org/WAI/WCAG20/comments/">Instructions for Commenting on WCAG 2.0 Documents</loc>. If this is not possible, comments can also be sent to <loc href="mailto:public-comments-wcag20@w3.org">public-comments-wcag20@w3.org</loc>. The <loc href="http://lists.w3.org/Archives/Public/public-comments-wcag20/">archives for the public comments list</loc> are publicly available. <phrase role="ext-review">Because this is a public review of changes to the Working Group Notes, only comments on changes made since the last Notes will be processed during this review; other comments will be saved and treated as comments on the updated Notes once published. </phrase><phrase role="final">Comments received on this document may be addressed in future versions of this document, or in another manner. </phrase><!--The Working Group does not plan to make formal responses to comments.--> Archives of the <loc href="http://lists.w3.org/Archives/Public/w3c-wai-gl/">WCAG WG mailing list discussions</loc> are also publicly available, and future work undertaken by the Working Group may address comments received on this document.</p>
			<p>This document has been produced as part of the W3C <loc href="http://www.w3.org/WAI/">Web Accessibility Initiative</loc> (WAI). The goals of the WCAG Working Group are discussed in the <loc href="http://www.w3.org/WAI/GL/charter">WCAG Working Group charter</loc>. The WCAG Working Group is part of the <loc href="http://www.w3.org/WAI/Technical/Activity">WAI Technical Activity</loc>.</p>
         <p> Publication as a <phrase role="final">Working Group Note</phrase>
         	<phrase role="ext-review">Public Editors' Draft</phrase><phrase role="int-review">Editors' Draft</phrase> does not imply endorsement by the W3C Membership. This is a draft document and may be updated, replaced or obsoleted by other documents at any time. It is inappropriate to cite this document as other than work in progress. </p>
         <p>This document was produced by a group operating under the <loc href="http://www.w3.org/Consortium/Patent-Policy-20040205/">5 February 2004 W3C Patent Policy</loc>. W3C maintains a <loc role="disclosures"
                 href="http://www.w3.org/2004/01/pp-impl/35422/status">public list of any patent disclosures</loc> made in connection with the deliverables of the group; that page also includes instructions for disclosing a patent. An individual who has actual knowledge of a patent which the individual believes contains <loc href="http://www.w3.org/Consortium/Patent-Policy-20040205/#def-essential">Essential Claim(s)</loc> must disclose the information in accordance with <loc href="http://www.w3.org/Consortium/Patent-Policy-20040205/#sec-Disclosure">section 6 of the W3C Patent Policy</loc>. </p>
			<p>This document is governed by the <loc id="w3c_process_revision" href="http://www.w3.org/2015/Process-20150901/">1 September 2015 W3C Process Document</loc>. </p>
		</status>
		<abstract>
         <p>This document, "Understanding WCAG 2.0," is an essential guide to  understanding and using <loc href="http://www.w3.org/TR/WCAG20/">Web Content Accessibility Guidelines (WCAG) 2.0</loc> 
            <bibref ref="WCAG20"/>. It is part of a series of documents that support WCAG 2.0. Please note that the  contents of this document are informative  (they provide guidance), and not normative (they do not set  requirements for conforming to WCAG 2.0). See <loc href="http://www.w3.org/WAI/intro/wcag.php">Web Content Accessibility Guidelines (WCAG) Overview</loc> for an introduction to WCAG, supporting  technical documents, and educational material.</p>
			<p>WCAG 2.0 establishes a set of Success Criteria to define conformance  to the WCAG 2.0 Guidelines. A Success Criterion is a testable statement  that will be either true or false when applied to specific Web content.  "Understanding WCAG 2.0" provides detailed information about each  Success Criterion, including its intent, the key terms that are used in  the Success Criterion, and how the Success Criteria in WCAG 2.0 help people with different types of disabilities. This document also provides examples of Web content that meet the success  criterion using various Web technologies (for instance, HTML, CSS, XML),  and common examples of Web content that does not meet the success  criterion. </p>
			<p>This document indicates specific techniques to meet each Success Criterion. Details for how to implement each technique are available in <loc href="http://www.w3.org/TR/WCAG20-TECHS/">Techniques for WCAG 2.0</loc>, but "Understanding WCAG 2.0" provides the information about the relationship of each technique to the Success Criteria. Techniques are categorized by the level of support they provide for the Success Criteria. "Sufficient techniques" are <emph>sufficient</emph> to meet a  particular Success Criterion (either by themselves or in combination with  other techniques), while other techniques are advisory and therefore optional.  None of  the techniques are <emph>required</emph> to meet WCAG 2.0, although some may be the only  known method if a particular technology is used. "Advisory techniques" are not sufficient to meet the Success Criteria on their own (because they are not testable or provide incomplete support) but it is encouraged that authors follow them when possible to provide enhanced accessibility. </p>
			<p>In addition to techniques for addressing the success criteria, "Common Failures" are also documented. These "Common Failures" are authoring practices that are known to cause Web content to fail to conform to WCAG 2.0. Authors must avoid those practices in order to meet the WCAG 2.0 Success Criteria.</p>
			<p>This document is part of a series of documents published by the W3C Web  Accessibility Initiative (WAI) to support WCAG 2.0. This document was published as a Working Group Note at the same time WCAG 2.0 was published as a W3C Recommendation. Unlike WCAG 2.0, is expected that the information in Understanding WCAG 2.0 will be updated from time to time. See <loc href="http://www.w3.org/WAI/intro/wcag.php">Web Content Accessibility Guidelines (WCAG) Overview</loc> for an introduction to WCAG, supporting technical documents, and educational material.</p>
		</abstract>
		<langusage>
			<language id="en-US"/>
		</langusage>
		<revisiondesc>
			<p>
				<loc href="/WAI/GL/WCAG20/change-history.html">History of Changes to WCAG 2.0 Working Drafts</loc>
			</p>
		</revisiondesc>
	</header>
	<front>
		<div1 id="intro">
			<head>Introduction to Understanding WCAG 2.0</head>
			<div2 role="suppressed" id="introduction">
				<head>Intro</head>
            <p>Understanding WCAG 2.0 is an essential guide to understanding and using "Web Content Accessibility Guidelines 2.0" <bibref ref="WCAG20"/> Although the normative definition and requirements for WCAG 2.0 can all be found in the WCAG 2.0 document itself, the concepts and provisions may be new to some people. Understanding WCAG 2.0 provides a non-normative extended commentary on each guideline and each Success Criterion to help readers better understand the intent and how the guidelines and Success Criteria work together. It also provides examples of techniques or combinations of techniques that the Working Group has identified as being sufficient to meet each Success Criterion. Links are then provided to write-ups for each of the techniques.</p>
				<p>This is not an introductory document. It is a detailed technical description of the guidelines and their Success Criteria. See <loc href="http://www.w3.org/WAI/intro/wcag.php">Web Content Accessibility Guidelines (WCAG) Overview</loc> for an introduction to WCAG, supporting  technical documents, and educational material.
      </p>
				<p>Understanding WCAG 2.0 is organized by guideline. There is an <emph>Understanding Guideline X.X</emph> section for each guideline.  The intent and any advisory techniques that are related to the guideline but not specifically related to any of its Success Criteria are listed there as well.</p>
				<p>The <emph>Understanding Guidelines X.X</emph> section is then followed by a <emph>Understanding Success Criterion X.X.X</emph> section for each Success Criterion of that guideline.   These sections each contain:</p>
				<ulist>
					<item>
						<p>The Success Criterion as it appears in WCAG 2.0</p>
					</item>
					<item>
						<p>Intent of the Success Criterion</p>
					</item>
					<item>
						<p>Benefits (how the Success Criterion helps people with disabilities)</p>
					</item>
					<item>
						<p>Examples</p>
					</item>
					<item>
						<p>
            Related Resources
          </p>
					</item>
					<item>
						<p>Techniques or combinations of techniques that are sufficient to meet the guidelines</p>
					</item>
					<item>
						<p>Common failures of this Success Criterion</p>
					</item>
					<item>
						<p>Additional advisory techniques that go beyond what is required to meet the Success Criterion but can be used to make some or all types of content more accessible. Use of advisory techniques does not impact the level of conformance claimed.
          </p>
					</item>
					<item>
						<p>Key terms for this Success Criterion  (taken from the WCAG 2.0 Glossary)</p>
					</item>
				</ulist>
				<p>Links are provided from each Guideline in WCAG 2.0 directly to each <emph>Understanding Guideline X.X</emph> in this document.  Similarly, there is a link from each Success Criterion in WCAG 2.0 to the <emph>Understanding Success Criterion X.X.X</emph> section in this document. </p>
				<p>For information about individual techniques, follow the links throughout this document to the techniques of interest in the <loc href="/TR/WCAG20-TECHS/">Techniques for WCAG 2.0</loc> document.</p>
				<p>For links to information on different disabilities and assistive technologies see <loc href="https://en.wikipedia.org/wiki/Disability">Disabilities on Wikipedia</loc>.
        </p>
				<div3 id="fourprincs" role="normal">
					<head>Understanding the Four Principles of Accessibility</head>
					<p>The guidelines and Success Criteria are organized around the following four principles, which lay the foundation necessary for anyone to access and use Web content. Anyone who wants to use the Web must have content that is:</p>
					<olist>
						<item>
							<p> Perceivable - Information and user interface components must be presentable to users in ways they can perceive.</p>
							<ulist>
								<item>
									<p>This means that users must be able to perceive the information being presented (it can't be invisible to all of their senses)</p>
								</item>
							</ulist>
						</item>
						<item>
							<p>Operable - User interface components and navigation must be operable.</p>
							<ulist>
								<item>
									<p>This means that users must be able to operate the interface (the interface cannot require interaction that a user cannot perform) </p>
								</item>
							</ulist>
						</item>
						<item>
							<p>Understandable - Information and the operation of user interface must be understandable.</p>
							<ulist>
								<item>
									<p>This means that users must be able to understand the information as well as the operation of the user interface (the content or operation cannot be beyond their understanding)</p>
								</item>
							</ulist>
						</item>
						<item>
							<p>Robust - Content must be robust enough that it can be interpreted reliably by a wide variety of user agents, including assistive technologies.</p>
							<ulist>
								<item>
									<p>This means that users must be able to access the content as technologies advance (as technologies and user agents evolve, the content should remain accessible)</p>
								</item>
							</ulist>
						</item>
					</olist>
					<p>If any of these are not true, users with disabilities will not be able to use the Web. </p>
					<p>Under each of the principles are guidelines and Success Criteria that help to address these principles for people with disabilities. There are many general usability guidelines that make content more usable by all people, including those with disabilities. However, in WCAG 2.0, we only include those guidelines that address problems particular to people with disabilities. This includes issues that block access or interfere with access to the Web more severely for people with disabilities.</p>
				</div3>
				<div3 id="layers" role="normal">
					<head>Layers of Guidance</head>
					<div4 id="layers-guidelines" role="normal">
						<head>The Guidelines</head>
                  <p>Under each principle there is a list of guidelines that address the principle. There are a total of 12 guidelines. A convenient list of just the guidelines can be found in the <loc href="contents"
                          linktype="guideline">WCAG 2.0 table of contents</loc>. One of the key objectives of the guidelines is to ensure that content is directly accessible to as many people as possible, and capable of being re-presented in different forms to match different peoples' sensory, physical and cognitive abilities.</p>
					</div4>
					<div4 id="layers-sc" role="normal">
						<head>Success Criteria</head>
                  <p>Under each guideline, there are Success Criteria that describe specifically what must be achieved in order to <loc href="conformancedef"
                          linktype="guideline">conform</loc> to this standard. They are similar to the "checkpoints" in WCAG 1.0. Each Success Criterion is written as a statement that will be either true or false when specific Web content is tested against it. The Success Criteria are written to be technology neutral.</p>
						<p>All WCAG 2.0 Success Criteria are written as testable criteria for objectively determining if content satisfies the Success Criteria. While some of the testing can be automated using software evaluation programs, others require human testers for part or all of the test.</p>
						<p>Although content may satisfy the Success Criteria, the content may not always be usable by people with a wide variety of disabilities. Professional reviews utilizing recognized qualitative heuristics are important in achieving accessibility for some audiences. In addition, usability testing is recommended. Usability testing aims to determine how well people can use the content for its intended purpose.</p>
						<p>The content should be tested by those who understand how people with different types of disabilities use the Web. It is recommended that users with disabilities be included in test groups when performing human testing.
            </p>
						<p>Each Success Criterion for a guideline has a link to the section of the How to Meet document that provides:</p>
						<ulist>
							<item>
								<p>sufficient techniques for meeting the Success Criterion,</p>
							</item>
							<item>
								<p>optional advisory techniques, and</p>
							</item>
							<item>
								<p>descriptions of the intent of the Success Criteria, including benefits, and examples.</p>
							</item>
						</ulist>
					</div4>
					<div4 id="layers-techs" role="normal">
						<head>Sufficient Techniques, Advisory Techniques, and Failures</head>
						<p>The next section, <specref ref="understanding-techniques"/>, provides important information about the techniques.</p>
					</div4>
				</div3>
			</div2>
		</div1>
		<div1 id="understanding-techniques">
			<head>Understanding Techniques for WCAG Success Criteria</head>
			<div2 id="ut" role="suppressed">
				<head>Understanding Techniques for WCAG Success Criteria (suppressed)</head>
				<p>WCAG 2.0 guidelines and success criteria are designed to be broadly applicable to current and future web technologies, including dynamic applications, mobile, digital television, etc. They are stable and do not change.</p>
            <p>Specific guidance for authors and evaluators on meeting the WCAG success criteria is provided in techniques, which include code examples, resources, and tests. W3C's <loc href="/TR/WCAG20-TECHS/">Techniques for WCAG 2.0</loc> document is updated periodically, about <phrase>twice per</phrase> year, to cover more current best practices and changes in technologies and tools.</p>
				<p>The three types of guidance in <loc href="/TR/WCAG20-TECHS/">Techniques for WCAG 2.0</loc> are explained below:</p>
				<ulist>
					<item>
						<p>Sufficient techniques</p>
					</item>
					<item>
						<p>Advisory techniques</p>
					</item>
					<item>
						<p>Failures</p>
					</item>
				</ulist>
				<p>Also explained below:</p>
				<ulist>
					<item>
						<p>General and technology-specific techniques - which can be sufficient or advisory</p>
					</item>
					<item>
						<p>Other techniques - beyond what is in W3C's published document</p>
					</item>
					<item>
						<p>Technique tests</p>
					</item>
					<item>
						<p>User agent and assistive technology support</p>
					</item>
					<item>
						<p>Using the techniques - with important considerations</p>
					</item>
				</ulist>
            <p>
               <loc href="http://www.w3.org/TR/UNDERSTANDING-WCAG20/conformance">Understanding Conformance</loc> provides related information, including on <loc href="http://www.w3.org/TR/UNDERSTANDING-WCAG20/conformance#uc-accessibility-support-head">understanding accessibility support</loc>.</p>
				<div3 id="understanding-techniques-informative" role="normal">
					<head>Techniques are Informative</head>
					<p>
						<emph role="strong">Techniques are informative—that means they are not required. The basis for determining conformance to WCAG 2.0 is the success criteria from the WCAG 2.0 standard—not the techniques.</emph>
					</p>
					<note>
						<p>W3C cautions against requiring W3C's sufficient techniques. The only thing that should be required is meeting the WCAG 2.0 success criteria. To learn more, see:</p>
						<ulist>
							<item>
                        <p>
                           <loc href="http://www.w3.org/WAI/WCAG20/wcag2faq.html#techsnot">What would be the negative consequences of allowing <emph>only</emph> W3C's published techniques to be used for conformance to WCAG 2.0?</loc> in the WCAG 2 FAQ</p>
							</item>
							<!--
							<item>
								<p>
									<loc href="http://www.w3.org/2013/02/stdref">Normative References to W3C Standards</loc>
									<span class="quiet">[@@ Ian asks that we not point to this for now.]</span>
								</p>
							</item>
							-->
						</ulist>
                  <p>
                     <loc href="/TR/WCAG20-TECHS/">Techniques for WCAG 2.0</loc> uses the words "must" and "should" only to clarify guidance within the techniques, not to convey requirements for WCAG.</p>
					</note>
				</div3>
				<div3 id="understanding-techniques-sufficient" role="normal">
					<head>Sufficient Techniques</head>
               <p>
                  <emph>Sufficient techniques</emph> are reliable ways to meet the success criteria.</p>
					<ulist>
						<item>
							<p>From an author's perspective: If you use the sufficient techniques for a given criterion correctly and it is <loc href="http://www.w3.org/TR/UNDERSTANDING-WCAG20/conformance.html#uc-accessibility-support-head">accessibility-supported</loc> for your users, you can be confident that you met the success criterion.</p>
						</item>
						<item>
							<p>From an evaluator's perspective: If web content implements the sufficient techniques for a given criterion correctly and it is <loc href="http://www.w3.org/TR/UNDERSTANDING-WCAG20/conformance.html#uc-accessibility-support-head">accessibility-supported</loc> for the content's users, it conforms to that success criterion. (The converse is not true; if content does not implement these sufficient techniques, it does not necessarily fail the success criteria, as explained in <loc href="#ut-understanding-techniques-tests-head">Testing Techniques</loc> below.)</p>
						</item>
					</ulist>
               <p>There may be other ways to meet success criteria besides the sufficient techniques in W3C's <loc href="/TR/WCAG20-TECHS/">Techniques for WCAG 2.0</loc> document, as explained in <loc href="#ut-understanding-techniques-othertechs-head">Other Techniques</loc> below. <emph>(See also <loc href="#ut-understanding-techniques-informative-head">Techniques are Informative</loc> above.)</emph>
               </p>
					<div4 id="understanding-techniques-sufficient-lists-and" role="normal">
						<head>Numbered Lists, "AND"</head>
                  <p> The W3C-documented sufficient techniques are provided in a numbered list where each list item provides a technique or combination of techniques that can be used to meet the success criterion. Where there are multiple techniques on a numbered list item connected by "AND" then all of the techniques must be used to be sufficient. For example, <loc href="http://www.w3.org/TR/UNDERSTANDING-WCAG20/complete#content-structure-separation-programmatic-techniques-head">Sufficient Techniques for 1.3.1</loc> has: "G115: Using semantic elements to mark up structure AND H49: Using semantic markup to mark emphasized or special text (HTML)".</p>
               </div4>
				</div3>
				<div3 id="understanding-techniques-advisory" role="normal">
					<head>Advisory Techniques</head>
               <p>
                  <emph>Advisory techniques</emph> are suggested ways to improve accessibility. They are often very helpful to some users, and may be the only way that some users can access some types of content.</p>
					<p>Advisory techniques are not designated as sufficient techniques for various reasons such as:</p>
					<ulist>
						<item>
							<p>they may not be sufficient to meet the full requirements of the success criteria;</p>
						</item>
						<item>
							<p>they may be based on technology that is not yet stable;</p>
						</item>
						<item>
							<p>they may not be <loc href="http://www.w3.org/WAI/GL/UNDERSTANDING-WCAG20/conformance.html#uc-accessibility-support-head">accessibility supported</loc> in many cases (for example, assistive technologies do not work with them yet);</p>
						</item>
						<item>
							<p>they may not be testable;</p>
						</item>
						<item>
							<p>in some circumstances they may not be applicable or practical, and may even decrease accessibility for some users while increasing it for others;</p>
						</item>
						<item>
							<p>they may not address the success criterion itself, and instead provide related accessibility benefits.</p>
						</item>
					</ulist>
					<p>Authors are encouraged to apply all of the techniques where appropriate to best address the widest range of users' needs.</p>
				</div3>
				<div3 id="understanding-techniques-failures" role="normal">
					<head>Failures</head>
               <p>
                  <emph>Failures</emph> are things that cause accessibility barriers and fail specific success criteria. The documented <emph>failures</emph> are useful for:</p>
					<ulist>
						<item>
							<p>Authors to know what to avoid,</p>
						</item>
						<item>
							<p>Evaluators to use for checking if content does not meet WCAG success criteria.</p>
						</item>
					</ulist>
					<p>Content that has a <emph>failure</emph> does not meet WCAG success criteria, unless an alternate version is provided without the failure.</p>
					<p>If anyone identifies a situation where a documented failure is not correct, please <loc href="http://www.w3.org/WAI/WCAG20/comments/">report the situation as a WCAG comment</loc> so that it can be corrected or deleted as appropriate.</p>
				</div3>
				<div3 id="understanding-techniques-general-tech-specific" role="normal">
					<head> General and Technology-specific Techniques</head>
               <p>
                  <emph>General techniques</emph> describe basic practices that apply to all technologies. <emph>Technology-specific techniques</emph> apply to a specific technology.</p>
					<p>Some success criteria do not have technology-specific techniques and are covered only with general techniques. Therefore, both the general techniques and the relevant technology-specific techniques should be considered.</p>
               <p>Publication of techniques for a specific technology does not imply that the technology can be used in all situations to create content that meets WCAG 2.0 success criteria and conformance requirements. Developers need to be aware of the limitations of specific technologies and provide content in a way that is accessible to people with disabilities.</p>
				</div3>
				<div3  id="understanding-techniques-othertechs" role="normal">
					<head>Other Techniques</head>
					<p>In addition to the techniques in W3C's <loc href="/TR/WCAG20-TECHS/">Techniques for WCAG 2.0</loc> document, <emph role="strong">there are other ways to meet WCAG success criteria</emph>. W3C's techniques are not comprehensive and may not cover newer technologies and situations.</p>
					<p>
						<emph role="strong">Web content does not have to use W3C's published techniques in order to conform to WCAG 2.0.</emph>
						<emph>(See also <loc href="#ut-understanding-techniques-informative-head">Techniques are Informative</loc> above.)</emph>
					</p>
					<p>Content authors can develop different techniques. For example, an author could develop a technique for HTML5, <loc href="http://www.w3.org/WAI/intro/aria">WAI-ARIA</loc>, or other new technology. Other organizations may develop sets of techniques to meet WCAG 2.0 success criteria.</p>
					<p>Any techniques can be sufficient if:</p>
					<ulist>
						<item>
							<p>they satisfy the success criterion, and</p>
						</item>
						<item>
							<p> all of the <loc href="http://www.w3.org/TR/UNDERSTANDING-WCAG20/conformance.html">WCAG 2.0 conformance requirements</loc> are met.</p>
						</item>
					</ulist>
					<div4 id="understanding-techniques-submitting" role="normal">
						<head>Submitting Techniques</head>
						<p>The WCAG Working Group encourages people to submit new techniques so that they can be considered for inclusion in updates of the <loc href="/TR/WCAG20-TECHS/">Techniques for WCAG 2.0</loc> document. Please submit techniques for consideration using the <loc href="http://www.w3.org/WAI/GL/WCAG20/TECHS-SUBMIT/">Techniques Submission Form</loc>.</p>
					</div4>
				</div3>
				<div3 id="understanding-techniques-tests" role="normal">
					<head>Testing Techniques</head>
					<p> Each technique has tests that help:</p>
					<ulist>
						<item>
							<p> authors verify that they implemented the technique properly, and</p>
						</item>
						<item>
							<p>evaluators determine if web content meets the technique.</p>
						</item>
					</ulist>
					<p>The tests are only for a technique, they are not tests for conformance to WCAG success criteria.</p>
					<ulist>
						<item>
							<p>Failing a technique test does not necessarily mean failing WCAG, because the techniques are discrete (that is, they address one specific point) and they are not required.</p>
						</item>
						<item>
							<p>Content can meet WCAG success criteria in different ways other than W3C's published sufficient techniques.</p>
						</item>
						<item>
							<p>Content that passes the sufficient techniques for a specific technology does not necessarily meet all WCAG success criteria. Some success criteria have only general techniques, not technology-specific techniques.</p>
						</item>
						<item>
							<p>The content must be <loc href="http://www.w3.org/WAI/GL/UNDERSTANDING-WCAG20/conformance.html#uc-accessibility-support-head">accessibility supported</loc> for the content's users. Some sufficient techniques require browser, assistive technology, or other support that some users might not have.</p>
						</item>
					</ulist>
					<p>Thus while the techniques are useful for evaluating content, evaluations must go beyond just checking the sufficient technique tests in order to evaluate how content conforms to WCAG success criteria.</p>
               <p>
                  <emph>Failures</emph> are particularly useful for evaluations because they do indicate non-conformance (unless an alternate version is provided without the failure).</p>
				</div3>
				<div3 id="understanding-techniques-support" role="normal">
					<head>User Agent and Assistive Technology Support Notes</head>
					<p>Some techniques require that web content users have specific browsers or assistive technologies in order for the technique to be <loc href="http://www.w3.org/TR/UNDERSTANDING-WCAG20/conformance.html#uc-accessibility-support-head">accessibility-supported</loc>. The <emph role="strong">User Agent and Assistive Technology Support Notes</emph> sections of individual techniques include some information to help determine accessibility support.</p>
					<div4 id="understanding-techniques-support-change" role="normal">
						<head>Support Notes Change Over Time</head>
						<p>As time passes, the versions of user agents (browsers, etc.) or assistive technologies listed may not be the current versions. The Working Group may not update most of these notes as new versions are released. Authors should test techniques with the user agents and assistive technologies currently available to their users. See also <loc href="http://www.w3.org/WAI/GL/UNDERSTANDING-WCAG20/conformance.html#uc-accessibility-support-head">Understanding Accessibility Support</loc>.</p>
					</div4>
				</div3>
				<div3 id="understanding-techniques-using" role="normal">
					<head>Using the Techniques</head>
               <p>
                  <loc href="/TR/WCAG20-TECHS/">Techniques for WCAG 2.0</loc> is not intended to be used as a stand-alone document. Instead, it is expected that content authors will usually use <loc href="http://www.w3.org/WAI/WCAG20/quickref/">How to Meet WCAG 2.0: A customizable quick reference</loc> to read the WCAG success criteria, and follow links from there to specific topics in Understanding WCAG 2.0 and to specific techniques.</p>
					<div4 id="understanding-techniques-using-alternatives" role="normal">
						<head>Alternatives must meet success criteria</head>
						<p>Some techniques describe how to provide alternate ways for users to get content. For example, <loc href="http://www.w3.org/TR/WCAG20-HTML-TECHS/G73">G73: Providing a long description in another location...</loc> mentions a transcript as an alternative for an audio file. Some alternatives must also conform to WCAG. For example, the transcript itself must meet all relevant success criteria. </p>
					</div4>
					<div4 id="understanding-techniques-using-examples" role="normal">
						<head>Example Code</head>
						<p>The code examples in the techniques are intended to demonstrate only the specific point discussed in the technique. They might not demonstrate best practice for other aspects of accessibility, usability, or coding not related to the technique. They are not intended to be copied and used as the basis for developing web content.</p>
						<p>Many techniques point to "working examples" that are more robust and may be appropriate for copying and integrating into web content.</p>
					</div4>
				</div3>
			</div2>
		</div1>
	</front>
	<body>
      <xi:include href="understanding/text-equiv.xml"/>
      <xi:include href="understanding/media-equiv.xml"/>
      <xi:include href="understanding/content-structure-separation.xml"/>
      <xi:include href="understanding/visual-audio-contrast.xml"/>
      <xi:include href="understanding/keyboard-operation.xml"/>
      <xi:include href="understanding/time-limits.xml"/>
      <xi:include href="understanding/seizure.xml"/>
      <xi:include href="understanding/navigation-mechanisms.xml"/>
      <xi:include href="understanding/meaning.xml"/>
      <xi:include href="understanding/consistent-behavior.xml"/>
      <xi:include href="understanding/minimize-error.xml"/>
      <xi:include href="understanding/ensure-compat.xml"/>
      <xi:include href="understanding/conformance.xml"/>
	</body>
	<back>
		<inform-div1 id="conformance-referencing">
			<head>How to refer to WCAG 2.0 from other documents</head>
			<p>The following examples show how to reference WCAG 2.0 in various situations. For additional guidance, see <loc href="http://www.w3.org/WAI/intro/linking.html">Referencing and Linking to WAI Guidelines and Technical Documents</loc>.</p>
			<p>
        Please note that the 
following language for referencing WCAG 2.0 can be inserted into your own 
documents.
        
      </p>
			<div2 role="normal" id="conformance-referencing-information">
				<head>Information references</head>
				<p>When referencing WCAG 2.0 in an informational fashion, the following format can be used.</p>
				<p>
					<emph>Web Content Accessibility Guidelines 2.0, W3C World Wide Web Consortium Recommendation XX Month Year (http://www.w3.org/TR/200X/REC-WCAG20-20081211/, Latest version at http://www.w3.org/TR/WCAG20/)</emph>
				</p>
			</div2>
			<div2 role="normal" id="conformance-referencing-should">
				<head>When referring to WCAG 2.0 from another standard with a "should" statement</head>
				<p>When referencing WCAG 2.0 from within a <emph role="bold">should</emph> statement in a standard (or advisory statement in a regulation), then the full WCAG 2.0 should be referenced. This would mean that all three levels of WCAG 2.0 should be considered but that none are required. The format for referencing WCAG 2.0 from a "should" statement therefore, is:</p>
				<p>
					<emph>Web Content Accessibility Guidelines 2.0, W3C World Wide Web Consortium Recommendation XX Month Year. (http://www.w3.org/TR/200X/REC-WCAG20-20081211/)</emph>
				</p>
			</div2>
			<div2 role="normal" id="conformance-referencing-must">
				<head>When referring to WCAG 2.0 from another standard with a "shall or must" statement</head>
            <p>When citing WCAG 2.0 as part of a requirement (e.g., a <emph role="bold">shall or must
          </emph> statement in a standard or regulation), the reference must include the specific parts of WCAG 2.0 that are intended to be required. When referencing WCAG 2.0 in this manner, the following rules apply: 
        </p>
				<olist>
					<item>
						<p>Conformance at any level of WCAG 2.0 requires that all of the Level A Success Criteria be met. References to WCAG 2.0 conformance cannot be for any subset of Level A.
            </p>
					</item>
					<item>
						<p>Beyond Level A, a "shall or must" reference may include any subset of provisions in Levels AA and AAA. For example, "<emph>all of Level A and [some specific list of Success Criteria in Level AA and Level AAA]</emph>" be met.
            </p>
					</item>
					<item>
						<p>If Level AA conformance to WCAG 2.0 is specified, then all Level A and all Level AA Success Criteria must be met.</p>
					</item>
					<item>
						<p>If Level AAA conformance to WCAG 2.0 is specified, then all Level A, all Level AA, and all Level AAA Success Criteria must be met.</p>
						<note>
							<p>It is not recommended that Level AAA conformance ever be required for entire sites as a general policy because it is not possible to satisfy all Level AAA Success Criteria for some content. 
              </p>
							<p>The sets of Success Criteria defined in WCAG are interdependent and individual Success Criteria rely on each other's definitions in ways which may not be immediately obvious to the reader. Any set of Success Criteria must include all of the Level A provisions.</p>
						</note>
					</item>
				</olist>
			</div2>
			<div2 role="normal" id="conformance-referencing-examples">
				<head>Examples</head>
				<p>
					<emph role="bold">To cite only the Level A Success Criteria (Single-A conformance):</emph>
				</p>
				<p>
					<emph>Web Content Accessibility Guidelines 2.0, W3C World Wide Web Consortium Recommendation XX Month Year, Level A Success Criteria. (http://www.w3.org/TR/200X/REC-WCAG20-20081211/)</emph>
				</p>
				<p>
					<emph role="bold">To cite the Levels A and AA Success Criteria (Double-A conformance):</emph>
				</p>
				<p>
					<emph>Web Content Accessibility Guidelines 2.0, W3C World Wide Web Consortium Recommendation XX Month Year, Level A &amp; Level AA Success Criteria. (http://www.w3.org/TR/200X/REC-WCAG20-20081211/)</emph>
				</p>
				<p>
					<emph role="bold">To cite Level A Success Criteria and selected Success Criteria from Level AA and Level AAA: </emph>
				</p>
				<p>
					<emph>Web Content Accessibility Guidelines 2.0, W3C World Wide Web Consortium Recommendation XX Month Year, Level A Success Criteria plus Success Criteria 1.x.x, 2.y.y, … 3.z.z. (http://www.w3.org/TR/200X/REC-WCAG20-20081211/)</emph>
				</p>
				<p>
					<emph role="bold">Example of use of a WCAG reference in a "shall or must" statement.</emph>
				</p>
				<p>All Web content on publicly available Web sites shall conform to Web Content Accessibility Guidelines 2.0, W3C World Wide Web Consortium Recommendation XX Month Year, Level A Success Criteria plus Success Criteria 1.2.3, 2.4.5-6, 3.1.2 (http://www.w3.org/TR/200X/REC-WCAG20-20081211/)</p>
			</div2>
			<div2 role="normal" id="conformance-referencing-support">
				<head>Referring to content from WCAG support documents</head>
				<p>Techniques, which are listed in Understanding WCAG 2.0 and described in other supporting documents, are not part of the normative WCAG 2.0 Recommendation and should not be cited using the citation for the WCAG 2.0 Recommendation itself. References to techniques in support documents should be cited separately.</p>
				<p>Techniques can be cited based on the individual Technique document or on the master WCAG 2.0 Techniques document. For example, the technique "Using alt attributes on img elements" could be cited as</p>
				<p role="indent">
					<emph>"Using alt attributes on img elements," W3C World Wide Web Consortium Note. (URI: {URI of technique}) </emph>
				</p>
				<p role="indent">or</p>
				<p role="indent">
					<emph>W3C World Wide Web Consortium (200x): WCAG2.0 HTML Techniques (URI: {URI of HTML Techniques})</emph>
				</p>
            <p role="indent"> 
               <emph role="bold">Techniques are not designed to be referenced as "required"</emph> from any standard or regulation.Standards and regulations should not make any specific technique mandatory, though they may choose to recommend techniques.</p>
			</div2>
		</inform-div1>
		<inform-div1 id="accessibility-support-documenting">
			<head>Documenting Accessibility Support for Uses of a Web Technology</head>
			<p>The documentation of accessibility support for uses of a Web technology  provides the information needed to determine whether it is possible to  satisfy the WCAG 2.0 Success Criteria for a particular environment. </p>
			<p>Accessibility Support documentation for uses of a Web technology includes the following information: </p>
			<ulist>
				<item>
					<p> The version or versions of the technology </p>
				</item>
				<item>
					<p> For each user agent or plug-in that supports this version of the technology:</p>
					<ulist>
						<item>
							<p> The version of the user agent or plug-in, including the operating system or platform </p>
						</item>
						<item>
							<p> Ways of using the technology that are supported by the user agent; ideally, there are ways to meet all of the success criteria, but exceptions should be noted. </p>
						</item>
						<item>
							<p> Known limitations of the user agent support for uses of the technology to meet Success Criteria
							</p>
						</item>
					</ulist>
				</item>
				<item>
					<p> For each assistive technology that supports the Web technology:</p>
					<ulist>
						<item>
							<p> The version of the assistive technology, including the operating system or platform </p>
						</item>
					</ulist>
				</item>
				<item>
					<p> For each host user agent that is supported by this version of the assistive technology:</p>
					<ulist>
						<item>
							<p> Ways of using the technology supported by the assistive technology for this user agent </p>
						</item>
						<item>
							<p> Known limitations in the support of uses of the technology to meet success criteria when using the assistive technology with this user agent </p>
						</item>
					</ulist>
				</item>
			</ulist>
			<p>Target environments are defined by the user agents and assistive technologies available to its users. Documentation of accessibility support involves detailed understanding of the ways to use functionality of a  technology to meet success criteria, and also of user agents and assistive technology. Because of this, vendors and developers of Web technologies and user agents are encouraged to provide this information about the accessibility  support of their products. Similarly, developers and vendors of  assistive technology are encouraged to provide this information about  the ways to use Web technologies  that are supported by their products. Authors should need to document the accessibility supported ways to use a technology only  when there is not reliable documentation available from vendors or  testing groups for those uses. </p>
			<p>For a controlled environment, such as a corporate workplace,  the user agents and assistive technologies available may be a specific  set of versions of user agents on a specific set of platforms. To  determine whether uses of a Web technology are accessibility supported in a  target environment, an author checks that the user agents and assistive  technologies available are in the set of supported user agents and assistive technologies listed for those uses in the Accessibility Support  documentation. </p>
			<p>For a target environment like the Internet, authors may need  to consider a much larger set of user agents, including older versions,  and on a wider variety of platforms. </p>
			<p>Environments that use different natural languages are different target environments. For example, the accessibility-supported ways of using technologies for an English language environment may differ from those  for an Arabic language environment, since there may be different user agents and assistive technologies that support these languages.</p>
			<p>The documentation includes version-specific information about all the assistive technologies and all the user agents and the ways  that they interact with one another. If support in these user agents is  similar, it will be straightforward for an author to decide if a documented way of using a technology is accessibility supported. If the uses supported are different in different versions, authors can only rely on the uses that are supported in the versions available to their users in  determining accessibility support. </p>
			<p>If a way of using a technology is not relied upon for conformance, the absence of accessibility support for that use does not prevent conformance of the Web page. So if the unsupported use does not occur in the content, or if there is a conforming version of that content available, the Web page still conforms. For instance, lack of accessibility support for interactive controls in a Web technology would not prevent uses of the Web technology for non-interactive content that are accessibility supported. </p>
		</inform-div1>
		<inform-div1 id="understanding-metadata">
			<head>Understanding Metadata</head>
			<p>This section discusses metadata techniques that can be employed to  satisfy WCAG 2.0 Success Criteria. For more information about metadata  see resources below. </p>
			<p>At its most basic level, metadata is essentially 'data about data' and is used to both describe and find resources. </p>
			<p>Metadata is a powerful tool that can be used for describing Web  pages and accessible components of Web pages as well as associating  alternate versions of Web content to each other. These descriptions in  turn allows users to locate specific information they need or prefer. </p>
			<p>In conjunction with WCAG, metadata can play a number of roles including: </p>
			<olist>
				<item>
					<p> Metadata can be used to associate conforming alternate  versions of Web pages with Web pages which do not conform, in order to  allow users to find the conforming alternate version when they land on  a non-conforming page that they cannot use. </p>
				</item>
				<item>
					<p> Metadata can be used to locate and also to describe  alternate pages where there are multiple versions of a page which have  been developed, especially where the alternate pages are optimized for  individuals with different disabilities. The user can use the metadata  both to locate the alternate versions and to identify characteristics  of the versions, so that they can find the one that best meets their  needs. </p>
				</item>
				<item>
					<p>In addition to being used for whole pages (as in #1 and #2  above), metadata can be used to describe alternate versions of  subcomponents of a page. Again, the metadata can be used to find  alternate versions of a Web page component as well as to get  descriptions of the alternate versions ( if there are several) in order  to determine which one would best meet the user's needs. </p>
				</item>
			</olist>
			<div2 role="normal" id="understanding-metadata-resources">
				<head>Metadata Resources</head>
				<p>Metadata descriptions often provide values from defined, agreed  vocabularies such as the resource's subject matter or its date of  publication, and are machine readable - software that understands the  metadata scheme in use can do useful tasks not feasible otherwise.  Typically, an object having metadata may have one or more such metadata  descriptions. </p>
				<p>Well-known specifications (schemas) for metadata include: </p>
				<ulist>
					<item>
						<p>
							<loc href="http://www.loc.gov/standards/mets/">Metadata Encoding and Transmission Standard (METS) scheme</loc>
						</p>
					</item>
					<item>
						<p>
							<loc href="http://dublincore.org">Dublin Core Metadata Initiative (DCMI) terms for cross-disciplinary resources</loc>
						</p>
					</item>
					<item>
						<p>
							<loc href="http://www.ieee.org/index.html">IEEE Standards</loc>
						</p>
					</item>
					<!-- BBC: Commented out Dec. 2008 (broken linkserver non-responsive) item>
            <p>
              <loc href="http://jtc1sc36.org/Workgroups/Work%20Group%20Seven">ISO/IEC JTC1 Individualized Adaptability and Accessibility for Learning, Education and Training 24751</loc> otherwise known as the Access For All (AfA) Metadata </p>
          </item-->
				</ulist>
				<p>There are some tools available to provide resource descriptions, or  they can be provided manually. The more easily the metadata can be  created and collected at point of creation of a resource or at point of  publication, the more efficient the process and the more likely it is  to take place. </p>
				<p>Some examples include: </p>
				<ulist>
					<item>
						<p>
							<loc href="http://www.ukoln.ac.uk/metadata/dcdot/">DC-dot</loc>
						</p>
					</item>					
				</ulist>
				<p>Accessibility metadata implementations include: </p>
				<ulist>
					<item>
						<p>
							<loc href="http://barrierfree.ca/tile/">The Inclusive Learning Exchange (TILE)</loc>
						</p>
					</item>
				</ulist>
			</div2>
			<!--div2 role="normal">
        <head>Metadata Techniques for WCAG 2.0</head>
        <p>A [compilation of the metadata techniques for WCAG 2.0] is included in the techniques document </p>
      </div2-->
      </inform-div1>
      <inform-div1 id="acknowledgements">
         <head>Acknowledgements</head>
      	<p>This publication has been funded in part with U.S. Federal funds from the Department of Education, National Institute on Disability, Independent Living, and Rehabilitation Research (NIDILRR), initially under contract number ED-OSE-10-C-0067 and currently under contract number HHSP23301500054C. The content of this publication does not necessarily reflect the views or policies of the U.S. Department of Education, nor does mention of trade names, commercial products, or organizations imply endorsement by the U.S. Government.</p>
         <p>Additional information about participation in the Web Content Accessibility Guidelines Working Group (WCAG WG) can be found on the <loc href="http://www.w3.org/WAI/GL/">Working Group home page</loc>. 
			</p>
         <div2 id="ack_participants-active" role="normal">
            <head>Participants of the WCAG WG active in the development of this document:</head>
            <ulist>
               <item>
                  <p>Paul Adam (Deque)</p>
               </item>
               <item>
                  <p>Kathleen Anderson</p>
               </item>
               <item>
                  <p>Jon Avila (SSB Bart Group)</p>
               </item>
               <item>
                  <p>Bruce Bailey (U.S. Access Board) </p>
               </item>
            	<item>
            		<p>Laura Carlson</p>
            	</item>
            	<item>
            		<p>Louis Cheng (Google)</p>
            	</item>
               <item>
                  <p>Michael Cooper (W3C)</p>
               </item>
            	<item>
            		<p>Wayne Dick</p>
            	</item>
            	<item>
            		<p>Eric Eggert (W3C)</p>
            	</item>
            	<item>
            		<p>Michael Elledge</p>
            	</item>
               <item>
                  <p>Detlev Fischer</p>
               </item>
               <item>
                  <p>John Foliot (Deque)</p>
               </item>
               <item>
                  <p>Loretta Guarino Reid (Google)</p>
               </item>
               <item>
                  <p>Jon Gunderson</p>
               </item>
               <item>
                  <p>Katie Haritos-Shea</p>
               </item>
               <item>
                  <p>Marc Johlic (IBM)</p>
               </item>
               <item>
                  <p>Barry Johnson (Deque)</p>
               </item>
               <item>
                  <p>Andrew Kirkpatrick (Adobe)</p>
               </item>
               <item>
                  <p>David MacDonald</p>
               </item>
            	<item>
            		<p>Erich Manser (IBM)</p>
            	</item>
               <item>
                  <p>James Nurthen (Oracle)</p>
               </item>
               <item>
                  <p>Joshue O Connor</p>
               </item>
            	<item>
            		<p>Jan Richards</p>
            	</item>
               <item>
                  <p>Alan Smith</p>
               </item>
               <item>
                  <p>Adam Solomon</p>
               </item>
            	<item>
            		<p>Makoto Ueki</p>
            	</item>
               <item>
                  <p>Gregg Vanderheiden</p>
               </item>
               <item>
                  <p>Kathleen Wahlbin</p>
               </item>
            	<item>
            		<p>Can Wang (Zhejiang University)</p>
            	</item>
            	<item>
            		<p>Jason White (Educational Testing Service)</p>
            	</item>
            	<item>
            		<p>Kenny Zhang (W3C)</p>
            	</item>
            </ulist>
         </div2>
         <div2 id="ack_participants-previous" role="normal">
            <head>Other previously active WCAG WG participants and other contributors to WCAG 2.0 or supporting resources</head>
         	<p>Shadi Abou-Zahra, Jim Allan, Jenae Andershonis, Wilhelm Joys Andersen, Andrew Arch, Avi Arditti, Aries Arditi, Jon Avila, Mark Barratt, Mike Barta, Sandy Bartell, Kynn Bartlett, Chris Beer, Charles Belov, Marco Bertoni, Harvey Bingham, Chris Blouch, Paul Bohman, Frederick Boland, Denis Boudreau, Patrice Bourlon, Judy Brewer, Andy Brown, Dick Brown, Doyle Burnett, Raven Calais, Ben Caldwell, Alastair Campbell, Laura Carlson, Tomas Caspers, Roberto Castaldo, Sofia Celic-Li, Sambhavi Chandrashekar, Mike Cherim, Jonathan Chetwynd, Wendy Chisholm, Alan Chuter, David M Clark, Joe Clark, Darcy Clarke, James Coltham, Vivienne Conway, Earl Cousins, James Craig, Tom Croucher, Pierce Crowell, Nir Dagan, Daniel Dardailler, Geoff Deering, Sébastien Delorme, Pete DeVasto, Wayne Dick, Iyad Abu Doush, Sylvie Duchateau, Cherie Eckholm, Roberto Ellero, Don Evans, Gavin Evans, Neal Ewers, Steve Faulkner, Bengt Farre, Lainey Feingold, Wilco Fiers, Michel Fitos, Alan J. Flavell, Nikolaos Floratos, Kentarou Fukuda, Miguel Garcia, P.J. Gardner, Alistair Garrison, Greg Gay, Becky Gibson, Al Gilman, Kerstin Goldsmith, Michael Grade, Karl Groves, Jon Gunderson, Emmanuelle Gutiérrez y Restrepo, Brian Hardy, Eric Hansen, Benjamin Hawkes-Lewis, Sean Hayes, Shawn Henry, Hans Hillen, Donovan Hipke, Bjoern Hoehrmann, Allen Hoffman, Chris Hofstader, Yvette Hoitink, Martijn Houtepen, Carlos Iglesias, Jonas Jacek, Ian Jacobs, Phill Jenkins, Duff Johnson, Jyotsna Kaki, Shilpi Kapoor, Leonard R. Kasday, Kazuhito Kidachi, Ken Kipness, John Kirkwood, Jason Kiss, Johannes Koch, Marja-Riitta Koivunen, Maureen Kraft, Preety Kumar, Kristjan Kure, Andrew LaHart, Gez Lemon, Chuck Letourneau, Aurélien Levy, Harry Loots, Scott Luebking, Tim Lacy, Jim Ley, Alex Li, William Loughborough, Greg Lowney, N Maffeo, Mark Magennis, Kapsi Maria, Luca Mascaro, Matt May, Sheena McCullagh, Liam McGee, Jens Meiert, Niqui Merret, Jonathan Metz, Alessandro Miele, Steven Miller, Mathew J Mirabella, Matt May, Marti McCuller, Sorcha Moore, Mary Jo Mueller, Charles F. Munat, Robert Neff, Charles Nevile, Liddy Nevile, Dylan Nicholson, Bruno von Niman, Tim Noonan, Sebastiano Nutarelli, Graham Oliver, Sean B. Palmer, Sailesh Panchang, Devarshi Pant, Nigel Peck, Anne Pemberton, David Poehlman, Ian Pouncey, Charles Pritchard, Kerstin Probiesch, W Reagan, Adam Victor Reed, Chris Reeve, Chris Ridpath, Lee Roberts, Mark Rogers, Raph de Rooij, Gregory J. Rosmaita, Matthew Ross, Sharron Rush, Joel Sanda, Janina Sajka, Roberto Scano, Gordon Schantz, Tim van Schie, Wolf Schmidt, Stefan Schnabel, Lisa Seeman, Cynthia Shelly, Glenda Sims, John Slatin, Becky Smith, Jared Smith, Andi Snow-Weaver, Neil Soiffer, Jeanne Spellman, Mike Squillace, Michael Stenitzer, Diane Stottlemyer, Christophe Strobbe, Sarah J Swierenga, Jim Thatcher, Terry Thompson, Justin Thorp, David Todd, Mary Utt, Jean Vanderdonckt, Carlos A Velasco, Eric Velleman, Gijs Veyfeyken, Dena Wainwright, Paul Walsch, Daman Wandke, Richard Warren, Elle Waters, Takayuki Watanabe, Léonie Watson, Gian Wild, David Wooley, Wu Wei, Leona Zumbo.</p>
         </div2>
      </inform-div1>
		<inform-div1 id="references">
			<head>References</head>
			<blist>
            <bibl id="ANSI-HFES-100-1988"
                  key="ANSI-HFES-100-1988">ANSI/HFS 100-1988, American National Standard for Human Factors Engineering of Visual Display Terminal Workstations, Section 6, pp. 17-20.</bibl>
				<bibl id="ARDITI" key="ARDITI">Arditi, A. (2002). Effective color contrast: designing for people with partial sight and color deficiencies. New York, Arlene R. Gordon Research Institute, Lighthouse International.<phrase diff="del"> Also available at http://www.lighthouse.org/color_contrast.htm.</phrase></bibl>
            <bibl id="ARDITI-FAYE"
                  key="ARDITI-FAYE">Arditi, A. and Faye, E. (2004). Monocular and binocular letter contrast sensitivity and letter acuity in a diverse ophthalmologic practice. Supplement to Optometry and Vision Science, 81 (12S), 287.</bibl>
            <bibl id="ARDITI-KNOBLAUCH-1994"
                  key="ARDITI-KNOBLAUCH">Arditi, A. and Knoblauch, K. (1994). Choosing effective display colors for the partially-sighted. Society for Information Display International Symposium Digest of Technical Papers, 25, 32-35.</bibl>
            <bibl id="ARDITI-KNOBLAUCH-1996"
                  key="ARDITI-KNOBLAUCH-1996">Arditi, A. and Knoblauch, K. (1996). Effective color contrast and low vision. In B. Rosenthal and R. Cole (Eds.) Functional Assessment of Low Vision. St. Louis, Mosby, 129-135.</bibl>
				<bibl id="CAPTCHA" key="CAPTCHA">The CAPTCHA Project, Carnegie Mellon University. The project is online at <loc href="http://www.captcha.net">http://www.captcha.net</loc>.</bibl>
				<!-- <bibl id="EPFND" key="EPFND"> Experts Issue Recommendations to Protect Public from Seizures Induced by TV / Videogames. A copy of the standard is available at <loc href="http://www.epilepsyfoundation.org/aboutus/pressroom/pr20050919.cfm">http://www.epilepsyfoundation.org/aboutus/pressroom/pr20050919.cfm</loc>.</bibl> -->
            <bibl id="GITTINGS-FOZARD"
                  key="GITTINGS-FOZARD">Gittings, NS and Fozard, JL (1986). Age related changes in visual acuity. Experimental Gerontology, 21(4-5), 423-433.</bibl>
				<bibl id="HARDING-BINNIE">Harding G. F. A. and Binnie, C.D., Independent Analysis of the ITC Photosensitive Epilepsy Calibration Test Tape. 2002.</bibl>
            <bibl id="HEARING-AID-INT"
                  key="HEARING-AID-INT">Levitt, H., Kozma-Spytek, L., &amp; Harkins, J. (2005). In-the-ear measurements of interference in hearing aids from digital wireless telephones. Seminars in Hearing, 26(2), 87.</bibl>
				<bibl id="IEC-4WD">IEC/4WD 61966-2-1: Colour Measurement and Management in Multimedia Systems and Equipment - Part 2.1: Default Colour Space - sRGB. May 5, 1998.</bibl>
				<bibl id="ISO-9241-3">ISO 9241-3, Ergonomic requirements for office work with visual display terminals (VDTs) - Part 3: Visual display requirements. Amendment 1.</bibl>
            <bibl id="I18N-CHAR-ENC"
                  key="I18N-CHAR-ENC">
"Tutorial: Character sets &amp; encodings in XHTML, HTML and CSS," R. Ishida, ed., This tutorial is available at <loc href="http://www.w3.org/International/tutorials/tutorial-char-enc/">http://www.w3.org/International/tutorials/tutorial-char-enc/</loc>. 
</bibl>
            <bibl id="KNOBLAUCH"
                  key="KNOBLAUCH">Knoblauch, K., Arditi, A. and Szlyk, J. (1991). Effects of chromatic and luminance contrast on reading. Journal of the Optical Society of America A, 8, 428-439.</bibl>
				<bibl id="LAALS" key="LAALS">Bakke, M. H., Levitt, H., Ross, M., &amp; Erickson, F. (1999). <loc href="http://search.naric.com/research/rehab/download.cfm?ID=101662">Large area assistive listening systems (ALS): Review and recommendations (PDF)</loc> (Final Report. NARIC Accession Number: O16430). Jackson Heights, NY: Lexington School for the Deaf/Center for the Deaf Rehabilitation Research Engineering Center on Hearing Enhancement.
</bibl>
				<bibl id="sRGB">"A Standard Default Color Space for the Internet - sRGB," M. Stokes, M. Anderson, S. Chandrasekar, R. Motta, eds., Version 1.10, November 5, 1996. A copy of this paper is available at <loc href="http://www.w3.org/Graphics/Color/sRGB.html">http://www.w3.org/Graphics/Color/sRGB.html</loc>.</bibl>
				<bibl id="UNESCO" key="UNESCO">International Standard Classification of Education, 1997. A copy of the standard is available at <loc href="http://www.unesco.org/education/information/nfsunesco/doc/isced_1997.htm">http://www.unesco.org/education/information/nfsunesco/doc/isced_1997.htm</loc>.</bibl>
				<bibl id="WCAG20" key="WCAG20">"Web Content Accessibility Guidelines 2.0,"  B. Caldwell, M Cooper, L Guarino Reid, and G. Vanderheiden, eds., W3 Recommendation 12 December 2008, <loc href="http://www.w3.org/TR/2008/REC-WCAG20-20081211/">http://www.w3.org/TR/2008/REC-WCAG20-20081211</loc>. The latest version of WCAG 2.0 is available at <loc href="http://www.w3.org/TR/WCAG20/">http://www.w3.org/TR/WCAG20/</loc>.
        </bibl>
			</blist>
		</inform-div1>
	</back>
</spec>
=======
<?xml version="1.0" encoding="UTF-8"?>
<!DOCTYPE spec
  SYSTEM "xmlspec.dtd">
<spec status="final" w3c-doctype="wgnote" xmlns:xi="http://www.w3.org/2001/XInclude">
   <header>
      <title>Understanding <abbr expansion="Web Content Accessibiity Guidelines">WCAG</abbr> 2.0</title>
      <subtitle>A guide to understanding and implementing Web Content Accessibility Guidelines 2.0</subtitle>
      <version/>
      <w3c-designation>UNDERSTANDING-WCAG20</w3c-designation>
      <w3c-doctype>W3C Working Group Note</w3c-doctype>
      <pubdate>
         <day>13</day>
         <month>September</month>
         <year>2016</year>
      </pubdate>
      <publoc>
      	<loc href="http://www.w3.org/TR/2016/NOTE-UNDERSTANDING-WCAG20-20160913/">http://www.w3.org/TR/2016/NOTE-UNDERSTANDING-WCAG20-20160913/</loc>
      	<!--<loc href="http://www.w3.org/WAI/GL/2016/WD-UNDERSTANDING-WCAG20-20160719/">http://www.w3.org/WAI/GL/2016/WD-UNDERSTANDING-WCAG20-20160719/</loc>-->
	</publoc>
      <altlocs>
         <loc href="complete.html">Single file version</loc>
         <loc href="complete-diff.html">Single file diff-marked version showing revisions since 17 March 2015</loc>
         <loc href="/WAI/WCAG20/versions/understanding/">Alternate Versions of Understanding WCAG 2.0</loc>
      </altlocs>
      <latestloc>
      	<loc href="http://www.w3.org/TR/UNDERSTANDING-WCAG20/">http://www.w3.org/TR/UNDERSTANDING-WCAG20/</loc>
      	<!--<loc href="http://www.w3.org/WAI/GL/UNDERSTANDING-WCAG20/">http://www.w3.org/WAI/GL/UNDERSTANDING-WCAG20/</loc>-->
      </latestloc>
      <prevlocs>
      	<loc href="http://www.w3.org/TR/2016/NOTE-UNDERSTANDING-WCAG20-20160317/">http://www.w3.org/TR/2016/NOTE-UNDERSTANDING-WCAG20-20160317/</loc>
      	<!--	<loc href="http://www.w3.org/WAI/GL/2016/WD-UNDERSTANDING-WCAG20-20160105/">http://www.w3.org/WAI/GL/2016/WD-UNDERSTANDING-WCAG20-20160105/</loc>-->
		    </prevlocs>
      <authlist>
         <author role="current">
            <name>Michael Cooper</name>
            <affiliation>W3C</affiliation>
         </author>
         <author role="current">
            <name>Andrew Kirkpatrick</name>
            <affiliation>Adobe Systems Inc.</affiliation>
         </author>
         <author role="current">
            <name>Joshue O Connor</name>
            <affiliation>InterAccess</affiliation>
         </author>
         <author role="past">
            <name>Loretta Guarino Reid</name>
            <affiliation>(until May 2013 while at Google, Inc.)</affiliation>
         </author>
         <author role="past">
            <name>Gregg Vanderheiden</name>
            <affiliation>(until May 2013 while at Trace R&amp;D  Center, University of
Wisconsin-Madison)</affiliation>
			</author>
			<author role="past">
				<name>Ben Caldwell</name>
				<affiliation>(until September 2010 while at Trace R&amp;D Center, University of
    			Wisconsin-Madison)</affiliation>
			</author>
			<author role="past">
				<name>Wendy Chisholm</name>
				<affiliation>(until July 2006 while at W3C)</affiliation>
			</author>
			<author role="past">
				<name>John Slatin</name>
				<affiliation>(until June 2006 while at Accessibility Institute, University of Texas at
Austin)</affiliation>
			</author>
		</authlist>
		<status>
         <p>
            <emph>This section describes the status of this document at the time of its publication. Other documents may supersede this document. A list of current W3C publications and the latest revision of this technical report can be found in the <loc href="http://www.w3.org/TR/">W3C technical reports index</loc> at <loc href="http://www.w3.org/TR/">http://www.w3.org/TR/</loc>.</emph>
         </p>
         <p>This is a <phrase role="final">Working Group Note</phrase>
         	<phrase role="ext-review">Public Editors' Draft of</phrase><phrase role="int-review">Editors' Draft of</phrase> "Understanding WCAG 2.0". The <loc href="http://www.w3.org/WAI/GL/">Web Content Accessibility Guidelines Working Group</loc> considers this document to be important for understanding the success criteria in the <loc href="http://www.w3.org/TR/2008/REC-WCAG20-20081211/">Web Content Accessibility Guidelines (WCAG) 2.0 Recommendation</loc>. Please note that the contents of this document are informative (they provide guidance), and not normative (they do not set requirements for conforming to WCAG 2.0).</p>
			<p>Understanding WCAG 2.0 was previously published on 11 December 2008 as a Working Group Note and updated 14 October 2010, 3 January 2012, 5 September 2013, 3 March 2014, 8 April 2014, 16 September 2014, 26 February 2015, and 17 March 2016. This new version updates the support information provided for WCAG 2.0. Note that WCAG 2.0 itself remains unchanged, only the informative support materials have been updated. The only change in this version is to <loc href="conformance.html#uc-partial-third-head">add explanation about partial conformance claims due to third-party content</loc>.</p>
      	<p><phrase role="ext-review">The purpose of this draft is to collect public feedback on proposed changes since the <loc href="http://www.w3.org/TR/2015/NOTE-UNDERSTANDING-WCAG20-20150226/">Understanding WCAG 2.0 Working Group Note of 26 February 2015</loc>. The Working Group intends to publish an updated Note once feedback from this review has been incorporated. <emph role="bold">The existing Understanding document remains in place as a W3C Note</emph> while this separate draft update is under review and the WCAG Working Group addresses comments.</phrase> The changes are highlighted in the <loc href="complete-diff">diff-marked version</loc>.</p>
         <p>
         	<phrase role="ext-review">Comments on this draft are due <emph role="bold">on or before 29 January 2016</emph>.</phrase> The Working Group requests that any comments be made using the options documented in <loc href="http://www.w3.org/WAI/WCAG20/comments/">Instructions for Commenting on WCAG 2.0 Documents</loc>. If this is not possible, comments can also be sent to <loc href="mailto:public-comments-wcag20@w3.org">public-comments-wcag20@w3.org</loc>. The <loc href="http://lists.w3.org/Archives/Public/public-comments-wcag20/">archives for the public comments list</loc> are publicly available. <phrase role="ext-review">Because this is a public review of changes to the Working Group Notes, only comments on changes made since the last Notes will be processed during this review; other comments will be saved and treated as comments on the updated Notes once published. </phrase><phrase role="final">Comments received on this document may be addressed in future versions of this document, or in another manner. </phrase><!--The Working Group does not plan to make formal responses to comments.--> Archives of the <loc href="http://lists.w3.org/Archives/Public/w3c-wai-gl/">WCAG WG mailing list discussions</loc> are also publicly available, and future work undertaken by the Working Group may address comments received on this document.</p>
			<p>This document has been produced as part of the W3C <loc href="http://www.w3.org/WAI/">Web Accessibility Initiative</loc> (WAI). The goals of the WCAG Working Group are discussed in the <loc href="http://www.w3.org/WAI/GL/charter">WCAG Working Group charter</loc>. The WCAG Working Group is part of the <loc href="http://www.w3.org/WAI/Technical/Activity">WAI Technical Activity</loc>.</p>
         <p> Publication as a <phrase role="final">Working Group Note</phrase>
         	<phrase role="ext-review">Public Editors' Draft</phrase><phrase role="int-review">Editors' Draft</phrase> does not imply endorsement by the W3C Membership. This is a draft document and may be updated, replaced or obsoleted by other documents at any time. It is inappropriate to cite this document as other than work in progress. </p>
         <p>This document was produced by a group operating under the <loc href="http://www.w3.org/Consortium/Patent-Policy-20040205/">5 February 2004 W3C Patent Policy</loc>. W3C maintains a <loc role="disclosures"
                 href="http://www.w3.org/2004/01/pp-impl/35422/status">public list of any patent disclosures</loc> made in connection with the deliverables of the group; that page also includes instructions for disclosing a patent. An individual who has actual knowledge of a patent which the individual believes contains <loc href="http://www.w3.org/Consortium/Patent-Policy-20040205/#def-essential">Essential Claim(s)</loc> must disclose the information in accordance with <loc href="http://www.w3.org/Consortium/Patent-Policy-20040205/#sec-Disclosure">section 6 of the W3C Patent Policy</loc>. </p>
			<p>This document is governed by the <loc id="w3c_process_revision" href="http://www.w3.org/2015/Process-20150901/">1 September 2015 W3C Process Document</loc>. </p>
		</status>
		<abstract>
         <p>This document, "Understanding WCAG 2.0," is an essential guide to  understanding and using <loc href="http://www.w3.org/TR/WCAG20/">Web Content Accessibility Guidelines (WCAG) 2.0</loc> 
            <bibref ref="WCAG20"/>. It is part of a series of documents that support WCAG 2.0. Please note that the  contents of this document are informative  (they provide guidance), and not normative (they do not set  requirements for conforming to WCAG 2.0). See <loc href="http://www.w3.org/WAI/intro/wcag.php">Web Content Accessibility Guidelines (WCAG) Overview</loc> for an introduction to WCAG, supporting  technical documents, and educational material.</p>
			<p>WCAG 2.0 establishes a set of Success Criteria to define conformance  to the WCAG 2.0 Guidelines. A Success Criterion is a testable statement  that will be either true or false when applied to specific Web content.  "Understanding WCAG 2.0" provides detailed information about each  Success Criterion, including its intent, the key terms that are used in  the Success Criterion, and how the Success Criteria in WCAG 2.0 help people with different types of disabilities. This document also provides examples of Web content that meet the success  criterion using various Web technologies (for instance, HTML, CSS, XML),  and common examples of Web content that does not meet the success  criterion. </p>
			<p>This document indicates specific techniques to meet each Success Criterion. Details for how to implement each technique are available in <loc href="http://www.w3.org/TR/WCAG20-TECHS/">Techniques for WCAG 2.0</loc>, but "Understanding WCAG 2.0" provides the information about the relationship of each technique to the Success Criteria. Techniques are categorized by the level of support they provide for the Success Criteria. "Sufficient techniques" are <emph>sufficient</emph> to meet a  particular Success Criterion (either by themselves or in combination with  other techniques), while other techniques are advisory and therefore optional.  None of  the techniques are <emph>required</emph> to meet WCAG 2.0, although some may be the only  known method if a particular technology is used. "Advisory techniques" are not sufficient to meet the Success Criteria on their own (because they are not testable or provide incomplete support) but it is encouraged that authors follow them when possible to provide enhanced accessibility. </p>
			<p>In addition to techniques for addressing the success criteria, "Common Failures" are also documented. These "Common Failures" are authoring practices that are known to cause Web content to fail to conform to WCAG 2.0. Authors must avoid those practices in order to meet the WCAG 2.0 Success Criteria.</p>
			<p>This document is part of a series of documents published by the W3C Web  Accessibility Initiative (WAI) to support WCAG 2.0. This document was published as a Working Group Note at the same time WCAG 2.0 was published as a W3C Recommendation. Unlike WCAG 2.0, is expected that the information in Understanding WCAG 2.0 will be updated from time to time. See <loc href="http://www.w3.org/WAI/intro/wcag.php">Web Content Accessibility Guidelines (WCAG) Overview</loc> for an introduction to WCAG, supporting technical documents, and educational material.</p>
		</abstract>
		<langusage>
			<language id="en-US"/>
		</langusage>
		<revisiondesc>
			<p>
				<loc href="/WAI/GL/WCAG20/change-history.html">History of Changes to WCAG 2.0 Working Drafts</loc>
			</p>
		</revisiondesc>
	</header>
	<front>
		<div1 id="intro">
			<head>Introduction to Understanding WCAG 2.0</head>
			<div2 role="suppressed" id="introduction">
				<head>Intro</head>
            <p>Understanding WCAG 2.0 is an essential guide to understanding and using "Web Content Accessibility Guidelines 2.0" <bibref ref="WCAG20"/> Although the normative definition and requirements for WCAG 2.0 can all be found in the WCAG 2.0 document itself, the concepts and provisions may be new to some people. Understanding WCAG 2.0 provides a non-normative extended commentary on each guideline and each Success Criterion to help readers better understand the intent and how the guidelines and Success Criteria work together. It also provides examples of techniques or combinations of techniques that the Working Group has identified as being sufficient to meet each Success Criterion. Links are then provided to write-ups for each of the techniques.</p>
				<p>This is not an introductory document. It is a detailed technical description of the guidelines and their Success Criteria. See <loc href="http://www.w3.org/WAI/intro/wcag.php">Web Content Accessibility Guidelines (WCAG) Overview</loc> for an introduction to WCAG, supporting  technical documents, and educational material.
      </p>
				<p>Understanding WCAG 2.0 is organized by guideline. There is an <emph>Understanding Guideline X.X</emph> section for each guideline.  The intent and any advisory techniques that are related to the guideline but not specifically related to any of its Success Criteria are listed there as well.</p>
				<p>The <emph>Understanding Guidelines X.X</emph> section is then followed by a <emph>Understanding Success Criterion X.X.X</emph> section for each Success Criterion of that guideline.   These sections each contain:</p>
				<ulist>
					<item>
						<p>The Success Criterion as it appears in WCAG 2.0</p>
					</item>
					<item>
						<p>Intent of the Success Criterion</p>
					</item>
					<item>
						<p>Benefits (how the Success Criterion helps people with disabilities)</p>
					</item>
					<item>
						<p>Examples</p>
					</item>
					<item>
						<p>
            Related Resources
          </p>
					</item>
					<item>
						<p>Techniques or combinations of techniques that are sufficient to meet the guidelines</p>
					</item>
					<item>
						<p>Common failures of this Success Criterion</p>
					</item>
					<item>
						<p>Additional advisory techniques that go beyond what is required to meet the Success Criterion but can be used to make some or all types of content more accessible. Use of advisory techniques does not impact the level of conformance claimed.
          </p>
					</item>
					<item>
						<p>Key terms for this Success Criterion  (taken from the WCAG 2.0 Glossary)</p>
					</item>
				</ulist>
				<p>Links are provided from each Guideline in WCAG 2.0 directly to each <emph>Understanding Guideline X.X</emph> in this document.  Similarly, there is a link from each Success Criterion in WCAG 2.0 to the <emph>Understanding Success Criterion X.X.X</emph> section in this document. </p>
				<p>For information about individual techniques, follow the links throughout this document to the techniques of interest in the <loc href="/TR/WCAG20-TECHS/">Techniques for WCAG 2.0</loc> document.</p>
				<p>For links to information on different disabilities and assistive technologies see <loc href="https://en.wikipedia.org/wiki/Disability">Disabilities on Wikipedia</loc>.
        </p>
				<div3 id="fourprincs" role="normal">
					<head>Understanding the Four Principles of Accessibility</head>
					<p>The guidelines and Success Criteria are organized around the following four principles, which lay the foundation necessary for anyone to access and use Web content. Anyone who wants to use the Web must have content that is:</p>
					<olist>
						<item>
							<p> Perceivable - Information and user interface components must be presentable to users in ways they can perceive.</p>
							<ulist>
								<item>
									<p>This means that users must be able to perceive the information being presented (it can't be invisible to all of their senses)</p>
								</item>
							</ulist>
						</item>
						<item>
							<p>Operable - User interface components and navigation must be operable.</p>
							<ulist>
								<item>
									<p>This means that users must be able to operate the interface (the interface cannot require interaction that a user cannot perform) </p>
								</item>
							</ulist>
						</item>
						<item>
							<p>Understandable - Information and the operation of user interface must be understandable.</p>
							<ulist>
								<item>
									<p>This means that users must be able to understand the information as well as the operation of the user interface (the content or operation cannot be beyond their understanding)</p>
								</item>
							</ulist>
						</item>
						<item>
							<p>Robust - Content must be robust enough that it can be interpreted reliably by a wide variety of user agents, including assistive technologies.</p>
							<ulist>
								<item>
									<p>This means that users must be able to access the content as technologies advance (as technologies and user agents evolve, the content should remain accessible)</p>
								</item>
							</ulist>
						</item>
					</olist>
					<p>If any of these are not true, users with disabilities will not be able to use the Web. </p>
					<p>Under each of the principles are guidelines and Success Criteria that help to address these principles for people with disabilities. There are many general usability guidelines that make content more usable by all people, including those with disabilities. However, in WCAG 2.0, we only include those guidelines that address problems particular to people with disabilities. This includes issues that block access or interfere with access to the Web more severely for people with disabilities.</p>
				</div3>
				<div3 id="layers" role="normal">
					<head>Layers of Guidance</head>
					<div4 id="layers-guidelines" role="normal">
						<head>The Guidelines</head>
                  <p>Under each principle there is a list of guidelines that address the principle. There are a total of 12 guidelines. A convenient list of just the guidelines can be found in the <loc href="contents"
                          linktype="guideline">WCAG 2.0 table of contents</loc>. One of the key objectives of the guidelines is to ensure that content is directly accessible to as many people as possible, and capable of being re-presented in different forms to match different peoples' sensory, physical and cognitive abilities.</p>
					</div4>
					<div4 id="layers-sc" role="normal">
						<head>Success Criteria</head>
                  <p>Under each guideline, there are Success Criteria that describe specifically what must be achieved in order to <loc href="conformancedef"
                          linktype="guideline">conform</loc> to this standard. They are similar to the "checkpoints" in WCAG 1.0. Each Success Criterion is written as a statement that will be either true or false when specific Web content is tested against it. The Success Criteria are written to be technology neutral.</p>
						<p>All WCAG 2.0 Success Criteria are written as testable criteria for objectively determining if content satisfies the Success Criteria. While some of the testing can be automated using software evaluation programs, others require human testers for part or all of the test.</p>
						<p>Although content may satisfy the Success Criteria, the content may not always be usable by people with a wide variety of disabilities. Professional reviews utilizing recognized qualitative heuristics are important in achieving accessibility for some audiences. In addition, usability testing is recommended. Usability testing aims to determine how well people can use the content for its intended purpose.</p>
						<p>The content should be tested by those who understand how people with different types of disabilities use the Web. It is recommended that users with disabilities be included in test groups when performing human testing.
            </p>
						<p>Each Success Criterion for a guideline has a link to the section of the How to Meet document that provides:</p>
						<ulist>
							<item>
								<p>sufficient techniques for meeting the Success Criterion,</p>
							</item>
							<item>
								<p>optional advisory techniques, and</p>
							</item>
							<item>
								<p>descriptions of the intent of the Success Criteria, including benefits, and examples.</p>
							</item>
						</ulist>
					</div4>
					<div4 id="layers-techs" role="normal">
						<head>Sufficient Techniques, Advisory Techniques, and Failures</head>
						<p>The next section, <specref ref="understanding-techniques"/>, provides important information about the techniques.</p>
					</div4>
				</div3>
			</div2>
		</div1>
		<div1 id="understanding-techniques">
			<head>Understanding Techniques for WCAG Success Criteria</head>
			<div2 id="ut" role="suppressed">
				<head>Understanding Techniques for WCAG Success Criteria (suppressed)</head>
				<p>WCAG 2.0 guidelines and success criteria are designed to be broadly applicable to current and future web technologies, including dynamic applications, mobile, digital television, etc. They are stable and do not change.</p>
            <p>Specific guidance for authors and evaluators on meeting the WCAG success criteria is provided in techniques, which include code examples, resources, and tests. W3C's <loc href="/TR/WCAG20-TECHS/">Techniques for WCAG 2.0</loc> document is updated periodically, about <phrase>twice per</phrase> year, to cover more current best practices and changes in technologies and tools.</p>
				<p>The three types of guidance in <loc href="/TR/WCAG20-TECHS/">Techniques for WCAG 2.0</loc> are explained below:</p>
				<ulist>
					<item>
						<p>Sufficient techniques</p>
					</item>
					<item>
						<p>Advisory techniques</p>
					</item>
					<item>
						<p>Failures</p>
					</item>
				</ulist>
				<p>Also explained below:</p>
				<ulist>
					<item>
						<p>General and technology-specific techniques - which can be sufficient or advisory</p>
					</item>
					<item>
						<p>Other techniques - beyond what is in W3C's published document</p>
					</item>
					<item>
						<p>Technique tests</p>
					</item>
					<item>
						<p>User agent and assistive technology support</p>
					</item>
					<item>
						<p>Using the techniques - with important considerations</p>
					</item>
				</ulist>
            <p>
               <loc href="http://www.w3.org/TR/UNDERSTANDING-WCAG20/conformance">Understanding Conformance</loc> provides related information, including on <loc href="http://www.w3.org/TR/UNDERSTANDING-WCAG20/conformance#uc-accessibility-support-head">understanding accessibility support</loc>.</p>
				<div3 id="understanding-techniques-informative" role="normal">
					<head>Techniques are Informative</head>
					<p>
						<emph role="strong">Techniques are informative—that means they are not required. The basis for determining conformance to WCAG 2.0 is the success criteria from the WCAG 2.0 standard—not the techniques.</emph>
					</p>
					<note>
						<p>W3C cautions against requiring W3C's sufficient techniques. The only thing that should be required is meeting the WCAG 2.0 success criteria. To learn more, see:</p>
						<ulist>
							<item>
                        <p>
                           <loc href="http://www.w3.org/WAI/WCAG20/wcag2faq.html#techsnot">What would be the negative consequences of allowing <emph>only</emph> W3C's published techniques to be used for conformance to WCAG 2.0?</loc> in the WCAG 2 FAQ</p>
							</item>
							<!--
							<item>
								<p>
									<loc href="http://www.w3.org/2013/02/stdref">Normative References to W3C Standards</loc>
									<span class="quiet">[@@ Ian asks that we not point to this for now.]</span>
								</p>
							</item>
							-->
						</ulist>
                  <p>
                     <loc href="/TR/WCAG20-TECHS/">Techniques for WCAG 2.0</loc> uses the words "must" and "should" only to clarify guidance within the techniques, not to convey requirements for WCAG.</p>
					</note>
				</div3>
				<div3 id="understanding-techniques-sufficient" role="normal">
					<head>Sufficient Techniques</head>
               <p>
                  <emph>Sufficient techniques</emph> are reliable ways to meet the success criteria.</p>
					<ulist>
						<item>
							<p>From an author's perspective: If you use the sufficient techniques for a given criterion correctly and it is <loc href="http://www.w3.org/TR/UNDERSTANDING-WCAG20/conformance.html#uc-accessibility-support-head">accessibility-supported</loc> for your users, you can be confident that you met the success criterion.</p>
						</item>
						<item>
							<p>From an evaluator's perspective: If web content implements the sufficient techniques for a given criterion correctly and it is <loc href="http://www.w3.org/TR/UNDERSTANDING-WCAG20/conformance.html#uc-accessibility-support-head">accessibility-supported</loc> for the content's users, it conforms to that success criterion. (The converse is not true; if content does not implement these sufficient techniques, it does not necessarily fail the success criteria, as explained in <loc href="#ut-understanding-techniques-tests-head">Testing Techniques</loc> below.)</p>
						</item>
					</ulist>
               <p>There may be other ways to meet success criteria besides the sufficient techniques in W3C's <loc href="/TR/WCAG20-TECHS/">Techniques for WCAG 2.0</loc> document, as explained in <loc href="#ut-understanding-techniques-othertechs-head">Other Techniques</loc> below. <emph>(See also <loc href="#ut-understanding-techniques-informative-head">Techniques are Informative</loc> above.)</emph>
               </p>
					<div4 id="understanding-techniques-sufficient-lists-and" role="normal">
						<head>Numbered Lists, "AND"</head>
                  <p> The W3C-documented sufficient techniques are provided in a numbered list where each list item provides a technique or combination of techniques that can be used to meet the success criterion. Where there are multiple techniques on a numbered list item connected by "AND" then all of the techniques must be used to be sufficient. For example, <loc href="http://www.w3.org/TR/UNDERSTANDING-WCAG20/complete#content-structure-separation-programmatic-techniques-head">Sufficient Techniques for 1.3.1</loc> has: "G115: Using semantic elements to mark up structure AND H49: Using semantic markup to mark emphasized or special text (HTML)".</p>
               </div4>
				</div3>
				<div3 id="understanding-techniques-advisory" role="normal">
					<head>Advisory Techniques</head>
               <p>
                  <emph>Advisory techniques</emph> are suggested ways to improve accessibility. They are often very helpful to some users, and may be the only way that some users can access some types of content.</p>
					<p>Advisory techniques are not designated as sufficient techniques for various reasons such as:</p>
					<ulist>
						<item>
							<p>they may not be sufficient to meet the full requirements of the success criteria;</p>
						</item>
						<item>
							<p>they may be based on technology that is not yet stable;</p>
						</item>
						<item>
							<p>they may not be <loc href="http://www.w3.org/WAI/GL/UNDERSTANDING-WCAG20/conformance.html#uc-accessibility-support-head">accessibility supported</loc> in many cases (for example, assistive technologies do not work with them yet);</p>
						</item>
						<item>
							<p>they may not be testable;</p>
						</item>
						<item>
							<p>in some circumstances they may not be applicable or practical, and may even decrease accessibility for some users while increasing it for others;</p>
						</item>
						<item>
							<p>they may not address the success criterion itself, and instead provide related accessibility benefits.</p>
						</item>
					</ulist>
					<p>Authors are encouraged to apply all of the techniques where appropriate to best address the widest range of users' needs.</p>
				</div3>
				<div3 id="understanding-techniques-failures" role="normal">
					<head>Failures</head>
               <p>
                  <emph>Failures</emph> are things that cause accessibility barriers and fail specific success criteria. The documented <emph>failures</emph> are useful for:</p>
					<ulist>
						<item>
							<p>Authors to know what to avoid,</p>
						</item>
						<item>
							<p>Evaluators to use for checking if content does not meet WCAG success criteria.</p>
						</item>
					</ulist>
					<p>Content that has a <emph>failure</emph> does not meet WCAG success criteria, unless an alternate version is provided without the failure.</p>
					<p>If anyone identifies a situation where a documented failure is not correct, please <loc href="http://www.w3.org/WAI/WCAG20/comments/">report the situation as a WCAG comment</loc> so that it can be corrected or deleted as appropriate.</p>
				</div3>
				<div3 id="understanding-techniques-general-tech-specific" role="normal">
					<head> General and Technology-specific Techniques</head>
               <p>
                  <emph>General techniques</emph> describe basic practices that apply to all technologies. <emph>Technology-specific techniques</emph> apply to a specific technology.</p>
					<p>Some success criteria do not have technology-specific techniques and are covered only with general techniques. Therefore, both the general techniques and the relevant technology-specific techniques should be considered.</p>
               <p>Publication of techniques for a specific technology does not imply that the technology can be used in all situations to create content that meets WCAG 2.0 success criteria and conformance requirements. Developers need to be aware of the limitations of specific technologies and provide content in a way that is accessible to people with disabilities.</p>
				</div3>
				<div3  id="understanding-techniques-othertechs" role="normal">
					<head>Other Techniques</head>
					<p>In addition to the techniques in W3C's <loc href="/TR/WCAG20-TECHS/">Techniques for WCAG 2.0</loc> document, <emph role="strong">there are other ways to meet WCAG success criteria</emph>. W3C's techniques are not comprehensive and may not cover newer technologies and situations.</p>
					<p>
						<emph role="strong">Web content does not have to use W3C's published techniques in order to conform to WCAG 2.0.</emph>
						<emph>(See also <loc href="#ut-understanding-techniques-informative-head">Techniques are Informative</loc> above.)</emph>
					</p>
					<p>Content authors can develop different techniques. For example, an author could develop a technique for HTML5, <loc href="http://www.w3.org/WAI/intro/aria">WAI-ARIA</loc>, or other new technology. Other organizations may develop sets of techniques to meet WCAG 2.0 success criteria.</p>
					<p>Any techniques can be sufficient if:</p>
					<ulist>
						<item>
							<p>they satisfy the success criterion, and</p>
						</item>
						<item>
							<p> all of the <loc href="http://www.w3.org/TR/UNDERSTANDING-WCAG20/conformance.html">WCAG 2.0 conformance requirements</loc> are met.</p>
						</item>
					</ulist>
					<div4 id="understanding-techniques-submitting" role="normal">
						<head>Submitting Techniques</head>
						<p>The WCAG Working Group encourages people to submit new techniques so that they can be considered for inclusion in updates of the <loc href="/TR/WCAG20-TECHS/">Techniques for WCAG 2.0</loc> document. Please submit techniques for consideration using the <loc href="http://www.w3.org/WAI/GL/WCAG20/TECHS-SUBMIT/">Techniques Submission Form</loc>.</p>
					</div4>
				</div3>
				<div3 id="understanding-techniques-tests" role="normal">
					<head>Testing Techniques</head>
					<p> Each technique has tests that help:</p>
					<ulist>
						<item>
							<p> authors verify that they implemented the technique properly, and</p>
						</item>
						<item>
							<p>evaluators determine if web content meets the technique.</p>
						</item>
					</ulist>
					<p>The tests are only for a technique, they are not tests for conformance to WCAG success criteria.</p>
					<ulist>
						<item>
							<p>Failing a technique test does not necessarily mean failing WCAG, because the techniques are discrete (that is, they address one specific point) and they are not required.</p>
						</item>
						<item>
							<p>Content can meet WCAG success criteria in different ways other than W3C's published sufficient techniques.</p>
						</item>
						<item>
							<p>Content that passes the sufficient techniques for a specific technology does not necessarily meet all WCAG success criteria. Some success criteria have only general techniques, not technology-specific techniques.</p>
						</item>
						<item>
							<p>The content must be <loc href="http://www.w3.org/WAI/GL/UNDERSTANDING-WCAG20/conformance.html#uc-accessibility-support-head">accessibility supported</loc> for the content's users. Some sufficient techniques require browser, assistive technology, or other support that some users might not have.</p>
						</item>
					</ulist>
					<p>Thus while the techniques are useful for evaluating content, evaluations must go beyond just checking the sufficient technique tests in order to evaluate how content conforms to WCAG success criteria.</p>
               <p>
                  <emph>Failures</emph> are particularly useful for evaluations because they do indicate non-conformance (unless an alternate version is provided without the failure).</p>
				</div3>
				<div3 id="understanding-techniques-support" role="normal">
					<head>User Agent and Assistive Technology Support Notes</head>
					<p>Some techniques require that web content users have specific browsers or assistive technologies in order for the technique to be <loc href="http://www.w3.org/TR/UNDERSTANDING-WCAG20/conformance.html#uc-accessibility-support-head">accessibility-supported</loc>. The <emph role="strong">User Agent and Assistive Technology Support Notes</emph> sections of individual techniques include some information to help determine accessibility support.</p>
					<div4 id="understanding-techniques-support-change" role="normal">
						<head>Support Notes Change Over Time</head>
						<p>As time passes, the versions of user agents (browsers, etc.) or assistive technologies listed may not be the current versions. The Working Group may not update most of these notes as new versions are released. Authors should test techniques with the user agents and assistive technologies currently available to their users. See also <loc href="http://www.w3.org/WAI/GL/UNDERSTANDING-WCAG20/conformance.html#uc-accessibility-support-head">Understanding Accessibility Support</loc>.</p>
					</div4>
				</div3>
				<div3 id="understanding-techniques-using" role="normal">
					<head>Using the Techniques</head>
               <p>
                  <loc href="/TR/WCAG20-TECHS/">Techniques for WCAG 2.0</loc> is not intended to be used as a stand-alone document. Instead, it is expected that content authors will usually use <loc href="http://www.w3.org/WAI/WCAG20/quickref/">How to Meet WCAG 2.0: A customizable quick reference</loc> to read the WCAG success criteria, and follow links from there to specific topics in Understanding WCAG 2.0 and to specific techniques.</p>
					<div4 id="understanding-techniques-using-alternatives" role="normal">
						<head>Alternatives must meet success criteria</head>
						<p>Some techniques describe how to provide alternate ways for users to get content. For example, <loc href="http://www.w3.org/TR/WCAG20-HTML-TECHS/G73">G73: Providing a long description in another location...</loc> mentions a transcript as an alternative for an audio file. Some alternatives must also conform to WCAG. For example, the transcript itself must meet all relevant success criteria. </p>
					</div4>
					<div4 id="understanding-techniques-using-examples" role="normal">
						<head>Example Code</head>
						<p>The code examples in the techniques are intended to demonstrate only the specific point discussed in the technique. They might not demonstrate best practice for other aspects of accessibility, usability, or coding not related to the technique. They are not intended to be copied and used as the basis for developing web content.</p>
						<p>Many techniques point to "working examples" that are more robust and may be appropriate for copying and integrating into web content.</p>
					</div4>
				</div3>
			</div2>
		</div1>
	</front>
	<body>
      <xi:include href="understanding/text-equiv.xml"/>
      <xi:include href="understanding/media-equiv.xml"/>
      <xi:include href="understanding/content-structure-separation.xml"/>
      <xi:include href="understanding/visual-audio-contrast.xml"/>
      <xi:include href="understanding/keyboard-operation.xml"/>
      <xi:include href="understanding/time-limits.xml"/>
      <xi:include href="understanding/seizure.xml"/>
      <xi:include href="understanding/navigation-mechanisms.xml"/>
      <xi:include href="understanding/meaning.xml"/>
      <xi:include href="understanding/consistent-behavior.xml"/>
      <xi:include href="understanding/minimize-error.xml"/>
      <xi:include href="understanding/ensure-compat.xml"/>
      <xi:include href="understanding/conformance.xml"/>
	</body>
	<back>
		<inform-div1 id="conformance-referencing">
			<head>How to refer to WCAG 2.0 from other documents</head>
			<p>The following examples show how to reference WCAG 2.0 in various situations. For additional guidance, see <loc href="http://www.w3.org/WAI/intro/linking.html">Referencing and Linking to WAI Guidelines and Technical Documents</loc>.</p>
			<p>
        Please note that the 
following language for referencing WCAG 2.0 can be inserted into your own 
documents.
        
      </p>
			<div2 role="normal" id="conformance-referencing-information">
				<head>Information references</head>
				<p>When referencing WCAG 2.0 in an informational fashion, the following format can be used.</p>
				<p>
					<emph>Web Content Accessibility Guidelines 2.0, W3C World Wide Web Consortium Recommendation XX Month Year (http://www.w3.org/TR/200X/REC-WCAG20-20081211/, Latest version at http://www.w3.org/TR/WCAG20/)</emph>
				</p>
			</div2>
			<div2 role="normal" id="conformance-referencing-should">
				<head>When referring to WCAG 2.0 from another standard with a "should" statement</head>
				<p>When referencing WCAG 2.0 from within a <emph role="bold">should</emph> statement in a standard (or advisory statement in a regulation), then the full WCAG 2.0 should be referenced. This would mean that all three levels of WCAG 2.0 should be considered but that none are required. The format for referencing WCAG 2.0 from a "should" statement therefore, is:</p>
				<p>
					<emph>Web Content Accessibility Guidelines 2.0, W3C World Wide Web Consortium Recommendation XX Month Year. (http://www.w3.org/TR/200X/REC-WCAG20-20081211/)</emph>
				</p>
			</div2>
			<div2 role="normal" id="conformance-referencing-must">
				<head>When referring to WCAG 2.0 from another standard with a "shall or must" statement</head>
            <p>When citing WCAG 2.0 as part of a requirement (e.g., a <emph role="bold">shall or must
          </emph> statement in a standard or regulation), the reference must include the specific parts of WCAG 2.0 that are intended to be required. When referencing WCAG 2.0 in this manner, the following rules apply: 
        </p>
				<olist>
					<item>
						<p>Conformance at any level of WCAG 2.0 requires that all of the Level A Success Criteria be met. References to WCAG 2.0 conformance cannot be for any subset of Level A.
            </p>
					</item>
					<item>
						<p>Beyond Level A, a "shall or must" reference may include any subset of provisions in Levels AA and AAA. For example, "<emph>all of Level A and [some specific list of Success Criteria in Level AA and Level AAA]</emph>" be met.
            </p>
					</item>
					<item>
						<p>If Level AA conformance to WCAG 2.0 is specified, then all Level A and all Level AA Success Criteria must be met.</p>
					</item>
					<item>
						<p>If Level AAA conformance to WCAG 2.0 is specified, then all Level A, all Level AA, and all Level AAA Success Criteria must be met.</p>
						<note>
							<p>It is not recommended that Level AAA conformance ever be required for entire sites as a general policy because it is not possible to satisfy all Level AAA Success Criteria for some content. 
              </p>
							<p>The sets of Success Criteria defined in WCAG are interdependent and individual Success Criteria rely on each other's definitions in ways which may not be immediately obvious to the reader. Any set of Success Criteria must include all of the Level A provisions.</p>
						</note>
					</item>
				</olist>
			</div2>
			<div2 role="normal" id="conformance-referencing-examples">
				<head>Examples</head>
				<p>
					<emph role="bold">To cite only the Level A Success Criteria (Single-A conformance):</emph>
				</p>
				<p>
					<emph>Web Content Accessibility Guidelines 2.0, W3C World Wide Web Consortium Recommendation XX Month Year, Level A Success Criteria. (http://www.w3.org/TR/200X/REC-WCAG20-20081211/)</emph>
				</p>
				<p>
					<emph role="bold">To cite the Levels A and AA Success Criteria (Double-A conformance):</emph>
				</p>
				<p>
					<emph>Web Content Accessibility Guidelines 2.0, W3C World Wide Web Consortium Recommendation XX Month Year, Level A &amp; Level AA Success Criteria. (http://www.w3.org/TR/200X/REC-WCAG20-20081211/)</emph>
				</p>
				<p>
					<emph role="bold">To cite Level A Success Criteria and selected Success Criteria from Level AA and Level AAA: </emph>
				</p>
				<p>
					<emph>Web Content Accessibility Guidelines 2.0, W3C World Wide Web Consortium Recommendation XX Month Year, Level A Success Criteria plus Success Criteria 1.x.x, 2.y.y, … 3.z.z. (http://www.w3.org/TR/200X/REC-WCAG20-20081211/)</emph>
				</p>
				<p>
					<emph role="bold">Example of use of a WCAG reference in a "shall or must" statement.</emph>
				</p>
				<p>All Web content on publicly available Web sites shall conform to Web Content Accessibility Guidelines 2.0, W3C World Wide Web Consortium Recommendation XX Month Year, Level A Success Criteria plus Success Criteria 1.2.3, 2.4.5-6, 3.1.2 (http://www.w3.org/TR/200X/REC-WCAG20-20081211/)</p>
			</div2>
			<div2 role="normal" id="conformance-referencing-support">
				<head>Referring to content from WCAG support documents</head>
				<p>Techniques, which are listed in Understanding WCAG 2.0 and described in other supporting documents, are not part of the normative WCAG 2.0 Recommendation and should not be cited using the citation for the WCAG 2.0 Recommendation itself. References to techniques in support documents should be cited separately.</p>
				<p>Techniques can be cited based on the individual Technique document or on the master WCAG 2.0 Techniques document. For example, the technique "Using alt attributes on img elements" could be cited as</p>
				<p role="indent">
					<emph>"Using alt attributes on img elements," W3C World Wide Web Consortium Note. (URI: {URI of technique}) </emph>
				</p>
				<p role="indent">or</p>
				<p role="indent">
					<emph>W3C World Wide Web Consortium (200x): WCAG2.0 HTML Techniques (URI: {URI of HTML Techniques})</emph>
				</p>
            <p role="indent"> 
               <emph role="bold">Techniques are not designed to be referenced as "required"</emph> from any standard or regulation.Standards and regulations should not make any specific technique mandatory, though they may choose to recommend techniques.</p>
			</div2>
		</inform-div1>
		<inform-div1 id="accessibility-support-documenting">
			<head>Documenting Accessibility Support for Uses of a Web Technology</head>
			<p>The documentation of accessibility support for uses of a Web technology  provides the information needed to determine whether it is possible to  satisfy the WCAG 2.0 Success Criteria for a particular environment. </p>
			<p>Accessibility Support documentation for uses of a Web technology includes the following information: </p>
			<ulist>
				<item>
					<p> The version or versions of the technology </p>
				</item>
				<item>
					<p> For each user agent or plug-in that supports this version of the technology:</p>
					<ulist>
						<item>
							<p> The version of the user agent or plug-in, including the operating system or platform </p>
						</item>
						<item>
							<p> Ways of using the technology that are supported by the user agent; ideally, there are ways to meet all of the success criteria, but exceptions should be noted. </p>
						</item>
						<item>
							<p> Known limitations of the user agent support for uses of the technology to meet Success Criteria
							</p>
						</item>
					</ulist>
				</item>
				<item>
					<p> For each assistive technology that supports the Web technology:</p>
					<ulist>
						<item>
							<p> The version of the assistive technology, including the operating system or platform </p>
						</item>
					</ulist>
				</item>
				<item>
					<p> For each host user agent that is supported by this version of the assistive technology:</p>
					<ulist>
						<item>
							<p> Ways of using the technology supported by the assistive technology for this user agent </p>
						</item>
						<item>
							<p> Known limitations in the support of uses of the technology to meet success criteria when using the assistive technology with this user agent </p>
						</item>
					</ulist>
				</item>
			</ulist>
			<p>Target environments are defined by the user agents and assistive technologies available to its users. Documentation of accessibility support involves detailed understanding of the ways to use functionality of a  technology to meet success criteria, and also of user agents and assistive technology. Because of this, vendors and developers of Web technologies and user agents are encouraged to provide this information about the accessibility  support of their products. Similarly, developers and vendors of  assistive technology are encouraged to provide this information about  the ways to use Web technologies  that are supported by their products. Authors should need to document the accessibility supported ways to use a technology only  when there is not reliable documentation available from vendors or  testing groups for those uses. </p>
			<p>For a controlled environment, such as a corporate workplace,  the user agents and assistive technologies available may be a specific  set of versions of user agents on a specific set of platforms. To  determine whether uses of a Web technology are accessibility supported in a  target environment, an author checks that the user agents and assistive  technologies available are in the set of supported user agents and assistive technologies listed for those uses in the Accessibility Support  documentation. </p>
			<p>For a target environment like the Internet, authors may need  to consider a much larger set of user agents, including older versions,  and on a wider variety of platforms. </p>
			<p>Environments that use different natural languages are different target environments. For example, the accessibility-supported ways of using technologies for an English language environment may differ from those  for an Arabic language environment, since there may be different user agents and assistive technologies that support these languages.</p>
			<p>The documentation includes version-specific information about all the assistive technologies and all the user agents and the ways  that they interact with one another. If support in these user agents is  similar, it will be straightforward for an author to decide if a documented way of using a technology is accessibility supported. If the uses supported are different in different versions, authors can only rely on the uses that are supported in the versions available to their users in  determining accessibility support. </p>
			<p>If a way of using a technology is not relied upon for conformance, the absence of accessibility support for that use does not prevent conformance of the Web page. So if the unsupported use does not occur in the content, or if there is a conforming version of that content available, the Web page still conforms. For instance, lack of accessibility support for interactive controls in a Web technology would not prevent uses of the Web technology for non-interactive content that are accessibility supported. </p>
		</inform-div1>
		<inform-div1 id="understanding-metadata">
			<head>Understanding Metadata</head>
			<p>This section discusses metadata techniques that can be employed to  satisfy WCAG 2.0 Success Criteria. For more information about metadata  see resources below. </p>
			<p>At its most basic level, metadata is essentially 'data about data' and is used to both describe and find resources. </p>
			<p>Metadata is a powerful tool that can be used for describing Web  pages and accessible components of Web pages as well as associating  alternate versions of Web content to each other. These descriptions in  turn allows users to locate specific information they need or prefer. </p>
			<p>In conjunction with WCAG, metadata can play a number of roles including: </p>
			<olist>
				<item>
					<p> Metadata can be used to associate conforming alternate  versions of Web pages with Web pages which do not conform, in order to  allow users to find the conforming alternate version when they land on  a non-conforming page that they cannot use. </p>
				</item>
				<item>
					<p> Metadata can be used to locate and also to describe  alternate pages where there are multiple versions of a page which have  been developed, especially where the alternate pages are optimized for  individuals with different disabilities. The user can use the metadata  both to locate the alternate versions and to identify characteristics  of the versions, so that they can find the one that best meets their  needs. </p>
				</item>
				<item>
					<p>In addition to being used for whole pages (as in #1 and #2  above), metadata can be used to describe alternate versions of  subcomponents of a page. Again, the metadata can be used to find  alternate versions of a Web page component as well as to get  descriptions of the alternate versions ( if there are several) in order  to determine which one would best meet the user's needs. </p>
				</item>
			</olist>
			<div2 role="normal" id="understanding-metadata-resources">
				<head>Metadata Resources</head>
				<p>Metadata descriptions often provide values from defined, agreed  vocabularies such as the resource's subject matter or its date of  publication, and are machine readable - software that understands the  metadata scheme in use can do useful tasks not feasible otherwise.  Typically, an object having metadata may have one or more such metadata  descriptions. </p>
				<p>Well-known specifications (schemas) for metadata include: </p>
				<ulist>
					<item>
						<p>
							<loc href="http://www.loc.gov/standards/mets/">Metadata Encoding and Transmission Standard (METS) scheme</loc>
						</p>
					</item>
					<item>
						<p>
							<loc href="http://dublincore.org">Dublin Core Metadata Initiative (DCMI) terms for cross-disciplinary resources</loc>
						</p>
					</item>
					<item>
						<p>
							<loc href="http://www.ieee.org/index.html">IEEE Standards</loc>
						</p>
					</item>
					<!-- BBC: Commented out Dec. 2008 (broken linkserver non-responsive) item>
            <p>
              <loc href="http://jtc1sc36.org/Workgroups/Work%20Group%20Seven">ISO/IEC JTC1 Individualized Adaptability and Accessibility for Learning, Education and Training 24751</loc> otherwise known as the Access For All (AfA) Metadata </p>
          </item-->
				</ulist>
				<p>There are some tools available to provide resource descriptions, or  they can be provided manually. The more easily the metadata can be  created and collected at point of creation of a resource or at point of  publication, the more efficient the process and the more likely it is  to take place. </p>
				<p>Some examples include: </p>
				<ulist>
					<item>
						<p>
							<loc href="http://www.ukoln.ac.uk/metadata/dcdot/">DC-dot</loc>
						</p>
					</item>					
				</ulist>
				<p>Accessibility metadata implementations include: </p>
				<ulist>
					<item>
						<p>
							<loc href="http://barrierfree.ca/tile/">The Inclusive Learning Exchange (TILE)</loc>
						</p>
					</item>
				</ulist>
			</div2>
			<!--div2 role="normal">
        <head>Metadata Techniques for WCAG 2.0</head>
        <p>A [compilation of the metadata techniques for WCAG 2.0] is included in the techniques document </p>
      </div2-->
      </inform-div1>
      <inform-div1 id="acknowledgements">
         <head>Acknowledgements</head>
      	<p>This publication has been funded in part with U.S. Federal funds from the Department of Education, National Institute on Disability, Independent Living, and Rehabilitation Research (NIDILRR), initially under contract number ED-OSE-10-C-0067 and currently under contract number HHSP23301500054C. The content of this publication does not necessarily reflect the views or policies of the U.S. Department of Education, nor does mention of trade names, commercial products, or organizations imply endorsement by the U.S. Government.</p>
         <p>Additional information about participation in the Web Content Accessibility Guidelines Working Group (WCAG WG) can be found on the <loc href="http://www.w3.org/WAI/GL/">Working Group home page</loc>. 
			</p>
         <div2 id="ack_participants-active" role="normal">
            <head>Participants of the WCAG WG active in the development of this document:</head>
            <ulist>
               <item>
                  <p>Paul Adam (Deque)</p>
               </item>
               <item>
                  <p>Kathleen Anderson</p>
               </item>
               <item>
                  <p>Jon Avila (SSB Bart Group)</p>
               </item>
               <item>
                  <p>Bruce Bailey (U.S. Access Board) </p>
               </item>
            	<item>
            		<p>Laura Carlson</p>
            	</item>
            	<item>
            		<p>Louis Cheng (Google)</p>
            	</item>
               <item>
                  <p>Michael Cooper (W3C)</p>
               </item>
            	<item>
            		<p>Wayne Dick</p>
            	</item>
            	<item>
            		<p>Eric Eggert (W3C)</p>
            	</item>
            	<item>
            		<p>Michael Elledge</p>
            	</item>
               <item>
                  <p>Detlev Fischer</p>
               </item>
               <item>
                  <p>John Foliot (Deque)</p>
               </item>
               <item>
                  <p>Loretta Guarino Reid (Google)</p>
               </item>
               <item>
                  <p>Jon Gunderson</p>
               </item>
               <item>
                  <p>Katie Haritos-Shea</p>
               </item>
               <item>
                  <p>Marc Johlic (IBM)</p>
               </item>
               <item>
                  <p>Barry Johnson (Deque)</p>
               </item>
               <item>
                  <p>Andrew Kirkpatrick (Adobe)</p>
               </item>
               <item>
                  <p>David MacDonald</p>
               </item>
            	<item>
            		<p>Erich Manser (IBM)</p>
            	</item>
               <item>
                  <p>James Nurthen (Oracle)</p>
               </item>
               <item>
                  <p>Joshue O Connor</p>
               </item>
            	<item>
            		<p>Jan Richards</p>
            	</item>
               <item>
                  <p>Alan Smith</p>
               </item>
               <item>
                  <p>Adam Solomon</p>
               </item>
            	<item>
            		<p>Makoto Ueki</p>
            	</item>
               <item>
                  <p>Gregg Vanderheiden</p>
               </item>
               <item>
                  <p>Kathleen Wahlbin</p>
               </item>
            	<item>
            		<p>Can Wang (Zhejiang University)</p>
            	</item>
            	<item>
            		<p>Jason White (Educational Testing Service)</p>
            	</item>
            	<item>
            		<p>Kenny Zhang (W3C)</p>
            	</item>
            </ulist>
         </div2>
         <div2 id="ack_participants-previous" role="normal">
            <head>Other previously active WCAG WG participants and other contributors to WCAG 2.0 or supporting resources</head>
         	<p>Shadi Abou-Zahra, Jim Allan, Jenae Andershonis, Wilhelm Joys Andersen, Andrew Arch, Avi Arditti, Aries Arditi, Jon Avila, Mark Barratt, Mike Barta, Sandy Bartell, Kynn Bartlett, Chris Beer, Charles Belov, Marco Bertoni, Harvey Bingham, Chris Blouch, Paul Bohman, Frederick Boland, Denis Boudreau, Patrice Bourlon, Judy Brewer, Andy Brown, Dick Brown, Doyle Burnett, Raven Calais, Ben Caldwell, Alastair Campbell, Laura Carlson, Tomas Caspers, Roberto Castaldo, Sofia Celic-Li, Sambhavi Chandrashekar, Mike Cherim, Jonathan Chetwynd, Wendy Chisholm, Alan Chuter, David M Clark, Joe Clark, Darcy Clarke, James Coltham, Vivienne Conway, Earl Cousins, James Craig, Tom Croucher, Pierce Crowell, Nir Dagan, Daniel Dardailler, Geoff Deering, Sébastien Delorme, Pete DeVasto, Wayne Dick, Iyad Abu Doush, Sylvie Duchateau, Cherie Eckholm, Roberto Ellero, Don Evans, Gavin Evans, Neal Ewers, Steve Faulkner, Bengt Farre, Lainey Feingold, Wilco Fiers, Michel Fitos, Alan J. Flavell, Nikolaos Floratos, Kentarou Fukuda, Miguel Garcia, P.J. Gardner, Alistair Garrison, Greg Gay, Becky Gibson, Al Gilman, Kerstin Goldsmith, Michael Grade, Karl Groves, Jon Gunderson, Emmanuelle Gutiérrez y Restrepo, Brian Hardy, Eric Hansen, Benjamin Hawkes-Lewis, Sean Hayes, Shawn Henry, Hans Hillen, Donovan Hipke, Bjoern Hoehrmann, Allen Hoffman, Chris Hofstader, Yvette Hoitink, Martijn Houtepen, Carlos Iglesias, Jonas Jacek, Ian Jacobs, Phill Jenkins, Duff Johnson, Jyotsna Kaki, Shilpi Kapoor, Leonard R. Kasday, Kazuhito Kidachi, Ken Kipness, John Kirkwood, Jason Kiss, Johannes Koch, Marja-Riitta Koivunen, Maureen Kraft, Preety Kumar, Kristjan Kure, Andrew LaHart, Gez Lemon, Chuck Letourneau, Aurélien Levy, Harry Loots, Scott Luebking, Tim Lacy, Jim Ley, Alex Li, William Loughborough, Greg Lowney, N Maffeo, Mark Magennis, Kapsi Maria, Luca Mascaro, Matt May, Sheena McCullagh, Liam McGee, Jens Meiert, Niqui Merret, Jonathan Metz, Alessandro Miele, Steven Miller, Mathew J Mirabella, Matt May, Marti McCuller, Sorcha Moore, Mary Jo Mueller, Charles F. Munat, Robert Neff, Charles Nevile, Liddy Nevile, Dylan Nicholson, Bruno von Niman, Tim Noonan, Sebastiano Nutarelli, Graham Oliver, Sean B. Palmer, Sailesh Panchang, Devarshi Pant, Nigel Peck, Anne Pemberton, David Poehlman, Ian Pouncey, Charles Pritchard, Kerstin Probiesch, W Reagan, Adam Victor Reed, Chris Reeve, Chris Ridpath, Lee Roberts, Mark Rogers, Raph de Rooij, Gregory J. Rosmaita, Matthew Ross, Sharron Rush, Joel Sanda, Janina Sajka, Roberto Scano, Gordon Schantz, Tim van Schie, Wolf Schmidt, Stefan Schnabel, Lisa Seeman, Cynthia Shelly, Glenda Sims, John Slatin, Becky Smith, Jared Smith, Andi Snow-Weaver, Neil Soiffer, Jeanne Spellman, Mike Squillace, Michael Stenitzer, Diane Stottlemyer, Christophe Strobbe, Sarah J Swierenga, Jim Thatcher, Terry Thompson, Justin Thorp, David Todd, Mary Utt, Jean Vanderdonckt, Carlos A Velasco, Eric Velleman, Gijs Veyfeyken, Dena Wainwright, Paul Walsch, Daman Wandke, Richard Warren, Elle Waters, Takayuki Watanabe, Léonie Watson, Gian Wild, David Wooley, Wu Wei, Leona Zumbo.</p>
         </div2>
      </inform-div1>
		<inform-div1 id="references">
			<head>References</head>
			<blist>
            <bibl id="ANSI-HFES-100-1988"
                  key="ANSI-HFES-100-1988">ANSI/HFS 100-1988, American National Standard for Human Factors Engineering of Visual Display Terminal Workstations, Section 6, pp. 17-20.</bibl>
				<bibl id="ARDITI" key="ARDITI">Arditi, A. (2002). Effective color contrast: designing for people with partial sight and color deficiencies. New York, Arlene R. Gordon Research Institute, Lighthouse International.</bibl>
            <bibl id="ARDITI-FAYE"
                  key="ARDITI-FAYE">Arditi, A. and Faye, E. (2004). Monocular and binocular letter contrast sensitivity and letter acuity in a diverse ophthalmologic practice. Supplement to Optometry and Vision Science, 81 (12S), 287.</bibl>
            <bibl id="ARDITI-KNOBLAUCH-1994"
                  key="ARDITI-KNOBLAUCH">Arditi, A. and Knoblauch, K. (1994). Choosing effective display colors for the partially-sighted. Society for Information Display International Symposium Digest of Technical Papers, 25, 32-35.</bibl>
            <bibl id="ARDITI-KNOBLAUCH-1996"
                  key="ARDITI-KNOBLAUCH-1996">Arditi, A. and Knoblauch, K. (1996). Effective color contrast and low vision. In B. Rosenthal and R. Cole (Eds.) Functional Assessment of Low Vision. St. Louis, Mosby, 129-135.</bibl>
				<bibl id="CAPTCHA" key="CAPTCHA">The CAPTCHA Project, Carnegie Mellon University. The project is online at <loc href="http://www.captcha.net">http://www.captcha.net</loc>.</bibl>
				<!-- <bibl id="EPFND" key="EPFND"> Experts Issue Recommendations to Protect Public from Seizures Induced by TV / Videogames. A copy of the standard is available at <loc href="http://www.epilepsyfoundation.org/aboutus/pressroom/pr20050919.cfm">http://www.epilepsyfoundation.org/aboutus/pressroom/pr20050919.cfm</loc>.</bibl> -->
            <bibl id="GITTINGS-FOZARD"
                  key="GITTINGS-FOZARD">Gittings, NS and Fozard, JL (1986). Age related changes in visual acuity. Experimental Gerontology, 21(4-5), 423-433.</bibl>
				<bibl id="HARDING-BINNIE">Harding G. F. A. and Binnie, C.D., Independent Analysis of the ITC Photosensitive Epilepsy Calibration Test Tape. 2002.</bibl>
            <bibl id="HEARING-AID-INT"
                  key="HEARING-AID-INT">Levitt, H., Kozma-Spytek, L., &amp; Harkins, J. (2005). In-the-ear measurements of interference in hearing aids from digital wireless telephones. Seminars in Hearing, 26(2), 87.</bibl>
				<bibl id="IEC-4WD">IEC/4WD 61966-2-1: Colour Measurement and Management in Multimedia Systems and Equipment - Part 2.1: Default Colour Space - sRGB. May 5, 1998.</bibl>
				<bibl id="ISO-9241-3">ISO 9241-3, Ergonomic requirements for office work with visual display terminals (VDTs) - Part 3: Visual display requirements. Amendment 1.</bibl>
            <bibl id="I18N-CHAR-ENC"
                  key="I18N-CHAR-ENC">
"Tutorial: Character sets &amp; encodings in XHTML, HTML and CSS," R. Ishida, ed., This tutorial is available at <loc href="http://www.w3.org/International/tutorials/tutorial-char-enc/">http://www.w3.org/International/tutorials/tutorial-char-enc/</loc>. 
</bibl>
            <bibl id="KNOBLAUCH"
                  key="KNOBLAUCH">Knoblauch, K., Arditi, A. and Szlyk, J. (1991). Effects of chromatic and luminance contrast on reading. Journal of the Optical Society of America A, 8, 428-439.</bibl>
				<bibl id="LAALS" key="LAALS">Bakke, M. H., Levitt, H., Ross, M., &amp; Erickson, F. (1999). <loc href="http://search.naric.com/research/rehab/download.cfm?ID=101662">Large area assistive listening systems (ALS): Review and recommendations (PDF)</loc> (Final Report. NARIC Accession Number: O16430). Jackson Heights, NY: Lexington School for the Deaf/Center for the Deaf Rehabilitation Research Engineering Center on Hearing Enhancement.
</bibl>
				<bibl id="sRGB">"A Standard Default Color Space for the Internet - sRGB," M. Stokes, M. Anderson, S. Chandrasekar, R. Motta, eds., Version 1.10, November 5, 1996. A copy of this paper is available at <loc href="http://www.w3.org/Graphics/Color/sRGB.html">http://www.w3.org/Graphics/Color/sRGB.html</loc>.</bibl>
				<bibl id="UNESCO" key="UNESCO">International Standard Classification of Education, 1997. A copy of the standard is available at <loc href="http://www.unesco.org/education/information/nfsunesco/doc/isced_1997.htm">http://www.unesco.org/education/information/nfsunesco/doc/isced_1997.htm</loc>.</bibl>
				<bibl id="WCAG20" key="WCAG20">"Web Content Accessibility Guidelines 2.0,"  B. Caldwell, M Cooper, L Guarino Reid, and G. Vanderheiden, eds., W3 Recommendation 12 December 2008, <loc href="http://www.w3.org/TR/2008/REC-WCAG20-20081211/">http://www.w3.org/TR/2008/REC-WCAG20-20081211</loc>. The latest version of WCAG 2.0 is available at <loc href="http://www.w3.org/TR/WCAG20/">http://www.w3.org/TR/WCAG20/</loc>.
        </bibl>
			</blist>
		</inform-div1>
	</back>
</spec>
>>>>>>> 41c8c9e8
<|MERGE_RESOLUTION|>--- conflicted
+++ resolved
@@ -1,1599 +1,798 @@
-<<<<<<< HEAD
-<?xml version="1.0" encoding="UTF-8"?>
-<!DOCTYPE spec
-  SYSTEM "xmlspec.dtd">
-<spec status="final" w3c-doctype="wgnote" xmlns:xi="http://www.w3.org/2001/XInclude">
-   <header>
-      <title>Understanding <abbr expansion="Web Content Accessibiity Guidelines">WCAG</abbr> 2.0</title>
-      <subtitle>A guide to understanding and implementing Web Content Accessibility Guidelines 2.0</subtitle>
-      <version/>
-      <w3c-designation>UNDERSTANDING-WCAG20</w3c-designation>
-      <w3c-doctype>W3C Working Group Note</w3c-doctype>
-      <pubdate>
-         <day>17</day>
-         <month>March</month>
-         <year>2016</year>
-      </pubdate>
-      <publoc>
-      	<loc href="http://www.w3.org/TR/2016/NOTE-UNDERSTANDING-WCAG20-20160317/">http://www.w3.org/TR/2016/NOTE-UNDERSTANDING-WCAG20-20160317/</loc>
-      	<!--<loc href="http://www.w3.org/WAI/GL/2016/WD-UNDERSTANDING-WCAG20-20160223/">http://www.w3.org/WAI/GL/2016/WD-UNDERSTANDING-WCAG20-20160223/</loc>-->
-	</publoc>
-      <altlocs>
-         <loc href="complete.html">Single file version</loc>
-         <loc href="complete-diff.html">Single file diff-marked version showing revisions since 26 February 2015</loc>
-         <loc href="/WAI/WCAG20/versions/understanding/">Alternate Versions of Understanding WCAG 2.0</loc>
-      </altlocs>
-      <latestloc>
-      	<loc href="http://www.w3.org/TR/UNDERSTANDING-WCAG20/">http://www.w3.org/TR/UNDERSTANDING-WCAG20/</loc>
-      	<!--<loc href="http://www.w3.org/WAI/GL/UNDERSTANDING-WCAG20/">http://www.w3.org/WAI/GL/UNDERSTANDING-WCAG20/</loc>-->
-      </latestloc>
-      <prevlocs>
-      	<loc href="http://www.w3.org/TR/2015/NOTE-UNDERSTANDING-WCAG20-20150226/">http://www.w3.org/TR/2015/NOTE-UNDERSTANDING-WCAG20-20150226/</loc>
-      	<!--<loc href="http://www.w3.org/WAI/GL/2016/WD-UNDERSTANDING-WCAG20-20160105/">http://www.w3.org/WAI/GL/2016/WD-UNDERSTANDING-WCAG20-20160105/</loc>-->
-		    </prevlocs>
-      <authlist>
-         <author role="current">
-            <name>Michael Cooper</name>
-            <affiliation>W3C</affiliation>
-         </author>
-         <author role="current">
-            <name>Andrew Kirkpatrick</name>
-            <affiliation>Adobe Systems Inc.</affiliation>
-         </author>
-         <author role="current">
-            <name>Joshue O Connor</name>
-            <affiliation>InterAccess</affiliation>
-         </author>
-         <author role="past">
-            <name>Loretta Guarino Reid</name>
-            <affiliation>(until May 2013 while at Google, Inc.)</affiliation>
-         </author>
-         <author role="past">
-            <name>Gregg Vanderheiden</name>
-            <affiliation>(until May 2013 while at Trace R&amp;D  Center, University of
-Wisconsin-Madison)</affiliation>
-			</author>
-			<author role="past">
-				<name>Ben Caldwell</name>
-				<affiliation>(until September 2010 while at Trace R&amp;D Center, University of
-    			Wisconsin-Madison)</affiliation>
-			</author>
-			<author role="past">
-				<name>Wendy Chisholm</name>
-				<affiliation>(until July 2006 while at W3C)</affiliation>
-			</author>
-			<author role="past">
-				<name>John Slatin</name>
-				<affiliation>(until June 2006 while at Accessibility Institute, University of Texas at
-Austin)</affiliation>
-			</author>
-		</authlist>
-		<status>
-         <p>
-            <emph>This section describes the status of this document at the time of its publication. Other documents may supersede this document. A list of current W3C publications and the latest revision of this technical report can be found in the <loc href="http://www.w3.org/TR/">W3C technical reports index</loc> at <loc href="http://www.w3.org/TR/">http://www.w3.org/TR/</loc>.</emph>
-         </p>
-         <p>This is a <phrase role="final">Working Group Note</phrase>
-         	<phrase role="ext-review">Public Editors' Draft of</phrase><phrase role="int-review">Editors' Draft of</phrase> "Understanding WCAG 2.0". The <loc href="http://www.w3.org/WAI/GL/">Web Content Accessibility Guidelines Working Group</loc> considers this document to be important for understanding the success criteria in the <loc href="http://www.w3.org/TR/2008/REC-WCAG20-20081211/">Web Content Accessibility Guidelines (WCAG) 2.0 Recommendation</loc>. Please note that the contents of this document are informative (they provide guidance), and not normative (they do not set requirements for conforming to WCAG 2.0).</p>
-			<p>Understanding WCAG 2.0 was previously published on 11 December 2008 as a Working Group Note and updated 14 October 2010, 3 January 2012, 5 September 2013, 3 March 2014, 8 April 2014, 16 September 2014, and 26 February 2015. This new version updates the support information provided for WCAG 2.0. Note that WCAG 2.0 itself remains unchanged, only the informative support materials have been updated. The only change in this version is to <loc href="conformance.html#uc-partial-third-head">add explanation about partial conformance claims due to third-party content</loc>.</p>
-      	<p><phrase role="ext-review">The purpose of this draft is to collect public feedback on proposed changes since the <loc href="http://www.w3.org/TR/2015/NOTE-UNDERSTANDING-WCAG20-20150226/">Understanding WCAG 2.0 Working Group Note of 26 February 2015</loc>. The Working Group intends to publish an updated Note once feedback from this review has been incorporated. <emph role="bold">The existing Understanding document remains in place as a W3C Note</emph> while this separate draft update is under review and the WCAG Working Group addresses comments.</phrase> The changes are highlighted in the <loc href="complete-diff">diff-marked version</loc>.</p>
-         <p>
-         	<phrase role="ext-review">Comments on this draft are due <emph role="bold">on or before 29 January 2016</emph>.</phrase> The Working Group requests that any comments be made using the options documented in <loc href="http://www.w3.org/WAI/WCAG20/comments/">Instructions for Commenting on WCAG 2.0 Documents</loc>. If this is not possible, comments can also be sent to <loc href="mailto:public-comments-wcag20@w3.org">public-comments-wcag20@w3.org</loc>. The <loc href="http://lists.w3.org/Archives/Public/public-comments-wcag20/">archives for the public comments list</loc> are publicly available. <phrase role="ext-review">Because this is a public review of changes to the Working Group Notes, only comments on changes made since the last Notes will be processed during this review; other comments will be saved and treated as comments on the updated Notes once published. </phrase><phrase role="final">Comments received on this document may be addressed in future versions of this document, or in another manner. </phrase><!--The Working Group does not plan to make formal responses to comments.--> Archives of the <loc href="http://lists.w3.org/Archives/Public/w3c-wai-gl/">WCAG WG mailing list discussions</loc> are also publicly available, and future work undertaken by the Working Group may address comments received on this document.</p>
-			<p>This document has been produced as part of the W3C <loc href="http://www.w3.org/WAI/">Web Accessibility Initiative</loc> (WAI). The goals of the WCAG Working Group are discussed in the <loc href="http://www.w3.org/WAI/GL/charter">WCAG Working Group charter</loc>. The WCAG Working Group is part of the <loc href="http://www.w3.org/WAI/Technical/Activity">WAI Technical Activity</loc>.</p>
-         <p> Publication as a <phrase role="final">Working Group Note</phrase>
-         	<phrase role="ext-review">Public Editors' Draft</phrase><phrase role="int-review">Editors' Draft</phrase> does not imply endorsement by the W3C Membership. This is a draft document and may be updated, replaced or obsoleted by other documents at any time. It is inappropriate to cite this document as other than work in progress. </p>
-         <p>This document was produced by a group operating under the <loc href="http://www.w3.org/Consortium/Patent-Policy-20040205/">5 February 2004 W3C Patent Policy</loc>. W3C maintains a <loc role="disclosures"
-                 href="http://www.w3.org/2004/01/pp-impl/35422/status">public list of any patent disclosures</loc> made in connection with the deliverables of the group; that page also includes instructions for disclosing a patent. An individual who has actual knowledge of a patent which the individual believes contains <loc href="http://www.w3.org/Consortium/Patent-Policy-20040205/#def-essential">Essential Claim(s)</loc> must disclose the information in accordance with <loc href="http://www.w3.org/Consortium/Patent-Policy-20040205/#sec-Disclosure">section 6 of the W3C Patent Policy</loc>. </p>
-			<p>This document is governed by the <loc id="w3c_process_revision" href="http://www.w3.org/2015/Process-20150901/">1 September 2015 W3C Process Document</loc>. </p>
-		</status>
-		<abstract>
-         <p>This document, "Understanding WCAG 2.0," is an essential guide to  understanding and using <loc href="http://www.w3.org/TR/WCAG20/">Web Content Accessibility Guidelines (WCAG) 2.0</loc> 
-            <bibref ref="WCAG20"/>. It is part of a series of documents that support WCAG 2.0. Please note that the  contents of this document are informative  (they provide guidance), and not normative (they do not set  requirements for conforming to WCAG 2.0). See <loc href="http://www.w3.org/WAI/intro/wcag.php">Web Content Accessibility Guidelines (WCAG) Overview</loc> for an introduction to WCAG, supporting  technical documents, and educational material.</p>
-			<p>WCAG 2.0 establishes a set of Success Criteria to define conformance  to the WCAG 2.0 Guidelines. A Success Criterion is a testable statement  that will be either true or false when applied to specific Web content.  "Understanding WCAG 2.0" provides detailed information about each  Success Criterion, including its intent, the key terms that are used in  the Success Criterion, and how the Success Criteria in WCAG 2.0 help people with different types of disabilities. This document also provides examples of Web content that meet the success  criterion using various Web technologies (for instance, HTML, CSS, XML),  and common examples of Web content that does not meet the success  criterion. </p>
-			<p>This document indicates specific techniques to meet each Success Criterion. Details for how to implement each technique are available in <loc href="http://www.w3.org/TR/WCAG20-TECHS/">Techniques for WCAG 2.0</loc>, but "Understanding WCAG 2.0" provides the information about the relationship of each technique to the Success Criteria. Techniques are categorized by the level of support they provide for the Success Criteria. "Sufficient techniques" are <emph>sufficient</emph> to meet a  particular Success Criterion (either by themselves or in combination with  other techniques), while other techniques are advisory and therefore optional.  None of  the techniques are <emph>required</emph> to meet WCAG 2.0, although some may be the only  known method if a particular technology is used. "Advisory techniques" are not sufficient to meet the Success Criteria on their own (because they are not testable or provide incomplete support) but it is encouraged that authors follow them when possible to provide enhanced accessibility. </p>
-			<p>In addition to techniques for addressing the success criteria, "Common Failures" are also documented. These "Common Failures" are authoring practices that are known to cause Web content to fail to conform to WCAG 2.0. Authors must avoid those practices in order to meet the WCAG 2.0 Success Criteria.</p>
-			<p>This document is part of a series of documents published by the W3C Web  Accessibility Initiative (WAI) to support WCAG 2.0. This document was published as a Working Group Note at the same time WCAG 2.0 was published as a W3C Recommendation. Unlike WCAG 2.0, is expected that the information in Understanding WCAG 2.0 will be updated from time to time. See <loc href="http://www.w3.org/WAI/intro/wcag.php">Web Content Accessibility Guidelines (WCAG) Overview</loc> for an introduction to WCAG, supporting technical documents, and educational material.</p>
-		</abstract>
-		<langusage>
-			<language id="en-US"/>
-		</langusage>
-		<revisiondesc>
-			<p>
-				<loc href="/WAI/GL/WCAG20/change-history.html">History of Changes to WCAG 2.0 Working Drafts</loc>
-			</p>
-		</revisiondesc>
-	</header>
-	<front>
-		<div1 id="intro">
-			<head>Introduction to Understanding WCAG 2.0</head>
-			<div2 role="suppressed" id="introduction">
-				<head>Intro</head>
-            <p>Understanding WCAG 2.0 is an essential guide to understanding and using "Web Content Accessibility Guidelines 2.0" <bibref ref="WCAG20"/> Although the normative definition and requirements for WCAG 2.0 can all be found in the WCAG 2.0 document itself, the concepts and provisions may be new to some people. Understanding WCAG 2.0 provides a non-normative extended commentary on each guideline and each Success Criterion to help readers better understand the intent and how the guidelines and Success Criteria work together. It also provides examples of techniques or combinations of techniques that the Working Group has identified as being sufficient to meet each Success Criterion. Links are then provided to write-ups for each of the techniques.</p>
-				<p>This is not an introductory document. It is a detailed technical description of the guidelines and their Success Criteria. See <loc href="http://www.w3.org/WAI/intro/wcag.php">Web Content Accessibility Guidelines (WCAG) Overview</loc> for an introduction to WCAG, supporting  technical documents, and educational material.
-      </p>
-				<p>Understanding WCAG 2.0 is organized by guideline. There is an <emph>Understanding Guideline X.X</emph> section for each guideline.  The intent and any advisory techniques that are related to the guideline but not specifically related to any of its Success Criteria are listed there as well.</p>
-				<p>The <emph>Understanding Guidelines X.X</emph> section is then followed by a <emph>Understanding Success Criterion X.X.X</emph> section for each Success Criterion of that guideline.   These sections each contain:</p>
-				<ulist>
-					<item>
-						<p>The Success Criterion as it appears in WCAG 2.0</p>
-					</item>
-					<item>
-						<p>Intent of the Success Criterion</p>
-					</item>
-					<item>
-						<p>Benefits (how the Success Criterion helps people with disabilities)</p>
-					</item>
-					<item>
-						<p>Examples</p>
-					</item>
-					<item>
-						<p>
-            Related Resources
-          </p>
-					</item>
-					<item>
-						<p>Techniques or combinations of techniques that are sufficient to meet the guidelines</p>
-					</item>
-					<item>
-						<p>Common failures of this Success Criterion</p>
-					</item>
-					<item>
-						<p>Additional advisory techniques that go beyond what is required to meet the Success Criterion but can be used to make some or all types of content more accessible. Use of advisory techniques does not impact the level of conformance claimed.
-          </p>
-					</item>
-					<item>
-						<p>Key terms for this Success Criterion  (taken from the WCAG 2.0 Glossary)</p>
-					</item>
-				</ulist>
-				<p>Links are provided from each Guideline in WCAG 2.0 directly to each <emph>Understanding Guideline X.X</emph> in this document.  Similarly, there is a link from each Success Criterion in WCAG 2.0 to the <emph>Understanding Success Criterion X.X.X</emph> section in this document. </p>
-				<p>For information about individual techniques, follow the links throughout this document to the techniques of interest in the <loc href="/TR/WCAG20-TECHS/">Techniques for WCAG 2.0</loc> document.</p>
-				<p>For links to information on different disabilities and assistive technologies see <loc href="https://en.wikipedia.org/wiki/Disability">Disabilities on Wikipedia</loc>.
-        </p>
-				<div3 id="fourprincs" role="normal">
-					<head>Understanding the Four Principles of Accessibility</head>
-					<p>The guidelines and Success Criteria are organized around the following four principles, which lay the foundation necessary for anyone to access and use Web content. Anyone who wants to use the Web must have content that is:</p>
-					<olist>
-						<item>
-							<p> Perceivable - Information and user interface components must be presentable to users in ways they can perceive.</p>
-							<ulist>
-								<item>
-									<p>This means that users must be able to perceive the information being presented (it can't be invisible to all of their senses)</p>
-								</item>
-							</ulist>
-						</item>
-						<item>
-							<p>Operable - User interface components and navigation must be operable.</p>
-							<ulist>
-								<item>
-									<p>This means that users must be able to operate the interface (the interface cannot require interaction that a user cannot perform) </p>
-								</item>
-							</ulist>
-						</item>
-						<item>
-							<p>Understandable - Information and the operation of user interface must be understandable.</p>
-							<ulist>
-								<item>
-									<p>This means that users must be able to understand the information as well as the operation of the user interface (the content or operation cannot be beyond their understanding)</p>
-								</item>
-							</ulist>
-						</item>
-						<item>
-							<p>Robust - Content must be robust enough that it can be interpreted reliably by a wide variety of user agents, including assistive technologies.</p>
-							<ulist>
-								<item>
-									<p>This means that users must be able to access the content as technologies advance (as technologies and user agents evolve, the content should remain accessible)</p>
-								</item>
-							</ulist>
-						</item>
-					</olist>
-					<p>If any of these are not true, users with disabilities will not be able to use the Web. </p>
-					<p>Under each of the principles are guidelines and Success Criteria that help to address these principles for people with disabilities. There are many general usability guidelines that make content more usable by all people, including those with disabilities. However, in WCAG 2.0, we only include those guidelines that address problems particular to people with disabilities. This includes issues that block access or interfere with access to the Web more severely for people with disabilities.</p>
-				</div3>
-				<div3 id="layers" role="normal">
-					<head>Layers of Guidance</head>
-					<div4 id="layers-guidelines" role="normal">
-						<head>The Guidelines</head>
-                  <p>Under each principle there is a list of guidelines that address the principle. There are a total of 12 guidelines. A convenient list of just the guidelines can be found in the <loc href="contents"
-                          linktype="guideline">WCAG 2.0 table of contents</loc>. One of the key objectives of the guidelines is to ensure that content is directly accessible to as many people as possible, and capable of being re-presented in different forms to match different peoples' sensory, physical and cognitive abilities.</p>
-					</div4>
-					<div4 id="layers-sc" role="normal">
-						<head>Success Criteria</head>
-                  <p>Under each guideline, there are Success Criteria that describe specifically what must be achieved in order to <loc href="conformancedef"
-                          linktype="guideline">conform</loc> to this standard. They are similar to the "checkpoints" in WCAG 1.0. Each Success Criterion is written as a statement that will be either true or false when specific Web content is tested against it. The Success Criteria are written to be technology neutral.</p>
-						<p>All WCAG 2.0 Success Criteria are written as testable criteria for objectively determining if content satisfies the Success Criteria. While some of the testing can be automated using software evaluation programs, others require human testers for part or all of the test.</p>
-						<p>Although content may satisfy the Success Criteria, the content may not always be usable by people with a wide variety of disabilities. Professional reviews utilizing recognized qualitative heuristics are important in achieving accessibility for some audiences. In addition, usability testing is recommended. Usability testing aims to determine how well people can use the content for its intended purpose.</p>
-						<p>The content should be tested by those who understand how people with different types of disabilities use the Web. It is recommended that users with disabilities be included in test groups when performing human testing.
-            </p>
-						<p>Each Success Criterion for a guideline has a link to the section of the How to Meet document that provides:</p>
-						<ulist>
-							<item>
-								<p>sufficient techniques for meeting the Success Criterion,</p>
-							</item>
-							<item>
-								<p>optional advisory techniques, and</p>
-							</item>
-							<item>
-								<p>descriptions of the intent of the Success Criteria, including benefits, and examples.</p>
-							</item>
-						</ulist>
-					</div4>
-					<div4 id="layers-techs" role="normal">
-						<head>Sufficient Techniques, Advisory Techniques, and Failures</head>
-						<p>The next section, <specref ref="understanding-techniques"/>, provides important information about the techniques.</p>
-					</div4>
-				</div3>
-			</div2>
-		</div1>
-		<div1 id="understanding-techniques">
-			<head>Understanding Techniques for WCAG Success Criteria</head>
-			<div2 id="ut" role="suppressed">
-				<head>Understanding Techniques for WCAG Success Criteria (suppressed)</head>
-				<p>WCAG 2.0 guidelines and success criteria are designed to be broadly applicable to current and future web technologies, including dynamic applications, mobile, digital television, etc. They are stable and do not change.</p>
-            <p>Specific guidance for authors and evaluators on meeting the WCAG success criteria is provided in techniques, which include code examples, resources, and tests. W3C's <loc href="/TR/WCAG20-TECHS/">Techniques for WCAG 2.0</loc> document is updated periodically, about <phrase>twice per</phrase> year, to cover more current best practices and changes in technologies and tools.</p>
-				<p>The three types of guidance in <loc href="/TR/WCAG20-TECHS/">Techniques for WCAG 2.0</loc> are explained below:</p>
-				<ulist>
-					<item>
-						<p>Sufficient techniques</p>
-					</item>
-					<item>
-						<p>Advisory techniques</p>
-					</item>
-					<item>
-						<p>Failures</p>
-					</item>
-				</ulist>
-				<p>Also explained below:</p>
-				<ulist>
-					<item>
-						<p>General and technology-specific techniques - which can be sufficient or advisory</p>
-					</item>
-					<item>
-						<p>Other techniques - beyond what is in W3C's published document</p>
-					</item>
-					<item>
-						<p>Technique tests</p>
-					</item>
-					<item>
-						<p>User agent and assistive technology support</p>
-					</item>
-					<item>
-						<p>Using the techniques - with important considerations</p>
-					</item>
-				</ulist>
-            <p>
-               <loc href="http://www.w3.org/TR/UNDERSTANDING-WCAG20/conformance">Understanding Conformance</loc> provides related information, including on <loc href="http://www.w3.org/TR/UNDERSTANDING-WCAG20/conformance#uc-accessibility-support-head">understanding accessibility support</loc>.</p>
-				<div3 id="understanding-techniques-informative" role="normal">
-					<head>Techniques are Informative</head>
-					<p>
-						<emph role="strong">Techniques are informative—that means they are not required. The basis for determining conformance to WCAG 2.0 is the success criteria from the WCAG 2.0 standard—not the techniques.</emph>
-					</p>
-					<note>
-						<p>W3C cautions against requiring W3C's sufficient techniques. The only thing that should be required is meeting the WCAG 2.0 success criteria. To learn more, see:</p>
-						<ulist>
-							<item>
-                        <p>
-                           <loc href="http://www.w3.org/WAI/WCAG20/wcag2faq.html#techsnot">What would be the negative consequences of allowing <emph>only</emph> W3C's published techniques to be used for conformance to WCAG 2.0?</loc> in the WCAG 2 FAQ</p>
-							</item>
-							<!--
-							<item>
-								<p>
-									<loc href="http://www.w3.org/2013/02/stdref">Normative References to W3C Standards</loc>
-									<span class="quiet">[@@ Ian asks that we not point to this for now.]</span>
-								</p>
-							</item>
-							-->
-						</ulist>
-                  <p>
-                     <loc href="/TR/WCAG20-TECHS/">Techniques for WCAG 2.0</loc> uses the words "must" and "should" only to clarify guidance within the techniques, not to convey requirements for WCAG.</p>
-					</note>
-				</div3>
-				<div3 id="understanding-techniques-sufficient" role="normal">
-					<head>Sufficient Techniques</head>
-               <p>
-                  <emph>Sufficient techniques</emph> are reliable ways to meet the success criteria.</p>
-					<ulist>
-						<item>
-							<p>From an author's perspective: If you use the sufficient techniques for a given criterion correctly and it is <loc href="http://www.w3.org/TR/UNDERSTANDING-WCAG20/conformance.html#uc-accessibility-support-head">accessibility-supported</loc> for your users, you can be confident that you met the success criterion.</p>
-						</item>
-						<item>
-							<p>From an evaluator's perspective: If web content implements the sufficient techniques for a given criterion correctly and it is <loc href="http://www.w3.org/TR/UNDERSTANDING-WCAG20/conformance.html#uc-accessibility-support-head">accessibility-supported</loc> for the content's users, it conforms to that success criterion. (The converse is not true; if content does not implement these sufficient techniques, it does not necessarily fail the success criteria, as explained in <loc href="#ut-understanding-techniques-tests-head">Testing Techniques</loc> below.)</p>
-						</item>
-					</ulist>
-               <p>There may be other ways to meet success criteria besides the sufficient techniques in W3C's <loc href="/TR/WCAG20-TECHS/">Techniques for WCAG 2.0</loc> document, as explained in <loc href="#ut-understanding-techniques-othertechs-head">Other Techniques</loc> below. <emph>(See also <loc href="#ut-understanding-techniques-informative-head">Techniques are Informative</loc> above.)</emph>
-               </p>
-					<div4 id="understanding-techniques-sufficient-lists-and" role="normal">
-						<head>Numbered Lists, "AND"</head>
-                  <p> The W3C-documented sufficient techniques are provided in a numbered list where each list item provides a technique or combination of techniques that can be used to meet the success criterion. Where there are multiple techniques on a numbered list item connected by "AND" then all of the techniques must be used to be sufficient. For example, <loc href="http://www.w3.org/TR/UNDERSTANDING-WCAG20/complete#content-structure-separation-programmatic-techniques-head">Sufficient Techniques for 1.3.1</loc> has: "G115: Using semantic elements to mark up structure AND H49: Using semantic markup to mark emphasized or special text (HTML)".</p>
-               </div4>
-				</div3>
-				<div3 id="understanding-techniques-advisory" role="normal">
-					<head>Advisory Techniques</head>
-               <p>
-                  <emph>Advisory techniques</emph> are suggested ways to improve accessibility. They are often very helpful to some users, and may be the only way that some users can access some types of content.</p>
-					<p>Advisory techniques are not designated as sufficient techniques for various reasons such as:</p>
-					<ulist>
-						<item>
-							<p>they may not be sufficient to meet the full requirements of the success criteria;</p>
-						</item>
-						<item>
-							<p>they may be based on technology that is not yet stable;</p>
-						</item>
-						<item>
-							<p>they may not be <loc href="http://www.w3.org/WAI/GL/UNDERSTANDING-WCAG20/conformance.html#uc-accessibility-support-head">accessibility supported</loc> in many cases (for example, assistive technologies do not work with them yet);</p>
-						</item>
-						<item>
-							<p>they may not be testable;</p>
-						</item>
-						<item>
-							<p>in some circumstances they may not be applicable or practical, and may even decrease accessibility for some users while increasing it for others;</p>
-						</item>
-						<item>
-							<p>they may not address the success criterion itself, and instead provide related accessibility benefits.</p>
-						</item>
-					</ulist>
-					<p>Authors are encouraged to apply all of the techniques where appropriate to best address the widest range of users' needs.</p>
-				</div3>
-				<div3 id="understanding-techniques-failures" role="normal">
-					<head>Failures</head>
-               <p>
-                  <emph>Failures</emph> are things that cause accessibility barriers and fail specific success criteria. The documented <emph>failures</emph> are useful for:</p>
-					<ulist>
-						<item>
-							<p>Authors to know what to avoid,</p>
-						</item>
-						<item>
-							<p>Evaluators to use for checking if content does not meet WCAG success criteria.</p>
-						</item>
-					</ulist>
-					<p>Content that has a <emph>failure</emph> does not meet WCAG success criteria, unless an alternate version is provided without the failure.</p>
-					<p>If anyone identifies a situation where a documented failure is not correct, please <loc href="http://www.w3.org/WAI/WCAG20/comments/">report the situation as a WCAG comment</loc> so that it can be corrected or deleted as appropriate.</p>
-				</div3>
-				<div3 id="understanding-techniques-general-tech-specific" role="normal">
-					<head> General and Technology-specific Techniques</head>
-               <p>
-                  <emph>General techniques</emph> describe basic practices that apply to all technologies. <emph>Technology-specific techniques</emph> apply to a specific technology.</p>
-					<p>Some success criteria do not have technology-specific techniques and are covered only with general techniques. Therefore, both the general techniques and the relevant technology-specific techniques should be considered.</p>
-               <p>Publication of techniques for a specific technology does not imply that the technology can be used in all situations to create content that meets WCAG 2.0 success criteria and conformance requirements. Developers need to be aware of the limitations of specific technologies and provide content in a way that is accessible to people with disabilities.</p>
-				</div3>
-				<div3  id="understanding-techniques-othertechs" role="normal">
-					<head>Other Techniques</head>
-					<p>In addition to the techniques in W3C's <loc href="/TR/WCAG20-TECHS/">Techniques for WCAG 2.0</loc> document, <emph role="strong">there are other ways to meet WCAG success criteria</emph>. W3C's techniques are not comprehensive and may not cover newer technologies and situations.</p>
-					<p>
-						<emph role="strong">Web content does not have to use W3C's published techniques in order to conform to WCAG 2.0.</emph>
-						<emph>(See also <loc href="#ut-understanding-techniques-informative-head">Techniques are Informative</loc> above.)</emph>
-					</p>
-					<p>Content authors can develop different techniques. For example, an author could develop a technique for HTML5, <loc href="http://www.w3.org/WAI/intro/aria">WAI-ARIA</loc>, or other new technology. Other organizations may develop sets of techniques to meet WCAG 2.0 success criteria.</p>
-					<p>Any techniques can be sufficient if:</p>
-					<ulist>
-						<item>
-							<p>they satisfy the success criterion, and</p>
-						</item>
-						<item>
-							<p> all of the <loc href="http://www.w3.org/TR/UNDERSTANDING-WCAG20/conformance.html">WCAG 2.0 conformance requirements</loc> are met.</p>
-						</item>
-					</ulist>
-					<div4 id="understanding-techniques-submitting" role="normal">
-						<head>Submitting Techniques</head>
-						<p>The WCAG Working Group encourages people to submit new techniques so that they can be considered for inclusion in updates of the <loc href="/TR/WCAG20-TECHS/">Techniques for WCAG 2.0</loc> document. Please submit techniques for consideration using the <loc href="http://www.w3.org/WAI/GL/WCAG20/TECHS-SUBMIT/">Techniques Submission Form</loc>.</p>
-					</div4>
-				</div3>
-				<div3 id="understanding-techniques-tests" role="normal">
-					<head>Testing Techniques</head>
-					<p> Each technique has tests that help:</p>
-					<ulist>
-						<item>
-							<p> authors verify that they implemented the technique properly, and</p>
-						</item>
-						<item>
-							<p>evaluators determine if web content meets the technique.</p>
-						</item>
-					</ulist>
-					<p>The tests are only for a technique, they are not tests for conformance to WCAG success criteria.</p>
-					<ulist>
-						<item>
-							<p>Failing a technique test does not necessarily mean failing WCAG, because the techniques are discrete (that is, they address one specific point) and they are not required.</p>
-						</item>
-						<item>
-							<p>Content can meet WCAG success criteria in different ways other than W3C's published sufficient techniques.</p>
-						</item>
-						<item>
-							<p>Content that passes the sufficient techniques for a specific technology does not necessarily meet all WCAG success criteria. Some success criteria have only general techniques, not technology-specific techniques.</p>
-						</item>
-						<item>
-							<p>The content must be <loc href="http://www.w3.org/WAI/GL/UNDERSTANDING-WCAG20/conformance.html#uc-accessibility-support-head">accessibility supported</loc> for the content's users. Some sufficient techniques require browser, assistive technology, or other support that some users might not have.</p>
-						</item>
-					</ulist>
-					<p>Thus while the techniques are useful for evaluating content, evaluations must go beyond just checking the sufficient technique tests in order to evaluate how content conforms to WCAG success criteria.</p>
-               <p>
-                  <emph>Failures</emph> are particularly useful for evaluations because they do indicate non-conformance (unless an alternate version is provided without the failure).</p>
-				</div3>
-				<div3 id="understanding-techniques-support" role="normal">
-					<head>User Agent and Assistive Technology Support Notes</head>
-					<p>Some techniques require that web content users have specific browsers or assistive technologies in order for the technique to be <loc href="http://www.w3.org/TR/UNDERSTANDING-WCAG20/conformance.html#uc-accessibility-support-head">accessibility-supported</loc>. The <emph role="strong">User Agent and Assistive Technology Support Notes</emph> sections of individual techniques include some information to help determine accessibility support.</p>
-					<div4 id="understanding-techniques-support-change" role="normal">
-						<head>Support Notes Change Over Time</head>
-						<p>As time passes, the versions of user agents (browsers, etc.) or assistive technologies listed may not be the current versions. The Working Group may not update most of these notes as new versions are released. Authors should test techniques with the user agents and assistive technologies currently available to their users. See also <loc href="http://www.w3.org/WAI/GL/UNDERSTANDING-WCAG20/conformance.html#uc-accessibility-support-head">Understanding Accessibility Support</loc>.</p>
-					</div4>
-				</div3>
-				<div3 id="understanding-techniques-using" role="normal">
-					<head>Using the Techniques</head>
-               <p>
-                  <loc href="/TR/WCAG20-TECHS/">Techniques for WCAG 2.0</loc> is not intended to be used as a stand-alone document. Instead, it is expected that content authors will usually use <loc href="http://www.w3.org/WAI/WCAG20/quickref/">How to Meet WCAG 2.0: A customizable quick reference</loc> to read the WCAG success criteria, and follow links from there to specific topics in Understanding WCAG 2.0 and to specific techniques.</p>
-					<div4 id="understanding-techniques-using-alternatives" role="normal">
-						<head>Alternatives must meet success criteria</head>
-						<p>Some techniques describe how to provide alternate ways for users to get content. For example, <loc href="http://www.w3.org/TR/WCAG20-HTML-TECHS/G73">G73: Providing a long description in another location...</loc> mentions a transcript as an alternative for an audio file. Some alternatives must also conform to WCAG. For example, the transcript itself must meet all relevant success criteria. </p>
-					</div4>
-					<div4 id="understanding-techniques-using-examples" role="normal">
-						<head>Example Code</head>
-						<p>The code examples in the techniques are intended to demonstrate only the specific point discussed in the technique. They might not demonstrate best practice for other aspects of accessibility, usability, or coding not related to the technique. They are not intended to be copied and used as the basis for developing web content.</p>
-						<p>Many techniques point to "working examples" that are more robust and may be appropriate for copying and integrating into web content.</p>
-					</div4>
-				</div3>
-			</div2>
-		</div1>
-	</front>
-	<body>
-      <xi:include href="understanding/text-equiv.xml"/>
-      <xi:include href="understanding/media-equiv.xml"/>
-      <xi:include href="understanding/content-structure-separation.xml"/>
-      <xi:include href="understanding/visual-audio-contrast.xml"/>
-      <xi:include href="understanding/keyboard-operation.xml"/>
-      <xi:include href="understanding/time-limits.xml"/>
-      <xi:include href="understanding/seizure.xml"/>
-      <xi:include href="understanding/navigation-mechanisms.xml"/>
-      <xi:include href="understanding/meaning.xml"/>
-      <xi:include href="understanding/consistent-behavior.xml"/>
-      <xi:include href="understanding/minimize-error.xml"/>
-      <xi:include href="understanding/ensure-compat.xml"/>
-      <xi:include href="understanding/conformance.xml"/>
-	</body>
-	<back>
-		<inform-div1 id="conformance-referencing">
-			<head>How to refer to WCAG 2.0 from other documents</head>
-			<p>The following examples show how to reference WCAG 2.0 in various situations. For additional guidance, see <loc href="http://www.w3.org/WAI/intro/linking.html">Referencing and Linking to WAI Guidelines and Technical Documents</loc>.</p>
-			<p>
-        Please note that the 
-following language for referencing WCAG 2.0 can be inserted into your own 
-documents.
-        
-      </p>
-			<div2 role="normal" id="conformance-referencing-information">
-				<head>Information references</head>
-				<p>When referencing WCAG 2.0 in an informational fashion, the following format can be used.</p>
-				<p>
-					<emph>Web Content Accessibility Guidelines 2.0, W3C World Wide Web Consortium Recommendation XX Month Year (http://www.w3.org/TR/200X/REC-WCAG20-20081211/, Latest version at http://www.w3.org/TR/WCAG20/)</emph>
-				</p>
-			</div2>
-			<div2 role="normal" id="conformance-referencing-should">
-				<head>When referring to WCAG 2.0 from another standard with a "should" statement</head>
-				<p>When referencing WCAG 2.0 from within a <emph role="bold">should</emph> statement in a standard (or advisory statement in a regulation), then the full WCAG 2.0 should be referenced. This would mean that all three levels of WCAG 2.0 should be considered but that none are required. The format for referencing WCAG 2.0 from a "should" statement therefore, is:</p>
-				<p>
-					<emph>Web Content Accessibility Guidelines 2.0, W3C World Wide Web Consortium Recommendation XX Month Year. (http://www.w3.org/TR/200X/REC-WCAG20-20081211/)</emph>
-				</p>
-			</div2>
-			<div2 role="normal" id="conformance-referencing-must">
-				<head>When referring to WCAG 2.0 from another standard with a "shall or must" statement</head>
-            <p>When citing WCAG 2.0 as part of a requirement (e.g., a <emph role="bold">shall or must
-          </emph> statement in a standard or regulation), the reference must include the specific parts of WCAG 2.0 that are intended to be required. When referencing WCAG 2.0 in this manner, the following rules apply: 
-        </p>
-				<olist>
-					<item>
-						<p>Conformance at any level of WCAG 2.0 requires that all of the Level A Success Criteria be met. References to WCAG 2.0 conformance cannot be for any subset of Level A.
-            </p>
-					</item>
-					<item>
-						<p>Beyond Level A, a "shall or must" reference may include any subset of provisions in Levels AA and AAA. For example, "<emph>all of Level A and [some specific list of Success Criteria in Level AA and Level AAA]</emph>" be met.
-            </p>
-					</item>
-					<item>
-						<p>If Level AA conformance to WCAG 2.0 is specified, then all Level A and all Level AA Success Criteria must be met.</p>
-					</item>
-					<item>
-						<p>If Level AAA conformance to WCAG 2.0 is specified, then all Level A, all Level AA, and all Level AAA Success Criteria must be met.</p>
-						<note>
-							<p>It is not recommended that Level AAA conformance ever be required for entire sites as a general policy because it is not possible to satisfy all Level AAA Success Criteria for some content. 
-              </p>
-							<p>The sets of Success Criteria defined in WCAG are interdependent and individual Success Criteria rely on each other's definitions in ways which may not be immediately obvious to the reader. Any set of Success Criteria must include all of the Level A provisions.</p>
-						</note>
-					</item>
-				</olist>
-			</div2>
-			<div2 role="normal" id="conformance-referencing-examples">
-				<head>Examples</head>
-				<p>
-					<emph role="bold">To cite only the Level A Success Criteria (Single-A conformance):</emph>
-				</p>
-				<p>
-					<emph>Web Content Accessibility Guidelines 2.0, W3C World Wide Web Consortium Recommendation XX Month Year, Level A Success Criteria. (http://www.w3.org/TR/200X/REC-WCAG20-20081211/)</emph>
-				</p>
-				<p>
-					<emph role="bold">To cite the Levels A and AA Success Criteria (Double-A conformance):</emph>
-				</p>
-				<p>
-					<emph>Web Content Accessibility Guidelines 2.0, W3C World Wide Web Consortium Recommendation XX Month Year, Level A &amp; Level AA Success Criteria. (http://www.w3.org/TR/200X/REC-WCAG20-20081211/)</emph>
-				</p>
-				<p>
-					<emph role="bold">To cite Level A Success Criteria and selected Success Criteria from Level AA and Level AAA: </emph>
-				</p>
-				<p>
-					<emph>Web Content Accessibility Guidelines 2.0, W3C World Wide Web Consortium Recommendation XX Month Year, Level A Success Criteria plus Success Criteria 1.x.x, 2.y.y, … 3.z.z. (http://www.w3.org/TR/200X/REC-WCAG20-20081211/)</emph>
-				</p>
-				<p>
-					<emph role="bold">Example of use of a WCAG reference in a "shall or must" statement.</emph>
-				</p>
-				<p>All Web content on publicly available Web sites shall conform to Web Content Accessibility Guidelines 2.0, W3C World Wide Web Consortium Recommendation XX Month Year, Level A Success Criteria plus Success Criteria 1.2.3, 2.4.5-6, 3.1.2 (http://www.w3.org/TR/200X/REC-WCAG20-20081211/)</p>
-			</div2>
-			<div2 role="normal" id="conformance-referencing-support">
-				<head>Referring to content from WCAG support documents</head>
-				<p>Techniques, which are listed in Understanding WCAG 2.0 and described in other supporting documents, are not part of the normative WCAG 2.0 Recommendation and should not be cited using the citation for the WCAG 2.0 Recommendation itself. References to techniques in support documents should be cited separately.</p>
-				<p>Techniques can be cited based on the individual Technique document or on the master WCAG 2.0 Techniques document. For example, the technique "Using alt attributes on img elements" could be cited as</p>
-				<p role="indent">
-					<emph>"Using alt attributes on img elements," W3C World Wide Web Consortium Note. (URI: {URI of technique}) </emph>
-				</p>
-				<p role="indent">or</p>
-				<p role="indent">
-					<emph>W3C World Wide Web Consortium (200x): WCAG2.0 HTML Techniques (URI: {URI of HTML Techniques})</emph>
-				</p>
-            <p role="indent"> 
-               <emph role="bold">Techniques are not designed to be referenced as "required"</emph> from any standard or regulation.Standards and regulations should not make any specific technique mandatory, though they may choose to recommend techniques.</p>
-			</div2>
-		</inform-div1>
-		<inform-div1 id="accessibility-support-documenting">
-			<head>Documenting Accessibility Support for Uses of a Web Technology</head>
-			<p>The documentation of accessibility support for uses of a Web technology  provides the information needed to determine whether it is possible to  satisfy the WCAG 2.0 Success Criteria for a particular environment. </p>
-			<p>Accessibility Support documentation for uses of a Web technology includes the following information: </p>
-			<ulist>
-				<item>
-					<p> The version or versions of the technology </p>
-				</item>
-				<item>
-					<p> For each user agent or plug-in that supports this version of the technology:</p>
-					<ulist>
-						<item>
-							<p> The version of the user agent or plug-in, including the operating system or platform </p>
-						</item>
-						<item>
-							<p> Ways of using the technology that are supported by the user agent; ideally, there are ways to meet all of the success criteria, but exceptions should be noted. </p>
-						</item>
-						<item>
-							<p> Known limitations of the user agent support for uses of the technology to meet Success Criteria
-							</p>
-						</item>
-					</ulist>
-				</item>
-				<item>
-					<p> For each assistive technology that supports the Web technology:</p>
-					<ulist>
-						<item>
-							<p> The version of the assistive technology, including the operating system or platform </p>
-						</item>
-					</ulist>
-				</item>
-				<item>
-					<p> For each host user agent that is supported by this version of the assistive technology:</p>
-					<ulist>
-						<item>
-							<p> Ways of using the technology supported by the assistive technology for this user agent </p>
-						</item>
-						<item>
-							<p> Known limitations in the support of uses of the technology to meet success criteria when using the assistive technology with this user agent </p>
-						</item>
-					</ulist>
-				</item>
-			</ulist>
-			<p>Target environments are defined by the user agents and assistive technologies available to its users. Documentation of accessibility support involves detailed understanding of the ways to use functionality of a  technology to meet success criteria, and also of user agents and assistive technology. Because of this, vendors and developers of Web technologies and user agents are encouraged to provide this information about the accessibility  support of their products. Similarly, developers and vendors of  assistive technology are encouraged to provide this information about  the ways to use Web technologies  that are supported by their products. Authors should need to document the accessibility supported ways to use a technology only  when there is not reliable documentation available from vendors or  testing groups for those uses. </p>
-			<p>For a controlled environment, such as a corporate workplace,  the user agents and assistive technologies available may be a specific  set of versions of user agents on a specific set of platforms. To  determine whether uses of a Web technology are accessibility supported in a  target environment, an author checks that the user agents and assistive  technologies available are in the set of supported user agents and assistive technologies listed for those uses in the Accessibility Support  documentation. </p>
-			<p>For a target environment like the Internet, authors may need  to consider a much larger set of user agents, including older versions,  and on a wider variety of platforms. </p>
-			<p>Environments that use different natural languages are different target environments. For example, the accessibility-supported ways of using technologies for an English language environment may differ from those  for an Arabic language environment, since there may be different user agents and assistive technologies that support these languages.</p>
-			<p>The documentation includes version-specific information about all the assistive technologies and all the user agents and the ways  that they interact with one another. If support in these user agents is  similar, it will be straightforward for an author to decide if a documented way of using a technology is accessibility supported. If the uses supported are different in different versions, authors can only rely on the uses that are supported in the versions available to their users in  determining accessibility support. </p>
-			<p>If a way of using a technology is not relied upon for conformance, the absence of accessibility support for that use does not prevent conformance of the Web page. So if the unsupported use does not occur in the content, or if there is a conforming version of that content available, the Web page still conforms. For instance, lack of accessibility support for interactive controls in a Web technology would not prevent uses of the Web technology for non-interactive content that are accessibility supported. </p>
-		</inform-div1>
-		<inform-div1 id="understanding-metadata">
-			<head>Understanding Metadata</head>
-			<p>This section discusses metadata techniques that can be employed to  satisfy WCAG 2.0 Success Criteria. For more information about metadata  see resources below. </p>
-			<p>At its most basic level, metadata is essentially 'data about data' and is used to both describe and find resources. </p>
-			<p>Metadata is a powerful tool that can be used for describing Web  pages and accessible components of Web pages as well as associating  alternate versions of Web content to each other. These descriptions in  turn allows users to locate specific information they need or prefer. </p>
-			<p>In conjunction with WCAG, metadata can play a number of roles including: </p>
-			<olist>
-				<item>
-					<p> Metadata can be used to associate conforming alternate  versions of Web pages with Web pages which do not conform, in order to  allow users to find the conforming alternate version when they land on  a non-conforming page that they cannot use. </p>
-				</item>
-				<item>
-					<p> Metadata can be used to locate and also to describe  alternate pages where there are multiple versions of a page which have  been developed, especially where the alternate pages are optimized for  individuals with different disabilities. The user can use the metadata  both to locate the alternate versions and to identify characteristics  of the versions, so that they can find the one that best meets their  needs. </p>
-				</item>
-				<item>
-					<p>In addition to being used for whole pages (as in #1 and #2  above), metadata can be used to describe alternate versions of  subcomponents of a page. Again, the metadata can be used to find  alternate versions of a Web page component as well as to get  descriptions of the alternate versions ( if there are several) in order  to determine which one would best meet the user's needs. </p>
-				</item>
-			</olist>
-			<div2 role="normal" id="understanding-metadata-resources">
-				<head>Metadata Resources</head>
-				<p>Metadata descriptions often provide values from defined, agreed  vocabularies such as the resource's subject matter or its date of  publication, and are machine readable - software that understands the  metadata scheme in use can do useful tasks not feasible otherwise.  Typically, an object having metadata may have one or more such metadata  descriptions. </p>
-				<p>Well-known specifications (schemas) for metadata include: </p>
-				<ulist>
-					<item>
-						<p>
-							<loc href="http://www.loc.gov/standards/mets/">Metadata Encoding and Transmission Standard (METS) scheme</loc>
-						</p>
-					</item>
-					<item>
-						<p>
-							<loc href="http://dublincore.org">Dublin Core Metadata Initiative (DCMI) terms for cross-disciplinary resources</loc>
-						</p>
-					</item>
-					<item>
-						<p>
-							<loc href="http://www.ieee.org/index.html">IEEE Standards</loc>
-						</p>
-					</item>
-					<!-- BBC: Commented out Dec. 2008 (broken linkserver non-responsive) item>
-            <p>
-              <loc href="http://jtc1sc36.org/Workgroups/Work%20Group%20Seven">ISO/IEC JTC1 Individualized Adaptability and Accessibility for Learning, Education and Training 24751</loc> otherwise known as the Access For All (AfA) Metadata </p>
-          </item-->
-				</ulist>
-				<p>There are some tools available to provide resource descriptions, or  they can be provided manually. The more easily the metadata can be  created and collected at point of creation of a resource or at point of  publication, the more efficient the process and the more likely it is  to take place. </p>
-				<p>Some examples include: </p>
-				<ulist>
-					<item>
-						<p>
-							<loc href="http://www.ukoln.ac.uk/metadata/dcdot/">DC-dot</loc>
-						</p>
-					</item>					
-				</ulist>
-				<p>Accessibility metadata implementations include: </p>
-				<ulist>
-					<item>
-						<p>
-							<loc href="http://barrierfree.ca/tile/">The Inclusive Learning Exchange (TILE)</loc>
-						</p>
-					</item>
-				</ulist>
-			</div2>
-			<!--div2 role="normal">
-        <head>Metadata Techniques for WCAG 2.0</head>
-        <p>A [compilation of the metadata techniques for WCAG 2.0] is included in the techniques document </p>
-      </div2-->
-      </inform-div1>
-      <inform-div1 id="acknowledgements">
-         <head>Acknowledgements</head>
-      	<p>This publication has been funded in part with U.S. Federal funds from the Department of Education, National Institute on Disability, Independent Living, and Rehabilitation Research (NIDILRR), initially under contract number ED-OSE-10-C-0067 and currently under contract number HHSP23301500054C. The content of this publication does not necessarily reflect the views or policies of the U.S. Department of Education, nor does mention of trade names, commercial products, or organizations imply endorsement by the U.S. Government.</p>
-         <p>Additional information about participation in the Web Content Accessibility Guidelines Working Group (WCAG WG) can be found on the <loc href="http://www.w3.org/WAI/GL/">Working Group home page</loc>. 
-			</p>
-         <div2 id="ack_participants-active" role="normal">
-            <head>Participants of the WCAG WG active in the development of this document:</head>
-            <ulist>
-               <item>
-                  <p>Paul Adam (Deque)</p>
-               </item>
-               <item>
-                  <p>Kathleen Anderson</p>
-               </item>
-               <item>
-                  <p>Jon Avila (SSB Bart Group)</p>
-               </item>
-               <item>
-                  <p>Bruce Bailey (U.S. Access Board) </p>
-               </item>
-            	<item>
-            		<p>Laura Carlson</p>
-            	</item>
-            	<item>
-            		<p>Louis Cheng (Google)</p>
-            	</item>
-               <item>
-                  <p>Michael Cooper (W3C)</p>
-               </item>
-            	<item>
-            		<p>Wayne Dick</p>
-            	</item>
-            	<item>
-            		<p>Eric Eggert (W3C)</p>
-            	</item>
-            	<item>
-            		<p>Michael Elledge</p>
-            	</item>
-               <item>
-                  <p>Detlev Fischer</p>
-               </item>
-               <item>
-                  <p>John Foliot (Deque)</p>
-               </item>
-               <item>
-                  <p>Loretta Guarino Reid (Google)</p>
-               </item>
-               <item>
-                  <p>Jon Gunderson</p>
-               </item>
-               <item>
-                  <p>Katie Haritos-Shea</p>
-               </item>
-               <item>
-                  <p>Marc Johlic (IBM)</p>
-               </item>
-               <item>
-                  <p>Barry Johnson (Deque)</p>
-               </item>
-               <item>
-                  <p>Andrew Kirkpatrick (Adobe)</p>
-               </item>
-               <item>
-                  <p>David MacDonald</p>
-               </item>
-            	<item>
-            		<p>Erich Manser (IBM)</p>
-            	</item>
-               <item>
-                  <p>James Nurthen (Oracle)</p>
-               </item>
-               <item>
-                  <p>Joshue O Connor</p>
-               </item>
-            	<item>
-            		<p>Jan Richards</p>
-            	</item>
-               <item>
-                  <p>Alan Smith</p>
-               </item>
-               <item>
-                  <p>Adam Solomon</p>
-               </item>
-            	<item>
-            		<p>Makoto Ueki</p>
-            	</item>
-               <item>
-                  <p>Gregg Vanderheiden</p>
-               </item>
-               <item>
-                  <p>Kathleen Wahlbin</p>
-               </item>
-            	<item>
-            		<p>Can Wang (Zhejiang University)</p>
-            	</item>
-            	<item>
-            		<p>Jason White (Educational Testing Service)</p>
-            	</item>
-            	<item>
-            		<p>Kenny Zhang (W3C)</p>
-            	</item>
-            </ulist>
-         </div2>
-         <div2 id="ack_participants-previous" role="normal">
-            <head>Other previously active WCAG WG participants and other contributors to WCAG 2.0 or supporting resources</head>
-         	<p>Shadi Abou-Zahra, Jim Allan, Jenae Andershonis, Wilhelm Joys Andersen, Andrew Arch, Avi Arditti, Aries Arditi, Jon Avila, Mark Barratt, Mike Barta, Sandy Bartell, Kynn Bartlett, Chris Beer, Charles Belov, Marco Bertoni, Harvey Bingham, Chris Blouch, Paul Bohman, Frederick Boland, Denis Boudreau, Patrice Bourlon, Judy Brewer, Andy Brown, Dick Brown, Doyle Burnett, Raven Calais, Ben Caldwell, Alastair Campbell, Laura Carlson, Tomas Caspers, Roberto Castaldo, Sofia Celic-Li, Sambhavi Chandrashekar, Mike Cherim, Jonathan Chetwynd, Wendy Chisholm, Alan Chuter, David M Clark, Joe Clark, Darcy Clarke, James Coltham, Vivienne Conway, Earl Cousins, James Craig, Tom Croucher, Pierce Crowell, Nir Dagan, Daniel Dardailler, Geoff Deering, Sébastien Delorme, Pete DeVasto, Wayne Dick, Iyad Abu Doush, Sylvie Duchateau, Cherie Eckholm, Roberto Ellero, Don Evans, Gavin Evans, Neal Ewers, Steve Faulkner, Bengt Farre, Lainey Feingold, Wilco Fiers, Michel Fitos, Alan J. Flavell, Nikolaos Floratos, Kentarou Fukuda, Miguel Garcia, P.J. Gardner, Alistair Garrison, Greg Gay, Becky Gibson, Al Gilman, Kerstin Goldsmith, Michael Grade, Karl Groves, Jon Gunderson, Emmanuelle Gutiérrez y Restrepo, Brian Hardy, Eric Hansen, Benjamin Hawkes-Lewis, Sean Hayes, Shawn Henry, Hans Hillen, Donovan Hipke, Bjoern Hoehrmann, Allen Hoffman, Chris Hofstader, Yvette Hoitink, Martijn Houtepen, Carlos Iglesias, Jonas Jacek, Ian Jacobs, Phill Jenkins, Duff Johnson, Jyotsna Kaki, Shilpi Kapoor, Leonard R. Kasday, Kazuhito Kidachi, Ken Kipness, John Kirkwood, Jason Kiss, Johannes Koch, Marja-Riitta Koivunen, Maureen Kraft, Preety Kumar, Kristjan Kure, Andrew LaHart, Gez Lemon, Chuck Letourneau, Aurélien Levy, Harry Loots, Scott Luebking, Tim Lacy, Jim Ley, Alex Li, William Loughborough, Greg Lowney, N Maffeo, Mark Magennis, Kapsi Maria, Luca Mascaro, Matt May, Sheena McCullagh, Liam McGee, Jens Meiert, Niqui Merret, Jonathan Metz, Alessandro Miele, Steven Miller, Mathew J Mirabella, Matt May, Marti McCuller, Sorcha Moore, Mary Jo Mueller, Charles F. Munat, Robert Neff, Charles Nevile, Liddy Nevile, Dylan Nicholson, Bruno von Niman, Tim Noonan, Sebastiano Nutarelli, Graham Oliver, Sean B. Palmer, Sailesh Panchang, Devarshi Pant, Nigel Peck, Anne Pemberton, David Poehlman, Ian Pouncey, Charles Pritchard, Kerstin Probiesch, W Reagan, Adam Victor Reed, Chris Reeve, Chris Ridpath, Lee Roberts, Mark Rogers, Raph de Rooij, Gregory J. Rosmaita, Matthew Ross, Sharron Rush, Joel Sanda, Janina Sajka, Roberto Scano, Gordon Schantz, Tim van Schie, Wolf Schmidt, Stefan Schnabel, Lisa Seeman, Cynthia Shelly, Glenda Sims, John Slatin, Becky Smith, Jared Smith, Andi Snow-Weaver, Neil Soiffer, Jeanne Spellman, Mike Squillace, Michael Stenitzer, Diane Stottlemyer, Christophe Strobbe, Sarah J Swierenga, Jim Thatcher, Terry Thompson, Justin Thorp, David Todd, Mary Utt, Jean Vanderdonckt, Carlos A Velasco, Eric Velleman, Gijs Veyfeyken, Dena Wainwright, Paul Walsch, Daman Wandke, Richard Warren, Elle Waters, Takayuki Watanabe, Léonie Watson, Gian Wild, David Wooley, Wu Wei, Leona Zumbo.</p>
-         </div2>
-      </inform-div1>
-		<inform-div1 id="references">
-			<head>References</head>
-			<blist>
-            <bibl id="ANSI-HFES-100-1988"
-                  key="ANSI-HFES-100-1988">ANSI/HFS 100-1988, American National Standard for Human Factors Engineering of Visual Display Terminal Workstations, Section 6, pp. 17-20.</bibl>
-				<bibl id="ARDITI" key="ARDITI">Arditi, A. (2002). Effective color contrast: designing for people with partial sight and color deficiencies. New York, Arlene R. Gordon Research Institute, Lighthouse International.<phrase diff="del"> Also available at http://www.lighthouse.org/color_contrast.htm.</phrase></bibl>
-            <bibl id="ARDITI-FAYE"
-                  key="ARDITI-FAYE">Arditi, A. and Faye, E. (2004). Monocular and binocular letter contrast sensitivity and letter acuity in a diverse ophthalmologic practice. Supplement to Optometry and Vision Science, 81 (12S), 287.</bibl>
-            <bibl id="ARDITI-KNOBLAUCH-1994"
-                  key="ARDITI-KNOBLAUCH">Arditi, A. and Knoblauch, K. (1994). Choosing effective display colors for the partially-sighted. Society for Information Display International Symposium Digest of Technical Papers, 25, 32-35.</bibl>
-            <bibl id="ARDITI-KNOBLAUCH-1996"
-                  key="ARDITI-KNOBLAUCH-1996">Arditi, A. and Knoblauch, K. (1996). Effective color contrast and low vision. In B. Rosenthal and R. Cole (Eds.) Functional Assessment of Low Vision. St. Louis, Mosby, 129-135.</bibl>
-				<bibl id="CAPTCHA" key="CAPTCHA">The CAPTCHA Project, Carnegie Mellon University. The project is online at <loc href="http://www.captcha.net">http://www.captcha.net</loc>.</bibl>
-				<!-- <bibl id="EPFND" key="EPFND"> Experts Issue Recommendations to Protect Public from Seizures Induced by TV / Videogames. A copy of the standard is available at <loc href="http://www.epilepsyfoundation.org/aboutus/pressroom/pr20050919.cfm">http://www.epilepsyfoundation.org/aboutus/pressroom/pr20050919.cfm</loc>.</bibl> -->
-            <bibl id="GITTINGS-FOZARD"
-                  key="GITTINGS-FOZARD">Gittings, NS and Fozard, JL (1986). Age related changes in visual acuity. Experimental Gerontology, 21(4-5), 423-433.</bibl>
-				<bibl id="HARDING-BINNIE">Harding G. F. A. and Binnie, C.D., Independent Analysis of the ITC Photosensitive Epilepsy Calibration Test Tape. 2002.</bibl>
-            <bibl id="HEARING-AID-INT"
-                  key="HEARING-AID-INT">Levitt, H., Kozma-Spytek, L., &amp; Harkins, J. (2005). In-the-ear measurements of interference in hearing aids from digital wireless telephones. Seminars in Hearing, 26(2), 87.</bibl>
-				<bibl id="IEC-4WD">IEC/4WD 61966-2-1: Colour Measurement and Management in Multimedia Systems and Equipment - Part 2.1: Default Colour Space - sRGB. May 5, 1998.</bibl>
-				<bibl id="ISO-9241-3">ISO 9241-3, Ergonomic requirements for office work with visual display terminals (VDTs) - Part 3: Visual display requirements. Amendment 1.</bibl>
-            <bibl id="I18N-CHAR-ENC"
-                  key="I18N-CHAR-ENC">
-"Tutorial: Character sets &amp; encodings in XHTML, HTML and CSS," R. Ishida, ed., This tutorial is available at <loc href="http://www.w3.org/International/tutorials/tutorial-char-enc/">http://www.w3.org/International/tutorials/tutorial-char-enc/</loc>. 
-</bibl>
-            <bibl id="KNOBLAUCH"
-                  key="KNOBLAUCH">Knoblauch, K., Arditi, A. and Szlyk, J. (1991). Effects of chromatic and luminance contrast on reading. Journal of the Optical Society of America A, 8, 428-439.</bibl>
-				<bibl id="LAALS" key="LAALS">Bakke, M. H., Levitt, H., Ross, M., &amp; Erickson, F. (1999). <loc href="http://search.naric.com/research/rehab/download.cfm?ID=101662">Large area assistive listening systems (ALS): Review and recommendations (PDF)</loc> (Final Report. NARIC Accession Number: O16430). Jackson Heights, NY: Lexington School for the Deaf/Center for the Deaf Rehabilitation Research Engineering Center on Hearing Enhancement.
-</bibl>
-				<bibl id="sRGB">"A Standard Default Color Space for the Internet - sRGB," M. Stokes, M. Anderson, S. Chandrasekar, R. Motta, eds., Version 1.10, November 5, 1996. A copy of this paper is available at <loc href="http://www.w3.org/Graphics/Color/sRGB.html">http://www.w3.org/Graphics/Color/sRGB.html</loc>.</bibl>
-				<bibl id="UNESCO" key="UNESCO">International Standard Classification of Education, 1997. A copy of the standard is available at <loc href="http://www.unesco.org/education/information/nfsunesco/doc/isced_1997.htm">http://www.unesco.org/education/information/nfsunesco/doc/isced_1997.htm</loc>.</bibl>
-				<bibl id="WCAG20" key="WCAG20">"Web Content Accessibility Guidelines 2.0,"  B. Caldwell, M Cooper, L Guarino Reid, and G. Vanderheiden, eds., W3 Recommendation 12 December 2008, <loc href="http://www.w3.org/TR/2008/REC-WCAG20-20081211/">http://www.w3.org/TR/2008/REC-WCAG20-20081211</loc>. The latest version of WCAG 2.0 is available at <loc href="http://www.w3.org/TR/WCAG20/">http://www.w3.org/TR/WCAG20/</loc>.
-        </bibl>
-			</blist>
-		</inform-div1>
-	</back>
-</spec>
-=======
-<?xml version="1.0" encoding="UTF-8"?>
-<!DOCTYPE spec
-  SYSTEM "xmlspec.dtd">
-<spec status="final" w3c-doctype="wgnote" xmlns:xi="http://www.w3.org/2001/XInclude">
-   <header>
-      <title>Understanding <abbr expansion="Web Content Accessibiity Guidelines">WCAG</abbr> 2.0</title>
-      <subtitle>A guide to understanding and implementing Web Content Accessibility Guidelines 2.0</subtitle>
-      <version/>
-      <w3c-designation>UNDERSTANDING-WCAG20</w3c-designation>
-      <w3c-doctype>W3C Working Group Note</w3c-doctype>
-      <pubdate>
-         <day>13</day>
-         <month>September</month>
-         <year>2016</year>
-      </pubdate>
-      <publoc>
-      	<loc href="http://www.w3.org/TR/2016/NOTE-UNDERSTANDING-WCAG20-20160913/">http://www.w3.org/TR/2016/NOTE-UNDERSTANDING-WCAG20-20160913/</loc>
-      	<!--<loc href="http://www.w3.org/WAI/GL/2016/WD-UNDERSTANDING-WCAG20-20160719/">http://www.w3.org/WAI/GL/2016/WD-UNDERSTANDING-WCAG20-20160719/</loc>-->
-	</publoc>
-      <altlocs>
-         <loc href="complete.html">Single file version</loc>
-         <loc href="complete-diff.html">Single file diff-marked version showing revisions since 17 March 2015</loc>
-         <loc href="/WAI/WCAG20/versions/understanding/">Alternate Versions of Understanding WCAG 2.0</loc>
-      </altlocs>
-      <latestloc>
-      	<loc href="http://www.w3.org/TR/UNDERSTANDING-WCAG20/">http://www.w3.org/TR/UNDERSTANDING-WCAG20/</loc>
-      	<!--<loc href="http://www.w3.org/WAI/GL/UNDERSTANDING-WCAG20/">http://www.w3.org/WAI/GL/UNDERSTANDING-WCAG20/</loc>-->
-      </latestloc>
-      <prevlocs>
-      	<loc href="http://www.w3.org/TR/2016/NOTE-UNDERSTANDING-WCAG20-20160317/">http://www.w3.org/TR/2016/NOTE-UNDERSTANDING-WCAG20-20160317/</loc>
-      	<!--	<loc href="http://www.w3.org/WAI/GL/2016/WD-UNDERSTANDING-WCAG20-20160105/">http://www.w3.org/WAI/GL/2016/WD-UNDERSTANDING-WCAG20-20160105/</loc>-->
-		    </prevlocs>
-      <authlist>
-         <author role="current">
-            <name>Michael Cooper</name>
-            <affiliation>W3C</affiliation>
-         </author>
-         <author role="current">
-            <name>Andrew Kirkpatrick</name>
-            <affiliation>Adobe Systems Inc.</affiliation>
-         </author>
-         <author role="current">
-            <name>Joshue O Connor</name>
-            <affiliation>InterAccess</affiliation>
-         </author>
-         <author role="past">
-            <name>Loretta Guarino Reid</name>
-            <affiliation>(until May 2013 while at Google, Inc.)</affiliation>
-         </author>
-         <author role="past">
-            <name>Gregg Vanderheiden</name>
-            <affiliation>(until May 2013 while at Trace R&amp;D  Center, University of
-Wisconsin-Madison)</affiliation>
-			</author>
-			<author role="past">
-				<name>Ben Caldwell</name>
-				<affiliation>(until September 2010 while at Trace R&amp;D Center, University of
-    			Wisconsin-Madison)</affiliation>
-			</author>
-			<author role="past">
-				<name>Wendy Chisholm</name>
-				<affiliation>(until July 2006 while at W3C)</affiliation>
-			</author>
-			<author role="past">
-				<name>John Slatin</name>
-				<affiliation>(until June 2006 while at Accessibility Institute, University of Texas at
-Austin)</affiliation>
-			</author>
-		</authlist>
-		<status>
-         <p>
-            <emph>This section describes the status of this document at the time of its publication. Other documents may supersede this document. A list of current W3C publications and the latest revision of this technical report can be found in the <loc href="http://www.w3.org/TR/">W3C technical reports index</loc> at <loc href="http://www.w3.org/TR/">http://www.w3.org/TR/</loc>.</emph>
-         </p>
-         <p>This is a <phrase role="final">Working Group Note</phrase>
-         	<phrase role="ext-review">Public Editors' Draft of</phrase><phrase role="int-review">Editors' Draft of</phrase> "Understanding WCAG 2.0". The <loc href="http://www.w3.org/WAI/GL/">Web Content Accessibility Guidelines Working Group</loc> considers this document to be important for understanding the success criteria in the <loc href="http://www.w3.org/TR/2008/REC-WCAG20-20081211/">Web Content Accessibility Guidelines (WCAG) 2.0 Recommendation</loc>. Please note that the contents of this document are informative (they provide guidance), and not normative (they do not set requirements for conforming to WCAG 2.0).</p>
-			<p>Understanding WCAG 2.0 was previously published on 11 December 2008 as a Working Group Note and updated 14 October 2010, 3 January 2012, 5 September 2013, 3 March 2014, 8 April 2014, 16 September 2014, 26 February 2015, and 17 March 2016. This new version updates the support information provided for WCAG 2.0. Note that WCAG 2.0 itself remains unchanged, only the informative support materials have been updated. The only change in this version is to <loc href="conformance.html#uc-partial-third-head">add explanation about partial conformance claims due to third-party content</loc>.</p>
-      	<p><phrase role="ext-review">The purpose of this draft is to collect public feedback on proposed changes since the <loc href="http://www.w3.org/TR/2015/NOTE-UNDERSTANDING-WCAG20-20150226/">Understanding WCAG 2.0 Working Group Note of 26 February 2015</loc>. The Working Group intends to publish an updated Note once feedback from this review has been incorporated. <emph role="bold">The existing Understanding document remains in place as a W3C Note</emph> while this separate draft update is under review and the WCAG Working Group addresses comments.</phrase> The changes are highlighted in the <loc href="complete-diff">diff-marked version</loc>.</p>
-         <p>
-         	<phrase role="ext-review">Comments on this draft are due <emph role="bold">on or before 29 January 2016</emph>.</phrase> The Working Group requests that any comments be made using the options documented in <loc href="http://www.w3.org/WAI/WCAG20/comments/">Instructions for Commenting on WCAG 2.0 Documents</loc>. If this is not possible, comments can also be sent to <loc href="mailto:public-comments-wcag20@w3.org">public-comments-wcag20@w3.org</loc>. The <loc href="http://lists.w3.org/Archives/Public/public-comments-wcag20/">archives for the public comments list</loc> are publicly available. <phrase role="ext-review">Because this is a public review of changes to the Working Group Notes, only comments on changes made since the last Notes will be processed during this review; other comments will be saved and treated as comments on the updated Notes once published. </phrase><phrase role="final">Comments received on this document may be addressed in future versions of this document, or in another manner. </phrase><!--The Working Group does not plan to make formal responses to comments.--> Archives of the <loc href="http://lists.w3.org/Archives/Public/w3c-wai-gl/">WCAG WG mailing list discussions</loc> are also publicly available, and future work undertaken by the Working Group may address comments received on this document.</p>
-			<p>This document has been produced as part of the W3C <loc href="http://www.w3.org/WAI/">Web Accessibility Initiative</loc> (WAI). The goals of the WCAG Working Group are discussed in the <loc href="http://www.w3.org/WAI/GL/charter">WCAG Working Group charter</loc>. The WCAG Working Group is part of the <loc href="http://www.w3.org/WAI/Technical/Activity">WAI Technical Activity</loc>.</p>
-         <p> Publication as a <phrase role="final">Working Group Note</phrase>
-         	<phrase role="ext-review">Public Editors' Draft</phrase><phrase role="int-review">Editors' Draft</phrase> does not imply endorsement by the W3C Membership. This is a draft document and may be updated, replaced or obsoleted by other documents at any time. It is inappropriate to cite this document as other than work in progress. </p>
-         <p>This document was produced by a group operating under the <loc href="http://www.w3.org/Consortium/Patent-Policy-20040205/">5 February 2004 W3C Patent Policy</loc>. W3C maintains a <loc role="disclosures"
-                 href="http://www.w3.org/2004/01/pp-impl/35422/status">public list of any patent disclosures</loc> made in connection with the deliverables of the group; that page also includes instructions for disclosing a patent. An individual who has actual knowledge of a patent which the individual believes contains <loc href="http://www.w3.org/Consortium/Patent-Policy-20040205/#def-essential">Essential Claim(s)</loc> must disclose the information in accordance with <loc href="http://www.w3.org/Consortium/Patent-Policy-20040205/#sec-Disclosure">section 6 of the W3C Patent Policy</loc>. </p>
-			<p>This document is governed by the <loc id="w3c_process_revision" href="http://www.w3.org/2015/Process-20150901/">1 September 2015 W3C Process Document</loc>. </p>
-		</status>
-		<abstract>
-         <p>This document, "Understanding WCAG 2.0," is an essential guide to  understanding and using <loc href="http://www.w3.org/TR/WCAG20/">Web Content Accessibility Guidelines (WCAG) 2.0</loc> 
-            <bibref ref="WCAG20"/>. It is part of a series of documents that support WCAG 2.0. Please note that the  contents of this document are informative  (they provide guidance), and not normative (they do not set  requirements for conforming to WCAG 2.0). See <loc href="http://www.w3.org/WAI/intro/wcag.php">Web Content Accessibility Guidelines (WCAG) Overview</loc> for an introduction to WCAG, supporting  technical documents, and educational material.</p>
-			<p>WCAG 2.0 establishes a set of Success Criteria to define conformance  to the WCAG 2.0 Guidelines. A Success Criterion is a testable statement  that will be either true or false when applied to specific Web content.  "Understanding WCAG 2.0" provides detailed information about each  Success Criterion, including its intent, the key terms that are used in  the Success Criterion, and how the Success Criteria in WCAG 2.0 help people with different types of disabilities. This document also provides examples of Web content that meet the success  criterion using various Web technologies (for instance, HTML, CSS, XML),  and common examples of Web content that does not meet the success  criterion. </p>
-			<p>This document indicates specific techniques to meet each Success Criterion. Details for how to implement each technique are available in <loc href="http://www.w3.org/TR/WCAG20-TECHS/">Techniques for WCAG 2.0</loc>, but "Understanding WCAG 2.0" provides the information about the relationship of each technique to the Success Criteria. Techniques are categorized by the level of support they provide for the Success Criteria. "Sufficient techniques" are <emph>sufficient</emph> to meet a  particular Success Criterion (either by themselves or in combination with  other techniques), while other techniques are advisory and therefore optional.  None of  the techniques are <emph>required</emph> to meet WCAG 2.0, although some may be the only  known method if a particular technology is used. "Advisory techniques" are not sufficient to meet the Success Criteria on their own (because they are not testable or provide incomplete support) but it is encouraged that authors follow them when possible to provide enhanced accessibility. </p>
-			<p>In addition to techniques for addressing the success criteria, "Common Failures" are also documented. These "Common Failures" are authoring practices that are known to cause Web content to fail to conform to WCAG 2.0. Authors must avoid those practices in order to meet the WCAG 2.0 Success Criteria.</p>
-			<p>This document is part of a series of documents published by the W3C Web  Accessibility Initiative (WAI) to support WCAG 2.0. This document was published as a Working Group Note at the same time WCAG 2.0 was published as a W3C Recommendation. Unlike WCAG 2.0, is expected that the information in Understanding WCAG 2.0 will be updated from time to time. See <loc href="http://www.w3.org/WAI/intro/wcag.php">Web Content Accessibility Guidelines (WCAG) Overview</loc> for an introduction to WCAG, supporting technical documents, and educational material.</p>
-		</abstract>
-		<langusage>
-			<language id="en-US"/>
-		</langusage>
-		<revisiondesc>
-			<p>
-				<loc href="/WAI/GL/WCAG20/change-history.html">History of Changes to WCAG 2.0 Working Drafts</loc>
-			</p>
-		</revisiondesc>
-	</header>
-	<front>
-		<div1 id="intro">
-			<head>Introduction to Understanding WCAG 2.0</head>
-			<div2 role="suppressed" id="introduction">
-				<head>Intro</head>
-            <p>Understanding WCAG 2.0 is an essential guide to understanding and using "Web Content Accessibility Guidelines 2.0" <bibref ref="WCAG20"/> Although the normative definition and requirements for WCAG 2.0 can all be found in the WCAG 2.0 document itself, the concepts and provisions may be new to some people. Understanding WCAG 2.0 provides a non-normative extended commentary on each guideline and each Success Criterion to help readers better understand the intent and how the guidelines and Success Criteria work together. It also provides examples of techniques or combinations of techniques that the Working Group has identified as being sufficient to meet each Success Criterion. Links are then provided to write-ups for each of the techniques.</p>
-				<p>This is not an introductory document. It is a detailed technical description of the guidelines and their Success Criteria. See <loc href="http://www.w3.org/WAI/intro/wcag.php">Web Content Accessibility Guidelines (WCAG) Overview</loc> for an introduction to WCAG, supporting  technical documents, and educational material.
-      </p>
-				<p>Understanding WCAG 2.0 is organized by guideline. There is an <emph>Understanding Guideline X.X</emph> section for each guideline.  The intent and any advisory techniques that are related to the guideline but not specifically related to any of its Success Criteria are listed there as well.</p>
-				<p>The <emph>Understanding Guidelines X.X</emph> section is then followed by a <emph>Understanding Success Criterion X.X.X</emph> section for each Success Criterion of that guideline.   These sections each contain:</p>
-				<ulist>
-					<item>
-						<p>The Success Criterion as it appears in WCAG 2.0</p>
-					</item>
-					<item>
-						<p>Intent of the Success Criterion</p>
-					</item>
-					<item>
-						<p>Benefits (how the Success Criterion helps people with disabilities)</p>
-					</item>
-					<item>
-						<p>Examples</p>
-					</item>
-					<item>
-						<p>
-            Related Resources
-          </p>
-					</item>
-					<item>
-						<p>Techniques or combinations of techniques that are sufficient to meet the guidelines</p>
-					</item>
-					<item>
-						<p>Common failures of this Success Criterion</p>
-					</item>
-					<item>
-						<p>Additional advisory techniques that go beyond what is required to meet the Success Criterion but can be used to make some or all types of content more accessible. Use of advisory techniques does not impact the level of conformance claimed.
-          </p>
-					</item>
-					<item>
-						<p>Key terms for this Success Criterion  (taken from the WCAG 2.0 Glossary)</p>
-					</item>
-				</ulist>
-				<p>Links are provided from each Guideline in WCAG 2.0 directly to each <emph>Understanding Guideline X.X</emph> in this document.  Similarly, there is a link from each Success Criterion in WCAG 2.0 to the <emph>Understanding Success Criterion X.X.X</emph> section in this document. </p>
-				<p>For information about individual techniques, follow the links throughout this document to the techniques of interest in the <loc href="/TR/WCAG20-TECHS/">Techniques for WCAG 2.0</loc> document.</p>
-				<p>For links to information on different disabilities and assistive technologies see <loc href="https://en.wikipedia.org/wiki/Disability">Disabilities on Wikipedia</loc>.
-        </p>
-				<div3 id="fourprincs" role="normal">
-					<head>Understanding the Four Principles of Accessibility</head>
-					<p>The guidelines and Success Criteria are organized around the following four principles, which lay the foundation necessary for anyone to access and use Web content. Anyone who wants to use the Web must have content that is:</p>
-					<olist>
-						<item>
-							<p> Perceivable - Information and user interface components must be presentable to users in ways they can perceive.</p>
-							<ulist>
-								<item>
-									<p>This means that users must be able to perceive the information being presented (it can't be invisible to all of their senses)</p>
-								</item>
-							</ulist>
-						</item>
-						<item>
-							<p>Operable - User interface components and navigation must be operable.</p>
-							<ulist>
-								<item>
-									<p>This means that users must be able to operate the interface (the interface cannot require interaction that a user cannot perform) </p>
-								</item>
-							</ulist>
-						</item>
-						<item>
-							<p>Understandable - Information and the operation of user interface must be understandable.</p>
-							<ulist>
-								<item>
-									<p>This means that users must be able to understand the information as well as the operation of the user interface (the content or operation cannot be beyond their understanding)</p>
-								</item>
-							</ulist>
-						</item>
-						<item>
-							<p>Robust - Content must be robust enough that it can be interpreted reliably by a wide variety of user agents, including assistive technologies.</p>
-							<ulist>
-								<item>
-									<p>This means that users must be able to access the content as technologies advance (as technologies and user agents evolve, the content should remain accessible)</p>
-								</item>
-							</ulist>
-						</item>
-					</olist>
-					<p>If any of these are not true, users with disabilities will not be able to use the Web. </p>
-					<p>Under each of the principles are guidelines and Success Criteria that help to address these principles for people with disabilities. There are many general usability guidelines that make content more usable by all people, including those with disabilities. However, in WCAG 2.0, we only include those guidelines that address problems particular to people with disabilities. This includes issues that block access or interfere with access to the Web more severely for people with disabilities.</p>
-				</div3>
-				<div3 id="layers" role="normal">
-					<head>Layers of Guidance</head>
-					<div4 id="layers-guidelines" role="normal">
-						<head>The Guidelines</head>
-                  <p>Under each principle there is a list of guidelines that address the principle. There are a total of 12 guidelines. A convenient list of just the guidelines can be found in the <loc href="contents"
-                          linktype="guideline">WCAG 2.0 table of contents</loc>. One of the key objectives of the guidelines is to ensure that content is directly accessible to as many people as possible, and capable of being re-presented in different forms to match different peoples' sensory, physical and cognitive abilities.</p>
-					</div4>
-					<div4 id="layers-sc" role="normal">
-						<head>Success Criteria</head>
-                  <p>Under each guideline, there are Success Criteria that describe specifically what must be achieved in order to <loc href="conformancedef"
-                          linktype="guideline">conform</loc> to this standard. They are similar to the "checkpoints" in WCAG 1.0. Each Success Criterion is written as a statement that will be either true or false when specific Web content is tested against it. The Success Criteria are written to be technology neutral.</p>
-						<p>All WCAG 2.0 Success Criteria are written as testable criteria for objectively determining if content satisfies the Success Criteria. While some of the testing can be automated using software evaluation programs, others require human testers for part or all of the test.</p>
-						<p>Although content may satisfy the Success Criteria, the content may not always be usable by people with a wide variety of disabilities. Professional reviews utilizing recognized qualitative heuristics are important in achieving accessibility for some audiences. In addition, usability testing is recommended. Usability testing aims to determine how well people can use the content for its intended purpose.</p>
-						<p>The content should be tested by those who understand how people with different types of disabilities use the Web. It is recommended that users with disabilities be included in test groups when performing human testing.
-            </p>
-						<p>Each Success Criterion for a guideline has a link to the section of the How to Meet document that provides:</p>
-						<ulist>
-							<item>
-								<p>sufficient techniques for meeting the Success Criterion,</p>
-							</item>
-							<item>
-								<p>optional advisory techniques, and</p>
-							</item>
-							<item>
-								<p>descriptions of the intent of the Success Criteria, including benefits, and examples.</p>
-							</item>
-						</ulist>
-					</div4>
-					<div4 id="layers-techs" role="normal">
-						<head>Sufficient Techniques, Advisory Techniques, and Failures</head>
-						<p>The next section, <specref ref="understanding-techniques"/>, provides important information about the techniques.</p>
-					</div4>
-				</div3>
-			</div2>
-		</div1>
-		<div1 id="understanding-techniques">
-			<head>Understanding Techniques for WCAG Success Criteria</head>
-			<div2 id="ut" role="suppressed">
-				<head>Understanding Techniques for WCAG Success Criteria (suppressed)</head>
-				<p>WCAG 2.0 guidelines and success criteria are designed to be broadly applicable to current and future web technologies, including dynamic applications, mobile, digital television, etc. They are stable and do not change.</p>
-            <p>Specific guidance for authors and evaluators on meeting the WCAG success criteria is provided in techniques, which include code examples, resources, and tests. W3C's <loc href="/TR/WCAG20-TECHS/">Techniques for WCAG 2.0</loc> document is updated periodically, about <phrase>twice per</phrase> year, to cover more current best practices and changes in technologies and tools.</p>
-				<p>The three types of guidance in <loc href="/TR/WCAG20-TECHS/">Techniques for WCAG 2.0</loc> are explained below:</p>
-				<ulist>
-					<item>
-						<p>Sufficient techniques</p>
-					</item>
-					<item>
-						<p>Advisory techniques</p>
-					</item>
-					<item>
-						<p>Failures</p>
-					</item>
-				</ulist>
-				<p>Also explained below:</p>
-				<ulist>
-					<item>
-						<p>General and technology-specific techniques - which can be sufficient or advisory</p>
-					</item>
-					<item>
-						<p>Other techniques - beyond what is in W3C's published document</p>
-					</item>
-					<item>
-						<p>Technique tests</p>
-					</item>
-					<item>
-						<p>User agent and assistive technology support</p>
-					</item>
-					<item>
-						<p>Using the techniques - with important considerations</p>
-					</item>
-				</ulist>
-            <p>
-               <loc href="http://www.w3.org/TR/UNDERSTANDING-WCAG20/conformance">Understanding Conformance</loc> provides related information, including on <loc href="http://www.w3.org/TR/UNDERSTANDING-WCAG20/conformance#uc-accessibility-support-head">understanding accessibility support</loc>.</p>
-				<div3 id="understanding-techniques-informative" role="normal">
-					<head>Techniques are Informative</head>
-					<p>
-						<emph role="strong">Techniques are informative—that means they are not required. The basis for determining conformance to WCAG 2.0 is the success criteria from the WCAG 2.0 standard—not the techniques.</emph>
-					</p>
-					<note>
-						<p>W3C cautions against requiring W3C's sufficient techniques. The only thing that should be required is meeting the WCAG 2.0 success criteria. To learn more, see:</p>
-						<ulist>
-							<item>
-                        <p>
-                           <loc href="http://www.w3.org/WAI/WCAG20/wcag2faq.html#techsnot">What would be the negative consequences of allowing <emph>only</emph> W3C's published techniques to be used for conformance to WCAG 2.0?</loc> in the WCAG 2 FAQ</p>
-							</item>
-							<!--
-							<item>
-								<p>
-									<loc href="http://www.w3.org/2013/02/stdref">Normative References to W3C Standards</loc>
-									<span class="quiet">[@@ Ian asks that we not point to this for now.]</span>
-								</p>
-							</item>
-							-->
-						</ulist>
-                  <p>
-                     <loc href="/TR/WCAG20-TECHS/">Techniques for WCAG 2.0</loc> uses the words "must" and "should" only to clarify guidance within the techniques, not to convey requirements for WCAG.</p>
-					</note>
-				</div3>
-				<div3 id="understanding-techniques-sufficient" role="normal">
-					<head>Sufficient Techniques</head>
-               <p>
-                  <emph>Sufficient techniques</emph> are reliable ways to meet the success criteria.</p>
-					<ulist>
-						<item>
-							<p>From an author's perspective: If you use the sufficient techniques for a given criterion correctly and it is <loc href="http://www.w3.org/TR/UNDERSTANDING-WCAG20/conformance.html#uc-accessibility-support-head">accessibility-supported</loc> for your users, you can be confident that you met the success criterion.</p>
-						</item>
-						<item>
-							<p>From an evaluator's perspective: If web content implements the sufficient techniques for a given criterion correctly and it is <loc href="http://www.w3.org/TR/UNDERSTANDING-WCAG20/conformance.html#uc-accessibility-support-head">accessibility-supported</loc> for the content's users, it conforms to that success criterion. (The converse is not true; if content does not implement these sufficient techniques, it does not necessarily fail the success criteria, as explained in <loc href="#ut-understanding-techniques-tests-head">Testing Techniques</loc> below.)</p>
-						</item>
-					</ulist>
-               <p>There may be other ways to meet success criteria besides the sufficient techniques in W3C's <loc href="/TR/WCAG20-TECHS/">Techniques for WCAG 2.0</loc> document, as explained in <loc href="#ut-understanding-techniques-othertechs-head">Other Techniques</loc> below. <emph>(See also <loc href="#ut-understanding-techniques-informative-head">Techniques are Informative</loc> above.)</emph>
-               </p>
-					<div4 id="understanding-techniques-sufficient-lists-and" role="normal">
-						<head>Numbered Lists, "AND"</head>
-                  <p> The W3C-documented sufficient techniques are provided in a numbered list where each list item provides a technique or combination of techniques that can be used to meet the success criterion. Where there are multiple techniques on a numbered list item connected by "AND" then all of the techniques must be used to be sufficient. For example, <loc href="http://www.w3.org/TR/UNDERSTANDING-WCAG20/complete#content-structure-separation-programmatic-techniques-head">Sufficient Techniques for 1.3.1</loc> has: "G115: Using semantic elements to mark up structure AND H49: Using semantic markup to mark emphasized or special text (HTML)".</p>
-               </div4>
-				</div3>
-				<div3 id="understanding-techniques-advisory" role="normal">
-					<head>Advisory Techniques</head>
-               <p>
-                  <emph>Advisory techniques</emph> are suggested ways to improve accessibility. They are often very helpful to some users, and may be the only way that some users can access some types of content.</p>
-					<p>Advisory techniques are not designated as sufficient techniques for various reasons such as:</p>
-					<ulist>
-						<item>
-							<p>they may not be sufficient to meet the full requirements of the success criteria;</p>
-						</item>
-						<item>
-							<p>they may be based on technology that is not yet stable;</p>
-						</item>
-						<item>
-							<p>they may not be <loc href="http://www.w3.org/WAI/GL/UNDERSTANDING-WCAG20/conformance.html#uc-accessibility-support-head">accessibility supported</loc> in many cases (for example, assistive technologies do not work with them yet);</p>
-						</item>
-						<item>
-							<p>they may not be testable;</p>
-						</item>
-						<item>
-							<p>in some circumstances they may not be applicable or practical, and may even decrease accessibility for some users while increasing it for others;</p>
-						</item>
-						<item>
-							<p>they may not address the success criterion itself, and instead provide related accessibility benefits.</p>
-						</item>
-					</ulist>
-					<p>Authors are encouraged to apply all of the techniques where appropriate to best address the widest range of users' needs.</p>
-				</div3>
-				<div3 id="understanding-techniques-failures" role="normal">
-					<head>Failures</head>
-               <p>
-                  <emph>Failures</emph> are things that cause accessibility barriers and fail specific success criteria. The documented <emph>failures</emph> are useful for:</p>
-					<ulist>
-						<item>
-							<p>Authors to know what to avoid,</p>
-						</item>
-						<item>
-							<p>Evaluators to use for checking if content does not meet WCAG success criteria.</p>
-						</item>
-					</ulist>
-					<p>Content that has a <emph>failure</emph> does not meet WCAG success criteria, unless an alternate version is provided without the failure.</p>
-					<p>If anyone identifies a situation where a documented failure is not correct, please <loc href="http://www.w3.org/WAI/WCAG20/comments/">report the situation as a WCAG comment</loc> so that it can be corrected or deleted as appropriate.</p>
-				</div3>
-				<div3 id="understanding-techniques-general-tech-specific" role="normal">
-					<head> General and Technology-specific Techniques</head>
-               <p>
-                  <emph>General techniques</emph> describe basic practices that apply to all technologies. <emph>Technology-specific techniques</emph> apply to a specific technology.</p>
-					<p>Some success criteria do not have technology-specific techniques and are covered only with general techniques. Therefore, both the general techniques and the relevant technology-specific techniques should be considered.</p>
-               <p>Publication of techniques for a specific technology does not imply that the technology can be used in all situations to create content that meets WCAG 2.0 success criteria and conformance requirements. Developers need to be aware of the limitations of specific technologies and provide content in a way that is accessible to people with disabilities.</p>
-				</div3>
-				<div3  id="understanding-techniques-othertechs" role="normal">
-					<head>Other Techniques</head>
-					<p>In addition to the techniques in W3C's <loc href="/TR/WCAG20-TECHS/">Techniques for WCAG 2.0</loc> document, <emph role="strong">there are other ways to meet WCAG success criteria</emph>. W3C's techniques are not comprehensive and may not cover newer technologies and situations.</p>
-					<p>
-						<emph role="strong">Web content does not have to use W3C's published techniques in order to conform to WCAG 2.0.</emph>
-						<emph>(See also <loc href="#ut-understanding-techniques-informative-head">Techniques are Informative</loc> above.)</emph>
-					</p>
-					<p>Content authors can develop different techniques. For example, an author could develop a technique for HTML5, <loc href="http://www.w3.org/WAI/intro/aria">WAI-ARIA</loc>, or other new technology. Other organizations may develop sets of techniques to meet WCAG 2.0 success criteria.</p>
-					<p>Any techniques can be sufficient if:</p>
-					<ulist>
-						<item>
-							<p>they satisfy the success criterion, and</p>
-						</item>
-						<item>
-							<p> all of the <loc href="http://www.w3.org/TR/UNDERSTANDING-WCAG20/conformance.html">WCAG 2.0 conformance requirements</loc> are met.</p>
-						</item>
-					</ulist>
-					<div4 id="understanding-techniques-submitting" role="normal">
-						<head>Submitting Techniques</head>
-						<p>The WCAG Working Group encourages people to submit new techniques so that they can be considered for inclusion in updates of the <loc href="/TR/WCAG20-TECHS/">Techniques for WCAG 2.0</loc> document. Please submit techniques for consideration using the <loc href="http://www.w3.org/WAI/GL/WCAG20/TECHS-SUBMIT/">Techniques Submission Form</loc>.</p>
-					</div4>
-				</div3>
-				<div3 id="understanding-techniques-tests" role="normal">
-					<head>Testing Techniques</head>
-					<p> Each technique has tests that help:</p>
-					<ulist>
-						<item>
-							<p> authors verify that they implemented the technique properly, and</p>
-						</item>
-						<item>
-							<p>evaluators determine if web content meets the technique.</p>
-						</item>
-					</ulist>
-					<p>The tests are only for a technique, they are not tests for conformance to WCAG success criteria.</p>
-					<ulist>
-						<item>
-							<p>Failing a technique test does not necessarily mean failing WCAG, because the techniques are discrete (that is, they address one specific point) and they are not required.</p>
-						</item>
-						<item>
-							<p>Content can meet WCAG success criteria in different ways other than W3C's published sufficient techniques.</p>
-						</item>
-						<item>
-							<p>Content that passes the sufficient techniques for a specific technology does not necessarily meet all WCAG success criteria. Some success criteria have only general techniques, not technology-specific techniques.</p>
-						</item>
-						<item>
-							<p>The content must be <loc href="http://www.w3.org/WAI/GL/UNDERSTANDING-WCAG20/conformance.html#uc-accessibility-support-head">accessibility supported</loc> for the content's users. Some sufficient techniques require browser, assistive technology, or other support that some users might not have.</p>
-						</item>
-					</ulist>
-					<p>Thus while the techniques are useful for evaluating content, evaluations must go beyond just checking the sufficient technique tests in order to evaluate how content conforms to WCAG success criteria.</p>
-               <p>
-                  <emph>Failures</emph> are particularly useful for evaluations because they do indicate non-conformance (unless an alternate version is provided without the failure).</p>
-				</div3>
-				<div3 id="understanding-techniques-support" role="normal">
-					<head>User Agent and Assistive Technology Support Notes</head>
-					<p>Some techniques require that web content users have specific browsers or assistive technologies in order for the technique to be <loc href="http://www.w3.org/TR/UNDERSTANDING-WCAG20/conformance.html#uc-accessibility-support-head">accessibility-supported</loc>. The <emph role="strong">User Agent and Assistive Technology Support Notes</emph> sections of individual techniques include some information to help determine accessibility support.</p>
-					<div4 id="understanding-techniques-support-change" role="normal">
-						<head>Support Notes Change Over Time</head>
-						<p>As time passes, the versions of user agents (browsers, etc.) or assistive technologies listed may not be the current versions. The Working Group may not update most of these notes as new versions are released. Authors should test techniques with the user agents and assistive technologies currently available to their users. See also <loc href="http://www.w3.org/WAI/GL/UNDERSTANDING-WCAG20/conformance.html#uc-accessibility-support-head">Understanding Accessibility Support</loc>.</p>
-					</div4>
-				</div3>
-				<div3 id="understanding-techniques-using" role="normal">
-					<head>Using the Techniques</head>
-               <p>
-                  <loc href="/TR/WCAG20-TECHS/">Techniques for WCAG 2.0</loc> is not intended to be used as a stand-alone document. Instead, it is expected that content authors will usually use <loc href="http://www.w3.org/WAI/WCAG20/quickref/">How to Meet WCAG 2.0: A customizable quick reference</loc> to read the WCAG success criteria, and follow links from there to specific topics in Understanding WCAG 2.0 and to specific techniques.</p>
-					<div4 id="understanding-techniques-using-alternatives" role="normal">
-						<head>Alternatives must meet success criteria</head>
-						<p>Some techniques describe how to provide alternate ways for users to get content. For example, <loc href="http://www.w3.org/TR/WCAG20-HTML-TECHS/G73">G73: Providing a long description in another location...</loc> mentions a transcript as an alternative for an audio file. Some alternatives must also conform to WCAG. For example, the transcript itself must meet all relevant success criteria. </p>
-					</div4>
-					<div4 id="understanding-techniques-using-examples" role="normal">
-						<head>Example Code</head>
-						<p>The code examples in the techniques are intended to demonstrate only the specific point discussed in the technique. They might not demonstrate best practice for other aspects of accessibility, usability, or coding not related to the technique. They are not intended to be copied and used as the basis for developing web content.</p>
-						<p>Many techniques point to "working examples" that are more robust and may be appropriate for copying and integrating into web content.</p>
-					</div4>
-				</div3>
-			</div2>
-		</div1>
-	</front>
-	<body>
-      <xi:include href="understanding/text-equiv.xml"/>
-      <xi:include href="understanding/media-equiv.xml"/>
-      <xi:include href="understanding/content-structure-separation.xml"/>
-      <xi:include href="understanding/visual-audio-contrast.xml"/>
-      <xi:include href="understanding/keyboard-operation.xml"/>
-      <xi:include href="understanding/time-limits.xml"/>
-      <xi:include href="understanding/seizure.xml"/>
-      <xi:include href="understanding/navigation-mechanisms.xml"/>
-      <xi:include href="understanding/meaning.xml"/>
-      <xi:include href="understanding/consistent-behavior.xml"/>
-      <xi:include href="understanding/minimize-error.xml"/>
-      <xi:include href="understanding/ensure-compat.xml"/>
-      <xi:include href="understanding/conformance.xml"/>
-	</body>
-	<back>
-		<inform-div1 id="conformance-referencing">
-			<head>How to refer to WCAG 2.0 from other documents</head>
-			<p>The following examples show how to reference WCAG 2.0 in various situations. For additional guidance, see <loc href="http://www.w3.org/WAI/intro/linking.html">Referencing and Linking to WAI Guidelines and Technical Documents</loc>.</p>
-			<p>
-        Please note that the 
-following language for referencing WCAG 2.0 can be inserted into your own 
-documents.
-        
-      </p>
-			<div2 role="normal" id="conformance-referencing-information">
-				<head>Information references</head>
-				<p>When referencing WCAG 2.0 in an informational fashion, the following format can be used.</p>
-				<p>
-					<emph>Web Content Accessibility Guidelines 2.0, W3C World Wide Web Consortium Recommendation XX Month Year (http://www.w3.org/TR/200X/REC-WCAG20-20081211/, Latest version at http://www.w3.org/TR/WCAG20/)</emph>
-				</p>
-			</div2>
-			<div2 role="normal" id="conformance-referencing-should">
-				<head>When referring to WCAG 2.0 from another standard with a "should" statement</head>
-				<p>When referencing WCAG 2.0 from within a <emph role="bold">should</emph> statement in a standard (or advisory statement in a regulation), then the full WCAG 2.0 should be referenced. This would mean that all three levels of WCAG 2.0 should be considered but that none are required. The format for referencing WCAG 2.0 from a "should" statement therefore, is:</p>
-				<p>
-					<emph>Web Content Accessibility Guidelines 2.0, W3C World Wide Web Consortium Recommendation XX Month Year. (http://www.w3.org/TR/200X/REC-WCAG20-20081211/)</emph>
-				</p>
-			</div2>
-			<div2 role="normal" id="conformance-referencing-must">
-				<head>When referring to WCAG 2.0 from another standard with a "shall or must" statement</head>
-            <p>When citing WCAG 2.0 as part of a requirement (e.g., a <emph role="bold">shall or must
-          </emph> statement in a standard or regulation), the reference must include the specific parts of WCAG 2.0 that are intended to be required. When referencing WCAG 2.0 in this manner, the following rules apply: 
-        </p>
-				<olist>
-					<item>
-						<p>Conformance at any level of WCAG 2.0 requires that all of the Level A Success Criteria be met. References to WCAG 2.0 conformance cannot be for any subset of Level A.
-            </p>
-					</item>
-					<item>
-						<p>Beyond Level A, a "shall or must" reference may include any subset of provisions in Levels AA and AAA. For example, "<emph>all of Level A and [some specific list of Success Criteria in Level AA and Level AAA]</emph>" be met.
-            </p>
-					</item>
-					<item>
-						<p>If Level AA conformance to WCAG 2.0 is specified, then all Level A and all Level AA Success Criteria must be met.</p>
-					</item>
-					<item>
-						<p>If Level AAA conformance to WCAG 2.0 is specified, then all Level A, all Level AA, and all Level AAA Success Criteria must be met.</p>
-						<note>
-							<p>It is not recommended that Level AAA conformance ever be required for entire sites as a general policy because it is not possible to satisfy all Level AAA Success Criteria for some content. 
-              </p>
-							<p>The sets of Success Criteria defined in WCAG are interdependent and individual Success Criteria rely on each other's definitions in ways which may not be immediately obvious to the reader. Any set of Success Criteria must include all of the Level A provisions.</p>
-						</note>
-					</item>
-				</olist>
-			</div2>
-			<div2 role="normal" id="conformance-referencing-examples">
-				<head>Examples</head>
-				<p>
-					<emph role="bold">To cite only the Level A Success Criteria (Single-A conformance):</emph>
-				</p>
-				<p>
-					<emph>Web Content Accessibility Guidelines 2.0, W3C World Wide Web Consortium Recommendation XX Month Year, Level A Success Criteria. (http://www.w3.org/TR/200X/REC-WCAG20-20081211/)</emph>
-				</p>
-				<p>
-					<emph role="bold">To cite the Levels A and AA Success Criteria (Double-A conformance):</emph>
-				</p>
-				<p>
-					<emph>Web Content Accessibility Guidelines 2.0, W3C World Wide Web Consortium Recommendation XX Month Year, Level A &amp; Level AA Success Criteria. (http://www.w3.org/TR/200X/REC-WCAG20-20081211/)</emph>
-				</p>
-				<p>
-					<emph role="bold">To cite Level A Success Criteria and selected Success Criteria from Level AA and Level AAA: </emph>
-				</p>
-				<p>
-					<emph>Web Content Accessibility Guidelines 2.0, W3C World Wide Web Consortium Recommendation XX Month Year, Level A Success Criteria plus Success Criteria 1.x.x, 2.y.y, … 3.z.z. (http://www.w3.org/TR/200X/REC-WCAG20-20081211/)</emph>
-				</p>
-				<p>
-					<emph role="bold">Example of use of a WCAG reference in a "shall or must" statement.</emph>
-				</p>
-				<p>All Web content on publicly available Web sites shall conform to Web Content Accessibility Guidelines 2.0, W3C World Wide Web Consortium Recommendation XX Month Year, Level A Success Criteria plus Success Criteria 1.2.3, 2.4.5-6, 3.1.2 (http://www.w3.org/TR/200X/REC-WCAG20-20081211/)</p>
-			</div2>
-			<div2 role="normal" id="conformance-referencing-support">
-				<head>Referring to content from WCAG support documents</head>
-				<p>Techniques, which are listed in Understanding WCAG 2.0 and described in other supporting documents, are not part of the normative WCAG 2.0 Recommendation and should not be cited using the citation for the WCAG 2.0 Recommendation itself. References to techniques in support documents should be cited separately.</p>
-				<p>Techniques can be cited based on the individual Technique document or on the master WCAG 2.0 Techniques document. For example, the technique "Using alt attributes on img elements" could be cited as</p>
-				<p role="indent">
-					<emph>"Using alt attributes on img elements," W3C World Wide Web Consortium Note. (URI: {URI of technique}) </emph>
-				</p>
-				<p role="indent">or</p>
-				<p role="indent">
-					<emph>W3C World Wide Web Consortium (200x): WCAG2.0 HTML Techniques (URI: {URI of HTML Techniques})</emph>
-				</p>
-            <p role="indent"> 
-               <emph role="bold">Techniques are not designed to be referenced as "required"</emph> from any standard or regulation.Standards and regulations should not make any specific technique mandatory, though they may choose to recommend techniques.</p>
-			</div2>
-		</inform-div1>
-		<inform-div1 id="accessibility-support-documenting">
-			<head>Documenting Accessibility Support for Uses of a Web Technology</head>
-			<p>The documentation of accessibility support for uses of a Web technology  provides the information needed to determine whether it is possible to  satisfy the WCAG 2.0 Success Criteria for a particular environment. </p>
-			<p>Accessibility Support documentation for uses of a Web technology includes the following information: </p>
-			<ulist>
-				<item>
-					<p> The version or versions of the technology </p>
-				</item>
-				<item>
-					<p> For each user agent or plug-in that supports this version of the technology:</p>
-					<ulist>
-						<item>
-							<p> The version of the user agent or plug-in, including the operating system or platform </p>
-						</item>
-						<item>
-							<p> Ways of using the technology that are supported by the user agent; ideally, there are ways to meet all of the success criteria, but exceptions should be noted. </p>
-						</item>
-						<item>
-							<p> Known limitations of the user agent support for uses of the technology to meet Success Criteria
-							</p>
-						</item>
-					</ulist>
-				</item>
-				<item>
-					<p> For each assistive technology that supports the Web technology:</p>
-					<ulist>
-						<item>
-							<p> The version of the assistive technology, including the operating system or platform </p>
-						</item>
-					</ulist>
-				</item>
-				<item>
-					<p> For each host user agent that is supported by this version of the assistive technology:</p>
-					<ulist>
-						<item>
-							<p> Ways of using the technology supported by the assistive technology for this user agent </p>
-						</item>
-						<item>
-							<p> Known limitations in the support of uses of the technology to meet success criteria when using the assistive technology with this user agent </p>
-						</item>
-					</ulist>
-				</item>
-			</ulist>
-			<p>Target environments are defined by the user agents and assistive technologies available to its users. Documentation of accessibility support involves detailed understanding of the ways to use functionality of a  technology to meet success criteria, and also of user agents and assistive technology. Because of this, vendors and developers of Web technologies and user agents are encouraged to provide this information about the accessibility  support of their products. Similarly, developers and vendors of  assistive technology are encouraged to provide this information about  the ways to use Web technologies  that are supported by their products. Authors should need to document the accessibility supported ways to use a technology only  when there is not reliable documentation available from vendors or  testing groups for those uses. </p>
-			<p>For a controlled environment, such as a corporate workplace,  the user agents and assistive technologies available may be a specific  set of versions of user agents on a specific set of platforms. To  determine whether uses of a Web technology are accessibility supported in a  target environment, an author checks that the user agents and assistive  technologies available are in the set of supported user agents and assistive technologies listed for those uses in the Accessibility Support  documentation. </p>
-			<p>For a target environment like the Internet, authors may need  to consider a much larger set of user agents, including older versions,  and on a wider variety of platforms. </p>
-			<p>Environments that use different natural languages are different target environments. For example, the accessibility-supported ways of using technologies for an English language environment may differ from those  for an Arabic language environment, since there may be different user agents and assistive technologies that support these languages.</p>
-			<p>The documentation includes version-specific information about all the assistive technologies and all the user agents and the ways  that they interact with one another. If support in these user agents is  similar, it will be straightforward for an author to decide if a documented way of using a technology is accessibility supported. If the uses supported are different in different versions, authors can only rely on the uses that are supported in the versions available to their users in  determining accessibility support. </p>
-			<p>If a way of using a technology is not relied upon for conformance, the absence of accessibility support for that use does not prevent conformance of the Web page. So if the unsupported use does not occur in the content, or if there is a conforming version of that content available, the Web page still conforms. For instance, lack of accessibility support for interactive controls in a Web technology would not prevent uses of the Web technology for non-interactive content that are accessibility supported. </p>
-		</inform-div1>
-		<inform-div1 id="understanding-metadata">
-			<head>Understanding Metadata</head>
-			<p>This section discusses metadata techniques that can be employed to  satisfy WCAG 2.0 Success Criteria. For more information about metadata  see resources below. </p>
-			<p>At its most basic level, metadata is essentially 'data about data' and is used to both describe and find resources. </p>
-			<p>Metadata is a powerful tool that can be used for describing Web  pages and accessible components of Web pages as well as associating  alternate versions of Web content to each other. These descriptions in  turn allows users to locate specific information they need or prefer. </p>
-			<p>In conjunction with WCAG, metadata can play a number of roles including: </p>
-			<olist>
-				<item>
-					<p> Metadata can be used to associate conforming alternate  versions of Web pages with Web pages which do not conform, in order to  allow users to find the conforming alternate version when they land on  a non-conforming page that they cannot use. </p>
-				</item>
-				<item>
-					<p> Metadata can be used to locate and also to describe  alternate pages where there are multiple versions of a page which have  been developed, especially where the alternate pages are optimized for  individuals with different disabilities. The user can use the metadata  both to locate the alternate versions and to identify characteristics  of the versions, so that they can find the one that best meets their  needs. </p>
-				</item>
-				<item>
-					<p>In addition to being used for whole pages (as in #1 and #2  above), metadata can be used to describe alternate versions of  subcomponents of a page. Again, the metadata can be used to find  alternate versions of a Web page component as well as to get  descriptions of the alternate versions ( if there are several) in order  to determine which one would best meet the user's needs. </p>
-				</item>
-			</olist>
-			<div2 role="normal" id="understanding-metadata-resources">
-				<head>Metadata Resources</head>
-				<p>Metadata descriptions often provide values from defined, agreed  vocabularies such as the resource's subject matter or its date of  publication, and are machine readable - software that understands the  metadata scheme in use can do useful tasks not feasible otherwise.  Typically, an object having metadata may have one or more such metadata  descriptions. </p>
-				<p>Well-known specifications (schemas) for metadata include: </p>
-				<ulist>
-					<item>
-						<p>
-							<loc href="http://www.loc.gov/standards/mets/">Metadata Encoding and Transmission Standard (METS) scheme</loc>
-						</p>
-					</item>
-					<item>
-						<p>
-							<loc href="http://dublincore.org">Dublin Core Metadata Initiative (DCMI) terms for cross-disciplinary resources</loc>
-						</p>
-					</item>
-					<item>
-						<p>
-							<loc href="http://www.ieee.org/index.html">IEEE Standards</loc>
-						</p>
-					</item>
-					<!-- BBC: Commented out Dec. 2008 (broken linkserver non-responsive) item>
-            <p>
-              <loc href="http://jtc1sc36.org/Workgroups/Work%20Group%20Seven">ISO/IEC JTC1 Individualized Adaptability and Accessibility for Learning, Education and Training 24751</loc> otherwise known as the Access For All (AfA) Metadata </p>
-          </item-->
-				</ulist>
-				<p>There are some tools available to provide resource descriptions, or  they can be provided manually. The more easily the metadata can be  created and collected at point of creation of a resource or at point of  publication, the more efficient the process and the more likely it is  to take place. </p>
-				<p>Some examples include: </p>
-				<ulist>
-					<item>
-						<p>
-							<loc href="http://www.ukoln.ac.uk/metadata/dcdot/">DC-dot</loc>
-						</p>
-					</item>					
-				</ulist>
-				<p>Accessibility metadata implementations include: </p>
-				<ulist>
-					<item>
-						<p>
-							<loc href="http://barrierfree.ca/tile/">The Inclusive Learning Exchange (TILE)</loc>
-						</p>
-					</item>
-				</ulist>
-			</div2>
-			<!--div2 role="normal">
-        <head>Metadata Techniques for WCAG 2.0</head>
-        <p>A [compilation of the metadata techniques for WCAG 2.0] is included in the techniques document </p>
-      </div2-->
-      </inform-div1>
-      <inform-div1 id="acknowledgements">
-         <head>Acknowledgements</head>
-      	<p>This publication has been funded in part with U.S. Federal funds from the Department of Education, National Institute on Disability, Independent Living, and Rehabilitation Research (NIDILRR), initially under contract number ED-OSE-10-C-0067 and currently under contract number HHSP23301500054C. The content of this publication does not necessarily reflect the views or policies of the U.S. Department of Education, nor does mention of trade names, commercial products, or organizations imply endorsement by the U.S. Government.</p>
-         <p>Additional information about participation in the Web Content Accessibility Guidelines Working Group (WCAG WG) can be found on the <loc href="http://www.w3.org/WAI/GL/">Working Group home page</loc>. 
-			</p>
-         <div2 id="ack_participants-active" role="normal">
-            <head>Participants of the WCAG WG active in the development of this document:</head>
-            <ulist>
-               <item>
-                  <p>Paul Adam (Deque)</p>
-               </item>
-               <item>
-                  <p>Kathleen Anderson</p>
-               </item>
-               <item>
-                  <p>Jon Avila (SSB Bart Group)</p>
-               </item>
-               <item>
-                  <p>Bruce Bailey (U.S. Access Board) </p>
-               </item>
-            	<item>
-            		<p>Laura Carlson</p>
-            	</item>
-            	<item>
-            		<p>Louis Cheng (Google)</p>
-            	</item>
-               <item>
-                  <p>Michael Cooper (W3C)</p>
-               </item>
-            	<item>
-            		<p>Wayne Dick</p>
-            	</item>
-            	<item>
-            		<p>Eric Eggert (W3C)</p>
-            	</item>
-            	<item>
-            		<p>Michael Elledge</p>
-            	</item>
-               <item>
-                  <p>Detlev Fischer</p>
-               </item>
-               <item>
-                  <p>John Foliot (Deque)</p>
-               </item>
-               <item>
-                  <p>Loretta Guarino Reid (Google)</p>
-               </item>
-               <item>
-                  <p>Jon Gunderson</p>
-               </item>
-               <item>
-                  <p>Katie Haritos-Shea</p>
-               </item>
-               <item>
-                  <p>Marc Johlic (IBM)</p>
-               </item>
-               <item>
-                  <p>Barry Johnson (Deque)</p>
-               </item>
-               <item>
-                  <p>Andrew Kirkpatrick (Adobe)</p>
-               </item>
-               <item>
-                  <p>David MacDonald</p>
-               </item>
-            	<item>
-            		<p>Erich Manser (IBM)</p>
-            	</item>
-               <item>
-                  <p>James Nurthen (Oracle)</p>
-               </item>
-               <item>
-                  <p>Joshue O Connor</p>
-               </item>
-            	<item>
-            		<p>Jan Richards</p>
-            	</item>
-               <item>
-                  <p>Alan Smith</p>
-               </item>
-               <item>
-                  <p>Adam Solomon</p>
-               </item>
-            	<item>
-            		<p>Makoto Ueki</p>
-            	</item>
-               <item>
-                  <p>Gregg Vanderheiden</p>
-               </item>
-               <item>
-                  <p>Kathleen Wahlbin</p>
-               </item>
-            	<item>
-            		<p>Can Wang (Zhejiang University)</p>
-            	</item>
-            	<item>
-            		<p>Jason White (Educational Testing Service)</p>
-            	</item>
-            	<item>
-            		<p>Kenny Zhang (W3C)</p>
-            	</item>
-            </ulist>
-         </div2>
-         <div2 id="ack_participants-previous" role="normal">
-            <head>Other previously active WCAG WG participants and other contributors to WCAG 2.0 or supporting resources</head>
-         	<p>Shadi Abou-Zahra, Jim Allan, Jenae Andershonis, Wilhelm Joys Andersen, Andrew Arch, Avi Arditti, Aries Arditi, Jon Avila, Mark Barratt, Mike Barta, Sandy Bartell, Kynn Bartlett, Chris Beer, Charles Belov, Marco Bertoni, Harvey Bingham, Chris Blouch, Paul Bohman, Frederick Boland, Denis Boudreau, Patrice Bourlon, Judy Brewer, Andy Brown, Dick Brown, Doyle Burnett, Raven Calais, Ben Caldwell, Alastair Campbell, Laura Carlson, Tomas Caspers, Roberto Castaldo, Sofia Celic-Li, Sambhavi Chandrashekar, Mike Cherim, Jonathan Chetwynd, Wendy Chisholm, Alan Chuter, David M Clark, Joe Clark, Darcy Clarke, James Coltham, Vivienne Conway, Earl Cousins, James Craig, Tom Croucher, Pierce Crowell, Nir Dagan, Daniel Dardailler, Geoff Deering, Sébastien Delorme, Pete DeVasto, Wayne Dick, Iyad Abu Doush, Sylvie Duchateau, Cherie Eckholm, Roberto Ellero, Don Evans, Gavin Evans, Neal Ewers, Steve Faulkner, Bengt Farre, Lainey Feingold, Wilco Fiers, Michel Fitos, Alan J. Flavell, Nikolaos Floratos, Kentarou Fukuda, Miguel Garcia, P.J. Gardner, Alistair Garrison, Greg Gay, Becky Gibson, Al Gilman, Kerstin Goldsmith, Michael Grade, Karl Groves, Jon Gunderson, Emmanuelle Gutiérrez y Restrepo, Brian Hardy, Eric Hansen, Benjamin Hawkes-Lewis, Sean Hayes, Shawn Henry, Hans Hillen, Donovan Hipke, Bjoern Hoehrmann, Allen Hoffman, Chris Hofstader, Yvette Hoitink, Martijn Houtepen, Carlos Iglesias, Jonas Jacek, Ian Jacobs, Phill Jenkins, Duff Johnson, Jyotsna Kaki, Shilpi Kapoor, Leonard R. Kasday, Kazuhito Kidachi, Ken Kipness, John Kirkwood, Jason Kiss, Johannes Koch, Marja-Riitta Koivunen, Maureen Kraft, Preety Kumar, Kristjan Kure, Andrew LaHart, Gez Lemon, Chuck Letourneau, Aurélien Levy, Harry Loots, Scott Luebking, Tim Lacy, Jim Ley, Alex Li, William Loughborough, Greg Lowney, N Maffeo, Mark Magennis, Kapsi Maria, Luca Mascaro, Matt May, Sheena McCullagh, Liam McGee, Jens Meiert, Niqui Merret, Jonathan Metz, Alessandro Miele, Steven Miller, Mathew J Mirabella, Matt May, Marti McCuller, Sorcha Moore, Mary Jo Mueller, Charles F. Munat, Robert Neff, Charles Nevile, Liddy Nevile, Dylan Nicholson, Bruno von Niman, Tim Noonan, Sebastiano Nutarelli, Graham Oliver, Sean B. Palmer, Sailesh Panchang, Devarshi Pant, Nigel Peck, Anne Pemberton, David Poehlman, Ian Pouncey, Charles Pritchard, Kerstin Probiesch, W Reagan, Adam Victor Reed, Chris Reeve, Chris Ridpath, Lee Roberts, Mark Rogers, Raph de Rooij, Gregory J. Rosmaita, Matthew Ross, Sharron Rush, Joel Sanda, Janina Sajka, Roberto Scano, Gordon Schantz, Tim van Schie, Wolf Schmidt, Stefan Schnabel, Lisa Seeman, Cynthia Shelly, Glenda Sims, John Slatin, Becky Smith, Jared Smith, Andi Snow-Weaver, Neil Soiffer, Jeanne Spellman, Mike Squillace, Michael Stenitzer, Diane Stottlemyer, Christophe Strobbe, Sarah J Swierenga, Jim Thatcher, Terry Thompson, Justin Thorp, David Todd, Mary Utt, Jean Vanderdonckt, Carlos A Velasco, Eric Velleman, Gijs Veyfeyken, Dena Wainwright, Paul Walsch, Daman Wandke, Richard Warren, Elle Waters, Takayuki Watanabe, Léonie Watson, Gian Wild, David Wooley, Wu Wei, Leona Zumbo.</p>
-         </div2>
-      </inform-div1>
-		<inform-div1 id="references">
-			<head>References</head>
-			<blist>
-            <bibl id="ANSI-HFES-100-1988"
-                  key="ANSI-HFES-100-1988">ANSI/HFS 100-1988, American National Standard for Human Factors Engineering of Visual Display Terminal Workstations, Section 6, pp. 17-20.</bibl>
-				<bibl id="ARDITI" key="ARDITI">Arditi, A. (2002). Effective color contrast: designing for people with partial sight and color deficiencies. New York, Arlene R. Gordon Research Institute, Lighthouse International.</bibl>
-            <bibl id="ARDITI-FAYE"
-                  key="ARDITI-FAYE">Arditi, A. and Faye, E. (2004). Monocular and binocular letter contrast sensitivity and letter acuity in a diverse ophthalmologic practice. Supplement to Optometry and Vision Science, 81 (12S), 287.</bibl>
-            <bibl id="ARDITI-KNOBLAUCH-1994"
-                  key="ARDITI-KNOBLAUCH">Arditi, A. and Knoblauch, K. (1994). Choosing effective display colors for the partially-sighted. Society for Information Display International Symposium Digest of Technical Papers, 25, 32-35.</bibl>
-            <bibl id="ARDITI-KNOBLAUCH-1996"
-                  key="ARDITI-KNOBLAUCH-1996">Arditi, A. and Knoblauch, K. (1996). Effective color contrast and low vision. In B. Rosenthal and R. Cole (Eds.) Functional Assessment of Low Vision. St. Louis, Mosby, 129-135.</bibl>
-				<bibl id="CAPTCHA" key="CAPTCHA">The CAPTCHA Project, Carnegie Mellon University. The project is online at <loc href="http://www.captcha.net">http://www.captcha.net</loc>.</bibl>
-				<!-- <bibl id="EPFND" key="EPFND"> Experts Issue Recommendations to Protect Public from Seizures Induced by TV / Videogames. A copy of the standard is available at <loc href="http://www.epilepsyfoundation.org/aboutus/pressroom/pr20050919.cfm">http://www.epilepsyfoundation.org/aboutus/pressroom/pr20050919.cfm</loc>.</bibl> -->
-            <bibl id="GITTINGS-FOZARD"
-                  key="GITTINGS-FOZARD">Gittings, NS and Fozard, JL (1986). Age related changes in visual acuity. Experimental Gerontology, 21(4-5), 423-433.</bibl>
-				<bibl id="HARDING-BINNIE">Harding G. F. A. and Binnie, C.D., Independent Analysis of the ITC Photosensitive Epilepsy Calibration Test Tape. 2002.</bibl>
-            <bibl id="HEARING-AID-INT"
-                  key="HEARING-AID-INT">Levitt, H., Kozma-Spytek, L., &amp; Harkins, J. (2005). In-the-ear measurements of interference in hearing aids from digital wireless telephones. Seminars in Hearing, 26(2), 87.</bibl>
-				<bibl id="IEC-4WD">IEC/4WD 61966-2-1: Colour Measurement and Management in Multimedia Systems and Equipment - Part 2.1: Default Colour Space - sRGB. May 5, 1998.</bibl>
-				<bibl id="ISO-9241-3">ISO 9241-3, Ergonomic requirements for office work with visual display terminals (VDTs) - Part 3: Visual display requirements. Amendment 1.</bibl>
-            <bibl id="I18N-CHAR-ENC"
-                  key="I18N-CHAR-ENC">
-"Tutorial: Character sets &amp; encodings in XHTML, HTML and CSS," R. Ishida, ed., This tutorial is available at <loc href="http://www.w3.org/International/tutorials/tutorial-char-enc/">http://www.w3.org/International/tutorials/tutorial-char-enc/</loc>. 
-</bibl>
-            <bibl id="KNOBLAUCH"
-                  key="KNOBLAUCH">Knoblauch, K., Arditi, A. and Szlyk, J. (1991). Effects of chromatic and luminance contrast on reading. Journal of the Optical Society of America A, 8, 428-439.</bibl>
-				<bibl id="LAALS" key="LAALS">Bakke, M. H., Levitt, H., Ross, M., &amp; Erickson, F. (1999). <loc href="http://search.naric.com/research/rehab/download.cfm?ID=101662">Large area assistive listening systems (ALS): Review and recommendations (PDF)</loc> (Final Report. NARIC Accession Number: O16430). Jackson Heights, NY: Lexington School for the Deaf/Center for the Deaf Rehabilitation Research Engineering Center on Hearing Enhancement.
-</bibl>
-				<bibl id="sRGB">"A Standard Default Color Space for the Internet - sRGB," M. Stokes, M. Anderson, S. Chandrasekar, R. Motta, eds., Version 1.10, November 5, 1996. A copy of this paper is available at <loc href="http://www.w3.org/Graphics/Color/sRGB.html">http://www.w3.org/Graphics/Color/sRGB.html</loc>.</bibl>
-				<bibl id="UNESCO" key="UNESCO">International Standard Classification of Education, 1997. A copy of the standard is available at <loc href="http://www.unesco.org/education/information/nfsunesco/doc/isced_1997.htm">http://www.unesco.org/education/information/nfsunesco/doc/isced_1997.htm</loc>.</bibl>
-				<bibl id="WCAG20" key="WCAG20">"Web Content Accessibility Guidelines 2.0,"  B. Caldwell, M Cooper, L Guarino Reid, and G. Vanderheiden, eds., W3 Recommendation 12 December 2008, <loc href="http://www.w3.org/TR/2008/REC-WCAG20-20081211/">http://www.w3.org/TR/2008/REC-WCAG20-20081211</loc>. The latest version of WCAG 2.0 is available at <loc href="http://www.w3.org/TR/WCAG20/">http://www.w3.org/TR/WCAG20/</loc>.
-        </bibl>
-			</blist>
-		</inform-div1>
-	</back>
-</spec>
->>>>>>> 41c8c9e8
+<?xml version="1.0" encoding="UTF-8"?>
+<!DOCTYPE spec
+  SYSTEM "xmlspec.dtd">
+<spec status="final" w3c-doctype="wgnote" xmlns:xi="http://www.w3.org/2001/XInclude">
+   <header>
+      <title>Understanding <abbr expansion="Web Content Accessibiity Guidelines">WCAG</abbr> 2.0</title>
+      <subtitle>A guide to understanding and implementing Web Content Accessibility Guidelines 2.0</subtitle>
+      <version/>
+      <w3c-designation>UNDERSTANDING-WCAG20</w3c-designation>
+      <w3c-doctype>W3C Working Group Note</w3c-doctype>
+      <pubdate>
+         <day>13</day>
+         <month>September</month>
+         <year>2016</year>
+      </pubdate>
+      <publoc>
+      	<loc href="http://www.w3.org/TR/2016/NOTE-UNDERSTANDING-WCAG20-20160913/">http://www.w3.org/TR/2016/NOTE-UNDERSTANDING-WCAG20-20160913/</loc>
+      	<!--<loc href="http://www.w3.org/WAI/GL/2016/WD-UNDERSTANDING-WCAG20-20160719/">http://www.w3.org/WAI/GL/2016/WD-UNDERSTANDING-WCAG20-20160719/</loc>-->
+	</publoc>
+      <altlocs>
+         <loc href="complete.html">Single file version</loc>
+         <loc href="complete-diff.html">Single file diff-marked version showing revisions since 17 March 2015</loc>
+         <loc href="/WAI/WCAG20/versions/understanding/">Alternate Versions of Understanding WCAG 2.0</loc>
+      </altlocs>
+      <latestloc>
+      	<loc href="http://www.w3.org/TR/UNDERSTANDING-WCAG20/">http://www.w3.org/TR/UNDERSTANDING-WCAG20/</loc>
+      	<!--<loc href="http://www.w3.org/WAI/GL/UNDERSTANDING-WCAG20/">http://www.w3.org/WAI/GL/UNDERSTANDING-WCAG20/</loc>-->
+      </latestloc>
+      <prevlocs>
+      	<loc href="http://www.w3.org/TR/2016/NOTE-UNDERSTANDING-WCAG20-20160317/">http://www.w3.org/TR/2016/NOTE-UNDERSTANDING-WCAG20-20160317/</loc>
+      	<!--	<loc href="http://www.w3.org/WAI/GL/2016/WD-UNDERSTANDING-WCAG20-20160105/">http://www.w3.org/WAI/GL/2016/WD-UNDERSTANDING-WCAG20-20160105/</loc>-->
+		    </prevlocs>
+      <authlist>
+         <author role="current">
+            <name>Michael Cooper</name>
+            <affiliation>W3C</affiliation>
+         </author>
+         <author role="current">
+            <name>Andrew Kirkpatrick</name>
+            <affiliation>Adobe Systems Inc.</affiliation>
+         </author>
+         <author role="current">
+            <name>Joshue O Connor</name>
+            <affiliation>InterAccess</affiliation>
+         </author>
+         <author role="past">
+            <name>Loretta Guarino Reid</name>
+            <affiliation>(until May 2013 while at Google, Inc.)</affiliation>
+         </author>
+         <author role="past">
+            <name>Gregg Vanderheiden</name>
+            <affiliation>(until May 2013 while at Trace R&amp;D  Center, University of
+Wisconsin-Madison)</affiliation>
+			</author>
+			<author role="past">
+				<name>Ben Caldwell</name>
+				<affiliation>(until September 2010 while at Trace R&amp;D Center, University of
+    			Wisconsin-Madison)</affiliation>
+			</author>
+			<author role="past">
+				<name>Wendy Chisholm</name>
+				<affiliation>(until July 2006 while at W3C)</affiliation>
+			</author>
+			<author role="past">
+				<name>John Slatin</name>
+				<affiliation>(until June 2006 while at Accessibility Institute, University of Texas at
+Austin)</affiliation>
+			</author>
+		</authlist>
+		<status>
+         <p>
+            <emph>This section describes the status of this document at the time of its publication. Other documents may supersede this document. A list of current W3C publications and the latest revision of this technical report can be found in the <loc href="http://www.w3.org/TR/">W3C technical reports index</loc> at <loc href="http://www.w3.org/TR/">http://www.w3.org/TR/</loc>.</emph>
+         </p>
+         <p>This is a <phrase role="final">Working Group Note</phrase>
+         	<phrase role="ext-review">Public Editors' Draft of</phrase><phrase role="int-review">Editors' Draft of</phrase> "Understanding WCAG 2.0". The <loc href="http://www.w3.org/WAI/GL/">Web Content Accessibility Guidelines Working Group</loc> considers this document to be important for understanding the success criteria in the <loc href="http://www.w3.org/TR/2008/REC-WCAG20-20081211/">Web Content Accessibility Guidelines (WCAG) 2.0 Recommendation</loc>. Please note that the contents of this document are informative (they provide guidance), and not normative (they do not set requirements for conforming to WCAG 2.0).</p>
+			<p>Understanding WCAG 2.0 was previously published on 11 December 2008 as a Working Group Note and updated 14 October 2010, 3 January 2012, 5 September 2013, 3 March 2014, 8 April 2014, 16 September 2014, 26 February 2015, and 17 March 2016. This new version updates the support information provided for WCAG 2.0. Note that WCAG 2.0 itself remains unchanged, only the informative support materials have been updated. The only change in this version is to <loc href="conformance.html#uc-partial-third-head">add explanation about partial conformance claims due to third-party content</loc>.</p>
+      	<p><phrase role="ext-review">The purpose of this draft is to collect public feedback on proposed changes since the <loc href="http://www.w3.org/TR/2015/NOTE-UNDERSTANDING-WCAG20-20150226/">Understanding WCAG 2.0 Working Group Note of 26 February 2015</loc>. The Working Group intends to publish an updated Note once feedback from this review has been incorporated. <emph role="bold">The existing Understanding document remains in place as a W3C Note</emph> while this separate draft update is under review and the WCAG Working Group addresses comments.</phrase> The changes are highlighted in the <loc href="complete-diff">diff-marked version</loc>.</p>
+         <p>
+         	<phrase role="ext-review">Comments on this draft are due <emph role="bold">on or before 29 January 2016</emph>.</phrase> The Working Group requests that any comments be made using the options documented in <loc href="http://www.w3.org/WAI/WCAG20/comments/">Instructions for Commenting on WCAG 2.0 Documents</loc>. If this is not possible, comments can also be sent to <loc href="mailto:public-comments-wcag20@w3.org">public-comments-wcag20@w3.org</loc>. The <loc href="http://lists.w3.org/Archives/Public/public-comments-wcag20/">archives for the public comments list</loc> are publicly available. <phrase role="ext-review">Because this is a public review of changes to the Working Group Notes, only comments on changes made since the last Notes will be processed during this review; other comments will be saved and treated as comments on the updated Notes once published. </phrase><phrase role="final">Comments received on this document may be addressed in future versions of this document, or in another manner. </phrase><!--The Working Group does not plan to make formal responses to comments.--> Archives of the <loc href="http://lists.w3.org/Archives/Public/w3c-wai-gl/">WCAG WG mailing list discussions</loc> are also publicly available, and future work undertaken by the Working Group may address comments received on this document.</p>
+			<p>This document has been produced as part of the W3C <loc href="http://www.w3.org/WAI/">Web Accessibility Initiative</loc> (WAI). The goals of the WCAG Working Group are discussed in the <loc href="http://www.w3.org/WAI/GL/charter">WCAG Working Group charter</loc>. The WCAG Working Group is part of the <loc href="http://www.w3.org/WAI/Technical/Activity">WAI Technical Activity</loc>.</p>
+         <p> Publication as a <phrase role="final">Working Group Note</phrase>
+         	<phrase role="ext-review">Public Editors' Draft</phrase><phrase role="int-review">Editors' Draft</phrase> does not imply endorsement by the W3C Membership. This is a draft document and may be updated, replaced or obsoleted by other documents at any time. It is inappropriate to cite this document as other than work in progress. </p>
+         <p>This document was produced by a group operating under the <loc href="http://www.w3.org/Consortium/Patent-Policy-20040205/">5 February 2004 W3C Patent Policy</loc>. W3C maintains a <loc role="disclosures"
+                 href="http://www.w3.org/2004/01/pp-impl/35422/status">public list of any patent disclosures</loc> made in connection with the deliverables of the group; that page also includes instructions for disclosing a patent. An individual who has actual knowledge of a patent which the individual believes contains <loc href="http://www.w3.org/Consortium/Patent-Policy-20040205/#def-essential">Essential Claim(s)</loc> must disclose the information in accordance with <loc href="http://www.w3.org/Consortium/Patent-Policy-20040205/#sec-Disclosure">section 6 of the W3C Patent Policy</loc>. </p>
+			<p>This document is governed by the <loc id="w3c_process_revision" href="http://www.w3.org/2015/Process-20150901/">1 September 2015 W3C Process Document</loc>. </p>
+		</status>
+		<abstract>
+         <p>This document, "Understanding WCAG 2.0," is an essential guide to  understanding and using <loc href="http://www.w3.org/TR/WCAG20/">Web Content Accessibility Guidelines (WCAG) 2.0</loc> 
+            <bibref ref="WCAG20"/>. It is part of a series of documents that support WCAG 2.0. Please note that the  contents of this document are informative  (they provide guidance), and not normative (they do not set  requirements for conforming to WCAG 2.0). See <loc href="http://www.w3.org/WAI/intro/wcag.php">Web Content Accessibility Guidelines (WCAG) Overview</loc> for an introduction to WCAG, supporting  technical documents, and educational material.</p>
+			<p>WCAG 2.0 establishes a set of Success Criteria to define conformance  to the WCAG 2.0 Guidelines. A Success Criterion is a testable statement  that will be either true or false when applied to specific Web content.  "Understanding WCAG 2.0" provides detailed information about each  Success Criterion, including its intent, the key terms that are used in  the Success Criterion, and how the Success Criteria in WCAG 2.0 help people with different types of disabilities. This document also provides examples of Web content that meet the success  criterion using various Web technologies (for instance, HTML, CSS, XML),  and common examples of Web content that does not meet the success  criterion. </p>
+			<p>This document indicates specific techniques to meet each Success Criterion. Details for how to implement each technique are available in <loc href="http://www.w3.org/TR/WCAG20-TECHS/">Techniques for WCAG 2.0</loc>, but "Understanding WCAG 2.0" provides the information about the relationship of each technique to the Success Criteria. Techniques are categorized by the level of support they provide for the Success Criteria. "Sufficient techniques" are <emph>sufficient</emph> to meet a  particular Success Criterion (either by themselves or in combination with  other techniques), while other techniques are advisory and therefore optional.  None of  the techniques are <emph>required</emph> to meet WCAG 2.0, although some may be the only  known method if a particular technology is used. "Advisory techniques" are not sufficient to meet the Success Criteria on their own (because they are not testable or provide incomplete support) but it is encouraged that authors follow them when possible to provide enhanced accessibility. </p>
+			<p>In addition to techniques for addressing the success criteria, "Common Failures" are also documented. These "Common Failures" are authoring practices that are known to cause Web content to fail to conform to WCAG 2.0. Authors must avoid those practices in order to meet the WCAG 2.0 Success Criteria.</p>
+			<p>This document is part of a series of documents published by the W3C Web  Accessibility Initiative (WAI) to support WCAG 2.0. This document was published as a Working Group Note at the same time WCAG 2.0 was published as a W3C Recommendation. Unlike WCAG 2.0, is expected that the information in Understanding WCAG 2.0 will be updated from time to time. See <loc href="http://www.w3.org/WAI/intro/wcag.php">Web Content Accessibility Guidelines (WCAG) Overview</loc> for an introduction to WCAG, supporting technical documents, and educational material.</p>
+		</abstract>
+		<langusage>
+			<language id="en-US"/>
+		</langusage>
+		<revisiondesc>
+			<p>
+				<loc href="/WAI/GL/WCAG20/change-history.html">History of Changes to WCAG 2.0 Working Drafts</loc>
+			</p>
+		</revisiondesc>
+	</header>
+	<front>
+		<div1 id="intro">
+			<head>Introduction to Understanding WCAG 2.0</head>
+			<div2 role="suppressed" id="introduction">
+				<head>Intro</head>
+            <p>Understanding WCAG 2.0 is an essential guide to understanding and using "Web Content Accessibility Guidelines 2.0" <bibref ref="WCAG20"/> Although the normative definition and requirements for WCAG 2.0 can all be found in the WCAG 2.0 document itself, the concepts and provisions may be new to some people. Understanding WCAG 2.0 provides a non-normative extended commentary on each guideline and each Success Criterion to help readers better understand the intent and how the guidelines and Success Criteria work together. It also provides examples of techniques or combinations of techniques that the Working Group has identified as being sufficient to meet each Success Criterion. Links are then provided to write-ups for each of the techniques.</p>
+				<p>This is not an introductory document. It is a detailed technical description of the guidelines and their Success Criteria. See <loc href="http://www.w3.org/WAI/intro/wcag.php">Web Content Accessibility Guidelines (WCAG) Overview</loc> for an introduction to WCAG, supporting  technical documents, and educational material.
+      </p>
+				<p>Understanding WCAG 2.0 is organized by guideline. There is an <emph>Understanding Guideline X.X</emph> section for each guideline.  The intent and any advisory techniques that are related to the guideline but not specifically related to any of its Success Criteria are listed there as well.</p>
+				<p>The <emph>Understanding Guidelines X.X</emph> section is then followed by a <emph>Understanding Success Criterion X.X.X</emph> section for each Success Criterion of that guideline.   These sections each contain:</p>
+				<ulist>
+					<item>
+						<p>The Success Criterion as it appears in WCAG 2.0</p>
+					</item>
+					<item>
+						<p>Intent of the Success Criterion</p>
+					</item>
+					<item>
+						<p>Benefits (how the Success Criterion helps people with disabilities)</p>
+					</item>
+					<item>
+						<p>Examples</p>
+					</item>
+					<item>
+						<p>
+            Related Resources
+          </p>
+					</item>
+					<item>
+						<p>Techniques or combinations of techniques that are sufficient to meet the guidelines</p>
+					</item>
+					<item>
+						<p>Common failures of this Success Criterion</p>
+					</item>
+					<item>
+						<p>Additional advisory techniques that go beyond what is required to meet the Success Criterion but can be used to make some or all types of content more accessible. Use of advisory techniques does not impact the level of conformance claimed.
+          </p>
+					</item>
+					<item>
+						<p>Key terms for this Success Criterion  (taken from the WCAG 2.0 Glossary)</p>
+					</item>
+				</ulist>
+				<p>Links are provided from each Guideline in WCAG 2.0 directly to each <emph>Understanding Guideline X.X</emph> in this document.  Similarly, there is a link from each Success Criterion in WCAG 2.0 to the <emph>Understanding Success Criterion X.X.X</emph> section in this document. </p>
+				<p>For information about individual techniques, follow the links throughout this document to the techniques of interest in the <loc href="/TR/WCAG20-TECHS/">Techniques for WCAG 2.0</loc> document.</p>
+				<p>For links to information on different disabilities and assistive technologies see <loc href="https://en.wikipedia.org/wiki/Disability">Disabilities on Wikipedia</loc>.
+        </p>
+				<div3 id="fourprincs" role="normal">
+					<head>Understanding the Four Principles of Accessibility</head>
+					<p>The guidelines and Success Criteria are organized around the following four principles, which lay the foundation necessary for anyone to access and use Web content. Anyone who wants to use the Web must have content that is:</p>
+					<olist>
+						<item>
+							<p> Perceivable - Information and user interface components must be presentable to users in ways they can perceive.</p>
+							<ulist>
+								<item>
+									<p>This means that users must be able to perceive the information being presented (it can't be invisible to all of their senses)</p>
+								</item>
+							</ulist>
+						</item>
+						<item>
+							<p>Operable - User interface components and navigation must be operable.</p>
+							<ulist>
+								<item>
+									<p>This means that users must be able to operate the interface (the interface cannot require interaction that a user cannot perform) </p>
+								</item>
+							</ulist>
+						</item>
+						<item>
+							<p>Understandable - Information and the operation of user interface must be understandable.</p>
+							<ulist>
+								<item>
+									<p>This means that users must be able to understand the information as well as the operation of the user interface (the content or operation cannot be beyond their understanding)</p>
+								</item>
+							</ulist>
+						</item>
+						<item>
+							<p>Robust - Content must be robust enough that it can be interpreted reliably by a wide variety of user agents, including assistive technologies.</p>
+							<ulist>
+								<item>
+									<p>This means that users must be able to access the content as technologies advance (as technologies and user agents evolve, the content should remain accessible)</p>
+								</item>
+							</ulist>
+						</item>
+					</olist>
+					<p>If any of these are not true, users with disabilities will not be able to use the Web. </p>
+					<p>Under each of the principles are guidelines and Success Criteria that help to address these principles for people with disabilities. There are many general usability guidelines that make content more usable by all people, including those with disabilities. However, in WCAG 2.0, we only include those guidelines that address problems particular to people with disabilities. This includes issues that block access or interfere with access to the Web more severely for people with disabilities.</p>
+				</div3>
+				<div3 id="layers" role="normal">
+					<head>Layers of Guidance</head>
+					<div4 id="layers-guidelines" role="normal">
+						<head>The Guidelines</head>
+                  <p>Under each principle there is a list of guidelines that address the principle. There are a total of 12 guidelines. A convenient list of just the guidelines can be found in the <loc href="contents"
+                          linktype="guideline">WCAG 2.0 table of contents</loc>. One of the key objectives of the guidelines is to ensure that content is directly accessible to as many people as possible, and capable of being re-presented in different forms to match different peoples' sensory, physical and cognitive abilities.</p>
+					</div4>
+					<div4 id="layers-sc" role="normal">
+						<head>Success Criteria</head>
+                  <p>Under each guideline, there are Success Criteria that describe specifically what must be achieved in order to <loc href="conformancedef"
+                          linktype="guideline">conform</loc> to this standard. They are similar to the "checkpoints" in WCAG 1.0. Each Success Criterion is written as a statement that will be either true or false when specific Web content is tested against it. The Success Criteria are written to be technology neutral.</p>
+						<p>All WCAG 2.0 Success Criteria are written as testable criteria for objectively determining if content satisfies the Success Criteria. While some of the testing can be automated using software evaluation programs, others require human testers for part or all of the test.</p>
+						<p>Although content may satisfy the Success Criteria, the content may not always be usable by people with a wide variety of disabilities. Professional reviews utilizing recognized qualitative heuristics are important in achieving accessibility for some audiences. In addition, usability testing is recommended. Usability testing aims to determine how well people can use the content for its intended purpose.</p>
+						<p>The content should be tested by those who understand how people with different types of disabilities use the Web. It is recommended that users with disabilities be included in test groups when performing human testing.
+            </p>
+						<p>Each Success Criterion for a guideline has a link to the section of the How to Meet document that provides:</p>
+						<ulist>
+							<item>
+								<p>sufficient techniques for meeting the Success Criterion,</p>
+							</item>
+							<item>
+								<p>optional advisory techniques, and</p>
+							</item>
+							<item>
+								<p>descriptions of the intent of the Success Criteria, including benefits, and examples.</p>
+							</item>
+						</ulist>
+					</div4>
+					<div4 id="layers-techs" role="normal">
+						<head>Sufficient Techniques, Advisory Techniques, and Failures</head>
+						<p>The next section, <specref ref="understanding-techniques"/>, provides important information about the techniques.</p>
+					</div4>
+				</div3>
+			</div2>
+		</div1>
+		<div1 id="understanding-techniques">
+			<head>Understanding Techniques for WCAG Success Criteria</head>
+			<div2 id="ut" role="suppressed">
+				<head>Understanding Techniques for WCAG Success Criteria (suppressed)</head>
+				<p>WCAG 2.0 guidelines and success criteria are designed to be broadly applicable to current and future web technologies, including dynamic applications, mobile, digital television, etc. They are stable and do not change.</p>
+            <p>Specific guidance for authors and evaluators on meeting the WCAG success criteria is provided in techniques, which include code examples, resources, and tests. W3C's <loc href="/TR/WCAG20-TECHS/">Techniques for WCAG 2.0</loc> document is updated periodically, about <phrase>twice per</phrase> year, to cover more current best practices and changes in technologies and tools.</p>
+				<p>The three types of guidance in <loc href="/TR/WCAG20-TECHS/">Techniques for WCAG 2.0</loc> are explained below:</p>
+				<ulist>
+					<item>
+						<p>Sufficient techniques</p>
+					</item>
+					<item>
+						<p>Advisory techniques</p>
+					</item>
+					<item>
+						<p>Failures</p>
+					</item>
+				</ulist>
+				<p>Also explained below:</p>
+				<ulist>
+					<item>
+						<p>General and technology-specific techniques - which can be sufficient or advisory</p>
+					</item>
+					<item>
+						<p>Other techniques - beyond what is in W3C's published document</p>
+					</item>
+					<item>
+						<p>Technique tests</p>
+					</item>
+					<item>
+						<p>User agent and assistive technology support</p>
+					</item>
+					<item>
+						<p>Using the techniques - with important considerations</p>
+					</item>
+				</ulist>
+            <p>
+               <loc href="http://www.w3.org/TR/UNDERSTANDING-WCAG20/conformance">Understanding Conformance</loc> provides related information, including on <loc href="http://www.w3.org/TR/UNDERSTANDING-WCAG20/conformance#uc-accessibility-support-head">understanding accessibility support</loc>.</p>
+				<div3 id="understanding-techniques-informative" role="normal">
+					<head>Techniques are Informative</head>
+					<p>
+						<emph role="strong">Techniques are informative—that means they are not required. The basis for determining conformance to WCAG 2.0 is the success criteria from the WCAG 2.0 standard—not the techniques.</emph>
+					</p>
+					<note>
+						<p>W3C cautions against requiring W3C's sufficient techniques. The only thing that should be required is meeting the WCAG 2.0 success criteria. To learn more, see:</p>
+						<ulist>
+							<item>
+                        <p>
+                           <loc href="http://www.w3.org/WAI/WCAG20/wcag2faq.html#techsnot">What would be the negative consequences of allowing <emph>only</emph> W3C's published techniques to be used for conformance to WCAG 2.0?</loc> in the WCAG 2 FAQ</p>
+							</item>
+							<!--
+							<item>
+								<p>
+									<loc href="http://www.w3.org/2013/02/stdref">Normative References to W3C Standards</loc>
+									<span class="quiet">[@@ Ian asks that we not point to this for now.]</span>
+								</p>
+							</item>
+							-->
+						</ulist>
+                  <p>
+                     <loc href="/TR/WCAG20-TECHS/">Techniques for WCAG 2.0</loc> uses the words "must" and "should" only to clarify guidance within the techniques, not to convey requirements for WCAG.</p>
+					</note>
+				</div3>
+				<div3 id="understanding-techniques-sufficient" role="normal">
+					<head>Sufficient Techniques</head>
+               <p>
+                  <emph>Sufficient techniques</emph> are reliable ways to meet the success criteria.</p>
+					<ulist>
+						<item>
+							<p>From an author's perspective: If you use the sufficient techniques for a given criterion correctly and it is <loc href="http://www.w3.org/TR/UNDERSTANDING-WCAG20/conformance.html#uc-accessibility-support-head">accessibility-supported</loc> for your users, you can be confident that you met the success criterion.</p>
+						</item>
+						<item>
+							<p>From an evaluator's perspective: If web content implements the sufficient techniques for a given criterion correctly and it is <loc href="http://www.w3.org/TR/UNDERSTANDING-WCAG20/conformance.html#uc-accessibility-support-head">accessibility-supported</loc> for the content's users, it conforms to that success criterion. (The converse is not true; if content does not implement these sufficient techniques, it does not necessarily fail the success criteria, as explained in <loc href="#ut-understanding-techniques-tests-head">Testing Techniques</loc> below.)</p>
+						</item>
+					</ulist>
+               <p>There may be other ways to meet success criteria besides the sufficient techniques in W3C's <loc href="/TR/WCAG20-TECHS/">Techniques for WCAG 2.0</loc> document, as explained in <loc href="#ut-understanding-techniques-othertechs-head">Other Techniques</loc> below. <emph>(See also <loc href="#ut-understanding-techniques-informative-head">Techniques are Informative</loc> above.)</emph>
+               </p>
+					<div4 id="understanding-techniques-sufficient-lists-and" role="normal">
+						<head>Numbered Lists, "AND"</head>
+                  <p> The W3C-documented sufficient techniques are provided in a numbered list where each list item provides a technique or combination of techniques that can be used to meet the success criterion. Where there are multiple techniques on a numbered list item connected by "AND" then all of the techniques must be used to be sufficient. For example, <loc href="http://www.w3.org/TR/UNDERSTANDING-WCAG20/complete#content-structure-separation-programmatic-techniques-head">Sufficient Techniques for 1.3.1</loc> has: "G115: Using semantic elements to mark up structure AND H49: Using semantic markup to mark emphasized or special text (HTML)".</p>
+               </div4>
+				</div3>
+				<div3 id="understanding-techniques-advisory" role="normal">
+					<head>Advisory Techniques</head>
+               <p>
+                  <emph>Advisory techniques</emph> are suggested ways to improve accessibility. They are often very helpful to some users, and may be the only way that some users can access some types of content.</p>
+					<p>Advisory techniques are not designated as sufficient techniques for various reasons such as:</p>
+					<ulist>
+						<item>
+							<p>they may not be sufficient to meet the full requirements of the success criteria;</p>
+						</item>
+						<item>
+							<p>they may be based on technology that is not yet stable;</p>
+						</item>
+						<item>
+							<p>they may not be <loc href="http://www.w3.org/WAI/GL/UNDERSTANDING-WCAG20/conformance.html#uc-accessibility-support-head">accessibility supported</loc> in many cases (for example, assistive technologies do not work with them yet);</p>
+						</item>
+						<item>
+							<p>they may not be testable;</p>
+						</item>
+						<item>
+							<p>in some circumstances they may not be applicable or practical, and may even decrease accessibility for some users while increasing it for others;</p>
+						</item>
+						<item>
+							<p>they may not address the success criterion itself, and instead provide related accessibility benefits.</p>
+						</item>
+					</ulist>
+					<p>Authors are encouraged to apply all of the techniques where appropriate to best address the widest range of users' needs.</p>
+				</div3>
+				<div3 id="understanding-techniques-failures" role="normal">
+					<head>Failures</head>
+               <p>
+                  <emph>Failures</emph> are things that cause accessibility barriers and fail specific success criteria. The documented <emph>failures</emph> are useful for:</p>
+					<ulist>
+						<item>
+							<p>Authors to know what to avoid,</p>
+						</item>
+						<item>
+							<p>Evaluators to use for checking if content does not meet WCAG success criteria.</p>
+						</item>
+					</ulist>
+					<p>Content that has a <emph>failure</emph> does not meet WCAG success criteria, unless an alternate version is provided without the failure.</p>
+					<p>If anyone identifies a situation where a documented failure is not correct, please <loc href="http://www.w3.org/WAI/WCAG20/comments/">report the situation as a WCAG comment</loc> so that it can be corrected or deleted as appropriate.</p>
+				</div3>
+				<div3 id="understanding-techniques-general-tech-specific" role="normal">
+					<head> General and Technology-specific Techniques</head>
+               <p>
+                  <emph>General techniques</emph> describe basic practices that apply to all technologies. <emph>Technology-specific techniques</emph> apply to a specific technology.</p>
+					<p>Some success criteria do not have technology-specific techniques and are covered only with general techniques. Therefore, both the general techniques and the relevant technology-specific techniques should be considered.</p>
+               <p>Publication of techniques for a specific technology does not imply that the technology can be used in all situations to create content that meets WCAG 2.0 success criteria and conformance requirements. Developers need to be aware of the limitations of specific technologies and provide content in a way that is accessible to people with disabilities.</p>
+				</div3>
+				<div3  id="understanding-techniques-othertechs" role="normal">
+					<head>Other Techniques</head>
+					<p>In addition to the techniques in W3C's <loc href="/TR/WCAG20-TECHS/">Techniques for WCAG 2.0</loc> document, <emph role="strong">there are other ways to meet WCAG success criteria</emph>. W3C's techniques are not comprehensive and may not cover newer technologies and situations.</p>
+					<p>
+						<emph role="strong">Web content does not have to use W3C's published techniques in order to conform to WCAG 2.0.</emph>
+						<emph>(See also <loc href="#ut-understanding-techniques-informative-head">Techniques are Informative</loc> above.)</emph>
+					</p>
+					<p>Content authors can develop different techniques. For example, an author could develop a technique for HTML5, <loc href="http://www.w3.org/WAI/intro/aria">WAI-ARIA</loc>, or other new technology. Other organizations may develop sets of techniques to meet WCAG 2.0 success criteria.</p>
+					<p>Any techniques can be sufficient if:</p>
+					<ulist>
+						<item>
+							<p>they satisfy the success criterion, and</p>
+						</item>
+						<item>
+							<p> all of the <loc href="http://www.w3.org/TR/UNDERSTANDING-WCAG20/conformance.html">WCAG 2.0 conformance requirements</loc> are met.</p>
+						</item>
+					</ulist>
+					<div4 id="understanding-techniques-submitting" role="normal">
+						<head>Submitting Techniques</head>
+						<p>The WCAG Working Group encourages people to submit new techniques so that they can be considered for inclusion in updates of the <loc href="/TR/WCAG20-TECHS/">Techniques for WCAG 2.0</loc> document. Please submit techniques for consideration using the <loc href="http://www.w3.org/WAI/GL/WCAG20/TECHS-SUBMIT/">Techniques Submission Form</loc>.</p>
+					</div4>
+				</div3>
+				<div3 id="understanding-techniques-tests" role="normal">
+					<head>Testing Techniques</head>
+					<p> Each technique has tests that help:</p>
+					<ulist>
+						<item>
+							<p> authors verify that they implemented the technique properly, and</p>
+						</item>
+						<item>
+							<p>evaluators determine if web content meets the technique.</p>
+						</item>
+					</ulist>
+					<p>The tests are only for a technique, they are not tests for conformance to WCAG success criteria.</p>
+					<ulist>
+						<item>
+							<p>Failing a technique test does not necessarily mean failing WCAG, because the techniques are discrete (that is, they address one specific point) and they are not required.</p>
+						</item>
+						<item>
+							<p>Content can meet WCAG success criteria in different ways other than W3C's published sufficient techniques.</p>
+						</item>
+						<item>
+							<p>Content that passes the sufficient techniques for a specific technology does not necessarily meet all WCAG success criteria. Some success criteria have only general techniques, not technology-specific techniques.</p>
+						</item>
+						<item>
+							<p>The content must be <loc href="http://www.w3.org/WAI/GL/UNDERSTANDING-WCAG20/conformance.html#uc-accessibility-support-head">accessibility supported</loc> for the content's users. Some sufficient techniques require browser, assistive technology, or other support that some users might not have.</p>
+						</item>
+					</ulist>
+					<p>Thus while the techniques are useful for evaluating content, evaluations must go beyond just checking the sufficient technique tests in order to evaluate how content conforms to WCAG success criteria.</p>
+               <p>
+                  <emph>Failures</emph> are particularly useful for evaluations because they do indicate non-conformance (unless an alternate version is provided without the failure).</p>
+				</div3>
+				<div3 id="understanding-techniques-support" role="normal">
+					<head>User Agent and Assistive Technology Support Notes</head>
+					<p>Some techniques require that web content users have specific browsers or assistive technologies in order for the technique to be <loc href="http://www.w3.org/TR/UNDERSTANDING-WCAG20/conformance.html#uc-accessibility-support-head">accessibility-supported</loc>. The <emph role="strong">User Agent and Assistive Technology Support Notes</emph> sections of individual techniques include some information to help determine accessibility support.</p>
+					<div4 id="understanding-techniques-support-change" role="normal">
+						<head>Support Notes Change Over Time</head>
+						<p>As time passes, the versions of user agents (browsers, etc.) or assistive technologies listed may not be the current versions. The Working Group may not update most of these notes as new versions are released. Authors should test techniques with the user agents and assistive technologies currently available to their users. See also <loc href="http://www.w3.org/WAI/GL/UNDERSTANDING-WCAG20/conformance.html#uc-accessibility-support-head">Understanding Accessibility Support</loc>.</p>
+					</div4>
+				</div3>
+				<div3 id="understanding-techniques-using" role="normal">
+					<head>Using the Techniques</head>
+               <p>
+                  <loc href="/TR/WCAG20-TECHS/">Techniques for WCAG 2.0</loc> is not intended to be used as a stand-alone document. Instead, it is expected that content authors will usually use <loc href="http://www.w3.org/WAI/WCAG20/quickref/">How to Meet WCAG 2.0: A customizable quick reference</loc> to read the WCAG success criteria, and follow links from there to specific topics in Understanding WCAG 2.0 and to specific techniques.</p>
+					<div4 id="understanding-techniques-using-alternatives" role="normal">
+						<head>Alternatives must meet success criteria</head>
+						<p>Some techniques describe how to provide alternate ways for users to get content. For example, <loc href="http://www.w3.org/TR/WCAG20-HTML-TECHS/G73">G73: Providing a long description in another location...</loc> mentions a transcript as an alternative for an audio file. Some alternatives must also conform to WCAG. For example, the transcript itself must meet all relevant success criteria. </p>
+					</div4>
+					<div4 id="understanding-techniques-using-examples" role="normal">
+						<head>Example Code</head>
+						<p>The code examples in the techniques are intended to demonstrate only the specific point discussed in the technique. They might not demonstrate best practice for other aspects of accessibility, usability, or coding not related to the technique. They are not intended to be copied and used as the basis for developing web content.</p>
+						<p>Many techniques point to "working examples" that are more robust and may be appropriate for copying and integrating into web content.</p>
+					</div4>
+				</div3>
+			</div2>
+		</div1>
+	</front>
+	<body>
+      <xi:include href="understanding/text-equiv.xml"/>
+      <xi:include href="understanding/media-equiv.xml"/>
+      <xi:include href="understanding/content-structure-separation.xml"/>
+      <xi:include href="understanding/visual-audio-contrast.xml"/>
+      <xi:include href="understanding/keyboard-operation.xml"/>
+      <xi:include href="understanding/time-limits.xml"/>
+      <xi:include href="understanding/seizure.xml"/>
+      <xi:include href="understanding/navigation-mechanisms.xml"/>
+      <xi:include href="understanding/meaning.xml"/>
+      <xi:include href="understanding/consistent-behavior.xml"/>
+      <xi:include href="understanding/minimize-error.xml"/>
+      <xi:include href="understanding/ensure-compat.xml"/>
+      <xi:include href="understanding/conformance.xml"/>
+	</body>
+	<back>
+		<inform-div1 id="conformance-referencing">
+			<head>How to refer to WCAG 2.0 from other documents</head>
+			<p>The following examples show how to reference WCAG 2.0 in various situations. For additional guidance, see <loc href="http://www.w3.org/WAI/intro/linking.html">Referencing and Linking to WAI Guidelines and Technical Documents</loc>.</p>
+			<p>
+        Please note that the 
+following language for referencing WCAG 2.0 can be inserted into your own 
+documents.
+        
+      </p>
+			<div2 role="normal" id="conformance-referencing-information">
+				<head>Information references</head>
+				<p>When referencing WCAG 2.0 in an informational fashion, the following format can be used.</p>
+				<p>
+					<emph>Web Content Accessibility Guidelines 2.0, W3C World Wide Web Consortium Recommendation XX Month Year (http://www.w3.org/TR/200X/REC-WCAG20-20081211/, Latest version at http://www.w3.org/TR/WCAG20/)</emph>
+				</p>
+			</div2>
+			<div2 role="normal" id="conformance-referencing-should">
+				<head>When referring to WCAG 2.0 from another standard with a "should" statement</head>
+				<p>When referencing WCAG 2.0 from within a <emph role="bold">should</emph> statement in a standard (or advisory statement in a regulation), then the full WCAG 2.0 should be referenced. This would mean that all three levels of WCAG 2.0 should be considered but that none are required. The format for referencing WCAG 2.0 from a "should" statement therefore, is:</p>
+				<p>
+					<emph>Web Content Accessibility Guidelines 2.0, W3C World Wide Web Consortium Recommendation XX Month Year. (http://www.w3.org/TR/200X/REC-WCAG20-20081211/)</emph>
+				</p>
+			</div2>
+			<div2 role="normal" id="conformance-referencing-must">
+				<head>When referring to WCAG 2.0 from another standard with a "shall or must" statement</head>
+            <p>When citing WCAG 2.0 as part of a requirement (e.g., a <emph role="bold">shall or must
+          </emph> statement in a standard or regulation), the reference must include the specific parts of WCAG 2.0 that are intended to be required. When referencing WCAG 2.0 in this manner, the following rules apply: 
+        </p>
+				<olist>
+					<item>
+						<p>Conformance at any level of WCAG 2.0 requires that all of the Level A Success Criteria be met. References to WCAG 2.0 conformance cannot be for any subset of Level A.
+            </p>
+					</item>
+					<item>
+						<p>Beyond Level A, a "shall or must" reference may include any subset of provisions in Levels AA and AAA. For example, "<emph>all of Level A and [some specific list of Success Criteria in Level AA and Level AAA]</emph>" be met.
+            </p>
+					</item>
+					<item>
+						<p>If Level AA conformance to WCAG 2.0 is specified, then all Level A and all Level AA Success Criteria must be met.</p>
+					</item>
+					<item>
+						<p>If Level AAA conformance to WCAG 2.0 is specified, then all Level A, all Level AA, and all Level AAA Success Criteria must be met.</p>
+						<note>
+							<p>It is not recommended that Level AAA conformance ever be required for entire sites as a general policy because it is not possible to satisfy all Level AAA Success Criteria for some content. 
+              </p>
+							<p>The sets of Success Criteria defined in WCAG are interdependent and individual Success Criteria rely on each other's definitions in ways which may not be immediately obvious to the reader. Any set of Success Criteria must include all of the Level A provisions.</p>
+						</note>
+					</item>
+				</olist>
+			</div2>
+			<div2 role="normal" id="conformance-referencing-examples">
+				<head>Examples</head>
+				<p>
+					<emph role="bold">To cite only the Level A Success Criteria (Single-A conformance):</emph>
+				</p>
+				<p>
+					<emph>Web Content Accessibility Guidelines 2.0, W3C World Wide Web Consortium Recommendation XX Month Year, Level A Success Criteria. (http://www.w3.org/TR/200X/REC-WCAG20-20081211/)</emph>
+				</p>
+				<p>
+					<emph role="bold">To cite the Levels A and AA Success Criteria (Double-A conformance):</emph>
+				</p>
+				<p>
+					<emph>Web Content Accessibility Guidelines 2.0, W3C World Wide Web Consortium Recommendation XX Month Year, Level A &amp; Level AA Success Criteria. (http://www.w3.org/TR/200X/REC-WCAG20-20081211/)</emph>
+				</p>
+				<p>
+					<emph role="bold">To cite Level A Success Criteria and selected Success Criteria from Level AA and Level AAA: </emph>
+				</p>
+				<p>
+					<emph>Web Content Accessibility Guidelines 2.0, W3C World Wide Web Consortium Recommendation XX Month Year, Level A Success Criteria plus Success Criteria 1.x.x, 2.y.y, … 3.z.z. (http://www.w3.org/TR/200X/REC-WCAG20-20081211/)</emph>
+				</p>
+				<p>
+					<emph role="bold">Example of use of a WCAG reference in a "shall or must" statement.</emph>
+				</p>
+				<p>All Web content on publicly available Web sites shall conform to Web Content Accessibility Guidelines 2.0, W3C World Wide Web Consortium Recommendation XX Month Year, Level A Success Criteria plus Success Criteria 1.2.3, 2.4.5-6, 3.1.2 (http://www.w3.org/TR/200X/REC-WCAG20-20081211/)</p>
+			</div2>
+			<div2 role="normal" id="conformance-referencing-support">
+				<head>Referring to content from WCAG support documents</head>
+				<p>Techniques, which are listed in Understanding WCAG 2.0 and described in other supporting documents, are not part of the normative WCAG 2.0 Recommendation and should not be cited using the citation for the WCAG 2.0 Recommendation itself. References to techniques in support documents should be cited separately.</p>
+				<p>Techniques can be cited based on the individual Technique document or on the master WCAG 2.0 Techniques document. For example, the technique "Using alt attributes on img elements" could be cited as</p>
+				<p role="indent">
+					<emph>"Using alt attributes on img elements," W3C World Wide Web Consortium Note. (URI: {URI of technique}) </emph>
+				</p>
+				<p role="indent">or</p>
+				<p role="indent">
+					<emph>W3C World Wide Web Consortium (200x): WCAG2.0 HTML Techniques (URI: {URI of HTML Techniques})</emph>
+				</p>
+            <p role="indent"> 
+               <emph role="bold">Techniques are not designed to be referenced as "required"</emph> from any standard or regulation.Standards and regulations should not make any specific technique mandatory, though they may choose to recommend techniques.</p>
+			</div2>
+		</inform-div1>
+		<inform-div1 id="accessibility-support-documenting">
+			<head>Documenting Accessibility Support for Uses of a Web Technology</head>
+			<p>The documentation of accessibility support for uses of a Web technology  provides the information needed to determine whether it is possible to  satisfy the WCAG 2.0 Success Criteria for a particular environment. </p>
+			<p>Accessibility Support documentation for uses of a Web technology includes the following information: </p>
+			<ulist>
+				<item>
+					<p> The version or versions of the technology </p>
+				</item>
+				<item>
+					<p> For each user agent or plug-in that supports this version of the technology:</p>
+					<ulist>
+						<item>
+							<p> The version of the user agent or plug-in, including the operating system or platform </p>
+						</item>
+						<item>
+							<p> Ways of using the technology that are supported by the user agent; ideally, there are ways to meet all of the success criteria, but exceptions should be noted. </p>
+						</item>
+						<item>
+							<p> Known limitations of the user agent support for uses of the technology to meet Success Criteria
+							</p>
+						</item>
+					</ulist>
+				</item>
+				<item>
+					<p> For each assistive technology that supports the Web technology:</p>
+					<ulist>
+						<item>
+							<p> The version of the assistive technology, including the operating system or platform </p>
+						</item>
+					</ulist>
+				</item>
+				<item>
+					<p> For each host user agent that is supported by this version of the assistive technology:</p>
+					<ulist>
+						<item>
+							<p> Ways of using the technology supported by the assistive technology for this user agent </p>
+						</item>
+						<item>
+							<p> Known limitations in the support of uses of the technology to meet success criteria when using the assistive technology with this user agent </p>
+						</item>
+					</ulist>
+				</item>
+			</ulist>
+			<p>Target environments are defined by the user agents and assistive technologies available to its users. Documentation of accessibility support involves detailed understanding of the ways to use functionality of a  technology to meet success criteria, and also of user agents and assistive technology. Because of this, vendors and developers of Web technologies and user agents are encouraged to provide this information about the accessibility  support of their products. Similarly, developers and vendors of  assistive technology are encouraged to provide this information about  the ways to use Web technologies  that are supported by their products. Authors should need to document the accessibility supported ways to use a technology only  when there is not reliable documentation available from vendors or  testing groups for those uses. </p>
+			<p>For a controlled environment, such as a corporate workplace,  the user agents and assistive technologies available may be a specific  set of versions of user agents on a specific set of platforms. To  determine whether uses of a Web technology are accessibility supported in a  target environment, an author checks that the user agents and assistive  technologies available are in the set of supported user agents and assistive technologies listed for those uses in the Accessibility Support  documentation. </p>
+			<p>For a target environment like the Internet, authors may need  to consider a much larger set of user agents, including older versions,  and on a wider variety of platforms. </p>
+			<p>Environments that use different natural languages are different target environments. For example, the accessibility-supported ways of using technologies for an English language environment may differ from those  for an Arabic language environment, since there may be different user agents and assistive technologies that support these languages.</p>
+			<p>The documentation includes version-specific information about all the assistive technologies and all the user agents and the ways  that they interact with one another. If support in these user agents is  similar, it will be straightforward for an author to decide if a documented way of using a technology is accessibility supported. If the uses supported are different in different versions, authors can only rely on the uses that are supported in the versions available to their users in  determining accessibility support. </p>
+			<p>If a way of using a technology is not relied upon for conformance, the absence of accessibility support for that use does not prevent conformance of the Web page. So if the unsupported use does not occur in the content, or if there is a conforming version of that content available, the Web page still conforms. For instance, lack of accessibility support for interactive controls in a Web technology would not prevent uses of the Web technology for non-interactive content that are accessibility supported. </p>
+		</inform-div1>
+		<inform-div1 id="understanding-metadata">
+			<head>Understanding Metadata</head>
+			<p>This section discusses metadata techniques that can be employed to  satisfy WCAG 2.0 Success Criteria. For more information about metadata  see resources below. </p>
+			<p>At its most basic level, metadata is essentially 'data about data' and is used to both describe and find resources. </p>
+			<p>Metadata is a powerful tool that can be used for describing Web  pages and accessible components of Web pages as well as associating  alternate versions of Web content to each other. These descriptions in  turn allows users to locate specific information they need or prefer. </p>
+			<p>In conjunction with WCAG, metadata can play a number of roles including: </p>
+			<olist>
+				<item>
+					<p> Metadata can be used to associate conforming alternate  versions of Web pages with Web pages which do not conform, in order to  allow users to find the conforming alternate version when they land on  a non-conforming page that they cannot use. </p>
+				</item>
+				<item>
+					<p> Metadata can be used to locate and also to describe  alternate pages where there are multiple versions of a page which have  been developed, especially where the alternate pages are optimized for  individuals with different disabilities. The user can use the metadata  both to locate the alternate versions and to identify characteristics  of the versions, so that they can find the one that best meets their  needs. </p>
+				</item>
+				<item>
+					<p>In addition to being used for whole pages (as in #1 and #2  above), metadata can be used to describe alternate versions of  subcomponents of a page. Again, the metadata can be used to find  alternate versions of a Web page component as well as to get  descriptions of the alternate versions ( if there are several) in order  to determine which one would best meet the user's needs. </p>
+				</item>
+			</olist>
+			<div2 role="normal" id="understanding-metadata-resources">
+				<head>Metadata Resources</head>
+				<p>Metadata descriptions often provide values from defined, agreed  vocabularies such as the resource's subject matter or its date of  publication, and are machine readable - software that understands the  metadata scheme in use can do useful tasks not feasible otherwise.  Typically, an object having metadata may have one or more such metadata  descriptions. </p>
+				<p>Well-known specifications (schemas) for metadata include: </p>
+				<ulist>
+					<item>
+						<p>
+							<loc href="http://www.loc.gov/standards/mets/">Metadata Encoding and Transmission Standard (METS) scheme</loc>
+						</p>
+					</item>
+					<item>
+						<p>
+							<loc href="http://dublincore.org">Dublin Core Metadata Initiative (DCMI) terms for cross-disciplinary resources</loc>
+						</p>
+					</item>
+					<item>
+						<p>
+							<loc href="http://www.ieee.org/index.html">IEEE Standards</loc>
+						</p>
+					</item>
+					<!-- BBC: Commented out Dec. 2008 (broken linkserver non-responsive) item>
+            <p>
+              <loc href="http://jtc1sc36.org/Workgroups/Work%20Group%20Seven">ISO/IEC JTC1 Individualized Adaptability and Accessibility for Learning, Education and Training 24751</loc> otherwise known as the Access For All (AfA) Metadata </p>
+          </item-->
+				</ulist>
+				<p>There are some tools available to provide resource descriptions, or  they can be provided manually. The more easily the metadata can be  created and collected at point of creation of a resource or at point of  publication, the more efficient the process and the more likely it is  to take place. </p>
+				<p>Some examples include: </p>
+				<ulist>
+					<item>
+						<p>
+							<loc href="http://www.ukoln.ac.uk/metadata/dcdot/">DC-dot</loc>
+						</p>
+					</item>					
+				</ulist>
+				<p>Accessibility metadata implementations include: </p>
+				<ulist>
+					<item>
+						<p>
+							<loc href="http://barrierfree.ca/tile/">The Inclusive Learning Exchange (TILE)</loc>
+						</p>
+					</item>
+				</ulist>
+			</div2>
+			<!--div2 role="normal">
+        <head>Metadata Techniques for WCAG 2.0</head>
+        <p>A [compilation of the metadata techniques for WCAG 2.0] is included in the techniques document </p>
+      </div2-->
+      </inform-div1>
+      <inform-div1 id="acknowledgements">
+         <head>Acknowledgements</head>
+      	<p>This publication has been funded in part with U.S. Federal funds from the Department of Education, National Institute on Disability, Independent Living, and Rehabilitation Research (NIDILRR), initially under contract number ED-OSE-10-C-0067 and currently under contract number HHSP23301500054C. The content of this publication does not necessarily reflect the views or policies of the U.S. Department of Education, nor does mention of trade names, commercial products, or organizations imply endorsement by the U.S. Government.</p>
+         <p>Additional information about participation in the Web Content Accessibility Guidelines Working Group (WCAG WG) can be found on the <loc href="http://www.w3.org/WAI/GL/">Working Group home page</loc>. 
+			</p>
+         <div2 id="ack_participants-active" role="normal">
+            <head>Participants of the WCAG WG active in the development of this document:</head>
+            <ulist>
+               <item>
+                  <p>Paul Adam (Deque)</p>
+               </item>
+               <item>
+                  <p>Kathleen Anderson</p>
+               </item>
+               <item>
+                  <p>Jon Avila (SSB Bart Group)</p>
+               </item>
+               <item>
+                  <p>Bruce Bailey (U.S. Access Board) </p>
+               </item>
+            	<item>
+            		<p>Laura Carlson</p>
+            	</item>
+            	<item>
+            		<p>Louis Cheng (Google)</p>
+            	</item>
+               <item>
+                  <p>Michael Cooper (W3C)</p>
+               </item>
+            	<item>
+            		<p>Wayne Dick</p>
+            	</item>
+            	<item>
+            		<p>Eric Eggert (W3C)</p>
+            	</item>
+            	<item>
+            		<p>Michael Elledge</p>
+            	</item>
+               <item>
+                  <p>Detlev Fischer</p>
+               </item>
+               <item>
+                  <p>John Foliot (Deque)</p>
+               </item>
+               <item>
+                  <p>Loretta Guarino Reid (Google)</p>
+               </item>
+               <item>
+                  <p>Jon Gunderson</p>
+               </item>
+               <item>
+                  <p>Katie Haritos-Shea</p>
+               </item>
+               <item>
+                  <p>Marc Johlic (IBM)</p>
+               </item>
+               <item>
+                  <p>Barry Johnson (Deque)</p>
+               </item>
+               <item>
+                  <p>Andrew Kirkpatrick (Adobe)</p>
+               </item>
+               <item>
+                  <p>David MacDonald</p>
+               </item>
+            	<item>
+            		<p>Erich Manser (IBM)</p>
+            	</item>
+               <item>
+                  <p>James Nurthen (Oracle)</p>
+               </item>
+               <item>
+                  <p>Joshue O Connor</p>
+               </item>
+            	<item>
+            		<p>Jan Richards</p>
+            	</item>
+               <item>
+                  <p>Alan Smith</p>
+               </item>
+               <item>
+                  <p>Adam Solomon</p>
+               </item>
+            	<item>
+            		<p>Makoto Ueki</p>
+            	</item>
+               <item>
+                  <p>Gregg Vanderheiden</p>
+               </item>
+               <item>
+                  <p>Kathleen Wahlbin</p>
+               </item>
+            	<item>
+            		<p>Can Wang (Zhejiang University)</p>
+            	</item>
+            	<item>
+            		<p>Jason White (Educational Testing Service)</p>
+            	</item>
+            	<item>
+            		<p>Kenny Zhang (W3C)</p>
+            	</item>
+            </ulist>
+         </div2>
+         <div2 id="ack_participants-previous" role="normal">
+            <head>Other previously active WCAG WG participants and other contributors to WCAG 2.0 or supporting resources</head>
+         	<p>Shadi Abou-Zahra, Jim Allan, Jenae Andershonis, Wilhelm Joys Andersen, Andrew Arch, Avi Arditti, Aries Arditi, Jon Avila, Mark Barratt, Mike Barta, Sandy Bartell, Kynn Bartlett, Chris Beer, Charles Belov, Marco Bertoni, Harvey Bingham, Chris Blouch, Paul Bohman, Frederick Boland, Denis Boudreau, Patrice Bourlon, Judy Brewer, Andy Brown, Dick Brown, Doyle Burnett, Raven Calais, Ben Caldwell, Alastair Campbell, Laura Carlson, Tomas Caspers, Roberto Castaldo, Sofia Celic-Li, Sambhavi Chandrashekar, Mike Cherim, Jonathan Chetwynd, Wendy Chisholm, Alan Chuter, David M Clark, Joe Clark, Darcy Clarke, James Coltham, Vivienne Conway, Earl Cousins, James Craig, Tom Croucher, Pierce Crowell, Nir Dagan, Daniel Dardailler, Geoff Deering, Sébastien Delorme, Pete DeVasto, Wayne Dick, Iyad Abu Doush, Sylvie Duchateau, Cherie Eckholm, Roberto Ellero, Don Evans, Gavin Evans, Neal Ewers, Steve Faulkner, Bengt Farre, Lainey Feingold, Wilco Fiers, Michel Fitos, Alan J. Flavell, Nikolaos Floratos, Kentarou Fukuda, Miguel Garcia, P.J. Gardner, Alistair Garrison, Greg Gay, Becky Gibson, Al Gilman, Kerstin Goldsmith, Michael Grade, Karl Groves, Jon Gunderson, Emmanuelle Gutiérrez y Restrepo, Brian Hardy, Eric Hansen, Benjamin Hawkes-Lewis, Sean Hayes, Shawn Henry, Hans Hillen, Donovan Hipke, Bjoern Hoehrmann, Allen Hoffman, Chris Hofstader, Yvette Hoitink, Martijn Houtepen, Carlos Iglesias, Jonas Jacek, Ian Jacobs, Phill Jenkins, Duff Johnson, Jyotsna Kaki, Shilpi Kapoor, Leonard R. Kasday, Kazuhito Kidachi, Ken Kipness, John Kirkwood, Jason Kiss, Johannes Koch, Marja-Riitta Koivunen, Maureen Kraft, Preety Kumar, Kristjan Kure, Andrew LaHart, Gez Lemon, Chuck Letourneau, Aurélien Levy, Harry Loots, Scott Luebking, Tim Lacy, Jim Ley, Alex Li, William Loughborough, Greg Lowney, N Maffeo, Mark Magennis, Kapsi Maria, Luca Mascaro, Matt May, Sheena McCullagh, Liam McGee, Jens Meiert, Niqui Merret, Jonathan Metz, Alessandro Miele, Steven Miller, Mathew J Mirabella, Matt May, Marti McCuller, Sorcha Moore, Mary Jo Mueller, Charles F. Munat, Robert Neff, Charles Nevile, Liddy Nevile, Dylan Nicholson, Bruno von Niman, Tim Noonan, Sebastiano Nutarelli, Graham Oliver, Sean B. Palmer, Sailesh Panchang, Devarshi Pant, Nigel Peck, Anne Pemberton, David Poehlman, Ian Pouncey, Charles Pritchard, Kerstin Probiesch, W Reagan, Adam Victor Reed, Chris Reeve, Chris Ridpath, Lee Roberts, Mark Rogers, Raph de Rooij, Gregory J. Rosmaita, Matthew Ross, Sharron Rush, Joel Sanda, Janina Sajka, Roberto Scano, Gordon Schantz, Tim van Schie, Wolf Schmidt, Stefan Schnabel, Lisa Seeman, Cynthia Shelly, Glenda Sims, John Slatin, Becky Smith, Jared Smith, Andi Snow-Weaver, Neil Soiffer, Jeanne Spellman, Mike Squillace, Michael Stenitzer, Diane Stottlemyer, Christophe Strobbe, Sarah J Swierenga, Jim Thatcher, Terry Thompson, Justin Thorp, David Todd, Mary Utt, Jean Vanderdonckt, Carlos A Velasco, Eric Velleman, Gijs Veyfeyken, Dena Wainwright, Paul Walsch, Daman Wandke, Richard Warren, Elle Waters, Takayuki Watanabe, Léonie Watson, Gian Wild, David Wooley, Wu Wei, Leona Zumbo.</p>
+         </div2>
+      </inform-div1>
+		<inform-div1 id="references">
+			<head>References</head>
+			<blist>
+            <bibl id="ANSI-HFES-100-1988"
+                  key="ANSI-HFES-100-1988">ANSI/HFS 100-1988, American National Standard for Human Factors Engineering of Visual Display Terminal Workstations, Section 6, pp. 17-20.</bibl>
+				<bibl id="ARDITI" key="ARDITI">Arditi, A. (2002). Effective color contrast: designing for people with partial sight and color deficiencies. New York, Arlene R. Gordon Research Institute, Lighthouse International.</bibl>
+            <bibl id="ARDITI-FAYE"
+                  key="ARDITI-FAYE">Arditi, A. and Faye, E. (2004). Monocular and binocular letter contrast sensitivity and letter acuity in a diverse ophthalmologic practice. Supplement to Optometry and Vision Science, 81 (12S), 287.</bibl>
+            <bibl id="ARDITI-KNOBLAUCH-1994"
+                  key="ARDITI-KNOBLAUCH">Arditi, A. and Knoblauch, K. (1994). Choosing effective display colors for the partially-sighted. Society for Information Display International Symposium Digest of Technical Papers, 25, 32-35.</bibl>
+            <bibl id="ARDITI-KNOBLAUCH-1996"
+                  key="ARDITI-KNOBLAUCH-1996">Arditi, A. and Knoblauch, K. (1996). Effective color contrast and low vision. In B. Rosenthal and R. Cole (Eds.) Functional Assessment of Low Vision. St. Louis, Mosby, 129-135.</bibl>
+				<bibl id="CAPTCHA" key="CAPTCHA">The CAPTCHA Project, Carnegie Mellon University. The project is online at <loc href="http://www.captcha.net">http://www.captcha.net</loc>.</bibl>
+				<!-- <bibl id="EPFND" key="EPFND"> Experts Issue Recommendations to Protect Public from Seizures Induced by TV / Videogames. A copy of the standard is available at <loc href="http://www.epilepsyfoundation.org/aboutus/pressroom/pr20050919.cfm">http://www.epilepsyfoundation.org/aboutus/pressroom/pr20050919.cfm</loc>.</bibl> -->
+            <bibl id="GITTINGS-FOZARD"
+                  key="GITTINGS-FOZARD">Gittings, NS and Fozard, JL (1986). Age related changes in visual acuity. Experimental Gerontology, 21(4-5), 423-433.</bibl>
+				<bibl id="HARDING-BINNIE">Harding G. F. A. and Binnie, C.D., Independent Analysis of the ITC Photosensitive Epilepsy Calibration Test Tape. 2002.</bibl>
+            <bibl id="HEARING-AID-INT"
+                  key="HEARING-AID-INT">Levitt, H., Kozma-Spytek, L., &amp; Harkins, J. (2005). In-the-ear measurements of interference in hearing aids from digital wireless telephones. Seminars in Hearing, 26(2), 87.</bibl>
+				<bibl id="IEC-4WD">IEC/4WD 61966-2-1: Colour Measurement and Management in Multimedia Systems and Equipment - Part 2.1: Default Colour Space - sRGB. May 5, 1998.</bibl>
+				<bibl id="ISO-9241-3">ISO 9241-3, Ergonomic requirements for office work with visual display terminals (VDTs) - Part 3: Visual display requirements. Amendment 1.</bibl>
+            <bibl id="I18N-CHAR-ENC"
+                  key="I18N-CHAR-ENC">
+"Tutorial: Character sets &amp; encodings in XHTML, HTML and CSS," R. Ishida, ed., This tutorial is available at <loc href="http://www.w3.org/International/tutorials/tutorial-char-enc/">http://www.w3.org/International/tutorials/tutorial-char-enc/</loc>. 
+</bibl>
+            <bibl id="KNOBLAUCH"
+                  key="KNOBLAUCH">Knoblauch, K., Arditi, A. and Szlyk, J. (1991). Effects of chromatic and luminance contrast on reading. Journal of the Optical Society of America A, 8, 428-439.</bibl>
+				<bibl id="LAALS" key="LAALS">Bakke, M. H., Levitt, H., Ross, M., &amp; Erickson, F. (1999). <loc href="http://search.naric.com/research/rehab/download.cfm?ID=101662">Large area assistive listening systems (ALS): Review and recommendations (PDF)</loc> (Final Report. NARIC Accession Number: O16430). Jackson Heights, NY: Lexington School for the Deaf/Center for the Deaf Rehabilitation Research Engineering Center on Hearing Enhancement.
+</bibl>
+				<bibl id="sRGB">"A Standard Default Color Space for the Internet - sRGB," M. Stokes, M. Anderson, S. Chandrasekar, R. Motta, eds., Version 1.10, November 5, 1996. A copy of this paper is available at <loc href="http://www.w3.org/Graphics/Color/sRGB.html">http://www.w3.org/Graphics/Color/sRGB.html</loc>.</bibl>
+				<bibl id="UNESCO" key="UNESCO">International Standard Classification of Education, 1997. A copy of the standard is available at <loc href="http://www.unesco.org/education/information/nfsunesco/doc/isced_1997.htm">http://www.unesco.org/education/information/nfsunesco/doc/isced_1997.htm</loc>.</bibl>
+				<bibl id="WCAG20" key="WCAG20">"Web Content Accessibility Guidelines 2.0,"  B. Caldwell, M Cooper, L Guarino Reid, and G. Vanderheiden, eds., W3 Recommendation 12 December 2008, <loc href="http://www.w3.org/TR/2008/REC-WCAG20-20081211/">http://www.w3.org/TR/2008/REC-WCAG20-20081211</loc>. The latest version of WCAG 2.0 is available at <loc href="http://www.w3.org/TR/WCAG20/">http://www.w3.org/TR/WCAG20/</loc>.
+        </bibl>
+			</blist>
+		</inform-div1>
+	</back>
+</spec>
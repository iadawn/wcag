<?xml version="1.0" encoding="UTF-8"?>
<!DOCTYPE spec SYSTEM "xmlspec.dtd">
<!-- edited with XMLSpy v2006 rel. 3 sp1 (http://www.altova.com) by Ben Caldwell (W3C) -->
<?xml-stylesheet type="text/xsl" href="techs-merge.xslt"?>
<<<<<<< HEAD
<spec status="int-review" w3c-doctype="wd" xmlns:xi="http://www.w3.org/2001/XInclude">
=======
<spec status="final" w3c-doctype="wgnote" xmlns:xi="http://www.w3.org/2001/XInclude">
>>>>>>> 7c95c624
	<header>
		<title>Techniques for <abbr expansion="Web Content Accessibility Guidelines">WCAG</abbr> 2.0</title>
		<subtitle>Techniques and Failures for Web Content Accessibility Guidelines 2.0</subtitle>
		<w3c-designation>WCAG20-TECHS</w3c-designation>
<<<<<<< HEAD
		<w3c-doctype>Editors' Draft</w3c-doctype>
=======
		<w3c-doctype>W3C Working Group Note</w3c-doctype>
>>>>>>> 7c95c624
		<pubdate>
			<day>17</day>
			<month>March</month>
			<year>2016</year>
		</pubdate>
		<publoc>
			<loc href="http://www.w3.org/TR/2016/NOTE-WCAG20-TECHS-20160317/">http://www.w3.org/TR/2016/NOTE-WCAG20-TECHS-20160317/</loc>
			<!--<loc href="http://www.w3.org/WAI/GL/2016/WD-WCAG20-TECHS-20160223/">http://www.w3.org/WAI/GL/2016/WD-WCAG20-TECHS-20160223/</loc>-->
		</publoc>
		<altlocs>
			<loc href="complete.html">Single file version</loc>
			<loc href="complete-diff.html">Single file diff-marked version showing revisions since 26 February 2015</loc>
			<loc href="/WAI/WCAG20/versions/techniques/">Alternate Versions of Techniques for WCAG 2.0</loc>
		</altlocs>
		<latestloc>
			<loc href="http://www.w3.org/TR/WCAG20-TECHS/">http://www.w3.org/TR/WCAG20-TECHS/</loc>
			<!--<loc href="http://www.w3.org/WAI/GL/WCAG20-TECHS/">http://www.w3.org/WAI/GL/WCAG20-TECHS/</loc>-->
		</latestloc>
		<prevlocs>
			<loc href="http://www.w3.org/TR/2015/NOTE-WCAG20-TECHS-20150226/">http://www.w3.org/TR/2015/NOTE-WCAG20-TECHS-20150226/</loc>
			<!--<loc href="http://www.w3.org/WAI/GL/2016/WD-WCAG20-TECHS-20160105/">http://www.w3.org/WAI/GL/2016/WD-WCAG20-TECHS-20160105/</loc>-->
		</prevlocs>
		<authlist>
			<author role="current">
				<name>Michael Cooper</name>
				<affiliation>W3C</affiliation>
			</author>
			<author role="current">
				<name>Andrew Kirkpatrick</name>
				<affiliation>Adobe Systems Inc.</affiliation>
			</author>
			<author role="current">
				<name>Joshue O Connor</name>
				<affiliation>InterAccess</affiliation>
			</author>
			<author role="past">
				<name>Loretta Guarino Reid</name>
				<affiliation>(until May 2013 while at Google, Inc.)</affiliation>
			</author>
			<author role="past">
				<name>Gregg Vanderheiden</name>
				<affiliation>(until May 2013 while at Trace R&amp;D Center, University of
					Wisconsin-Madison)</affiliation>
			</author>
			<author role="past">
				<name>Ben Caldwell</name>
				<affiliation>(until September 2010 while at Trace R&amp;D Center, University of
					Wisconsin-Madison)</affiliation>
			</author>
			<author role="past">
				<name>Wendy Chisholm</name>
				<affiliation>(until July 2006 while at W3C)</affiliation>
			</author>
			<author role="past">
				<name>John Slatin</name>
				<affiliation>(until June 2006 while at Accessibility Institute, University of Texas at
					Austin)</affiliation>
			</author>
		</authlist>
		<status>
			<p><emph>This section describes the status of this document at the time of its publication. Other documents may supersede this document. A list of current W3C publications and the latest revision of this technical report can be found in the <loc href="http://www.w3.org/TR/">W3C technical reports index</loc> at <loc href="http://www.w3.org/TR/">http://www.w3.org/TR/</loc>.</emph></p>
			<p>This is a <phrase role="final">Working Group Note</phrase><phrase role="ext-review">Public Editors' Draft of</phrase><phrase role="int-review">Editors' Draft of</phrase> "Techniques for WCAG 2.0". These techniques are produced by the <loc href="http://www.w3.org/WAI/GL/">Web Content Accessibility Guidelines Working Group</loc> to provide guidance about how to conform to the <loc href="http://www.w3.org/TR/2008/REC-WCAG20-20081211/">Web Content Accessibility Guidelines (WCAG) 2.0 Recommendation</loc>. Techniques are referenced from <loc href="" linktype="understanding">Understanding WCAG 2.0</loc> and <loc href="http://www.w3.org/WAI/WCAG20/quickref/">How to Meet WCAG 2.0</loc>. Please note that the contents of this document are informative (they provide guidance), and not normative (they do not set requirements for conforming to WCAG 2.0).</p>
			<p>WCAG 2.0 Techniques was previously published on 11 December 2008 as a Working Group Note and updated 14 October 2010, 3 January 2012, 5 September 2013, 3 March 2014, 8 April 2014, 16 September 2014, and 26 February 2015. This new version updates the support information provided for WCAG 2.0. Note that WCAG 2.0 itself remains unchanged, only the informative support materials have been updated. Primary changes include clarifications based on input from the public and translators. Changes in this version include clarifications in techniques <loc href="G136" linktype="general">G136</loc>, <loc href="ARIA2" linktype="aria">ARIA2</loc>, and <loc href="F68" linktype="failure">F68</loc>.</p>
			<p><phrase role="ext-review">The purpose of this draft is to collect public feedback on proposed changes since the <loc href="http://www.w3.org/TR/2015/NOTE-WCAG20-TECHS-20150226/">WCAG 2.0 Techniques Working Group Note of 26 February 2015</loc>. The Working Group intends to publish an updated Note once feedback from this review has been incorporated. <emph role="bold">The existing Techniques document remains in place as a W3C Note</emph> while this separate draft update is under review and the WCAG Working Group addresses comments.</phrase> The changes are highlighted in the <loc href="complete-diff">diff-marked version</loc>.</p>
			<p><phrase role="ext-review">Comments on this draft are due <emph role="bold">on or before 29 January 2016</emph>.</phrase> The Working Group requests that any comments be made using the options documented in <loc href="http://www.w3.org/WAI/WCAG20/comments/">Instructions for Commenting on WCAG 2.0 Documents</loc>. If this is not possible, comments can also be sent to <loc href="mailto:public-comments-wcag20@w3.org">public-comments-wcag20@w3.org</loc>. The <loc href="http://lists.w3.org/Archives/Public/public-comments-wcag20/">archives for the public comments list</loc> are publicly available. <phrase role="ext-review">Because this is a public review of changes to the Working Group Notes, only comments on changes made since the last Notes will be processed during this review; other comments will be saved and treated as comments on the updated Notes once published. </phrase><phrase role="final">Comments received on this document may be addressed in future versions of this document, or in another manner. </phrase><!--The Working Group does not plan to make formal responses to comments. -->Archives of the <loc href="http://lists.w3.org/Archives/Public/w3c-wai-gl/">WCAG WG mailing list discussions</loc> are also publicly available, and future work undertaken by the Working Group may address comments received on this document.</p>
			<p>Materials from the public to assist in documenting techniques are particularly welcomed. Please use the <loc href="http://www.w3.org/WAI/GL/WCAG20/TECHS-SUBMIT/">Techniques Submission Form</loc> to submit techniques. </p>
			<p>This document has been produced as part of the W3C <loc href="http://www.w3.org/WAI/">Web Accessibility Initiative</loc> (WAI). The goals of the WCAG Working Group are discussed in the <loc href="http://www.w3.org/WAI/GL/charter">WCAG Working Group charter</loc>. The WCAG Working Group is part of the <loc href="http://www.w3.org/WAI/Technical/Activity">WAI Technical Activity</loc>.</p>
			<p> Publication as a <phrase role="final">Working Group Note</phrase><phrase role="ext-review">Public Editors' Draft</phrase><phrase role="int-review">Editors' Draft</phrase> does not imply endorsement by the W3C Membership. This is a draft document and may be updated, replaced or obsoleted by other documents at any time. It is inappropriate to cite this document as other than work in progress. </p>
			<p>This document was produced by a group operating under the <loc href="http://www.w3.org/Consortium/Patent-Policy-20040205/">5 February 2004 W3C Patent Policy</loc>. W3C maintains a <loc role="disclosures" href="http://www.w3.org/2004/01/pp-impl/35422/status">public list of any patent disclosures</loc> made in connection with the deliverables of the group; that page also includes instructions for disclosing a patent. An individual who has actual knowledge of a patent which the individual believes contains <loc href="http://www.w3.org/Consortium/Patent-Policy-20040205/#def-essential">Essential Claim(s)</loc> must disclose the information in accordance with <loc href="http://www.w3.org/Consortium/Patent-Policy-20040205/#sec-Disclosure">section 6 of the W3C Patent Policy</loc>. </p>
			<p>This document is governed by the <loc id="w3c_process_revision" href="http://www.w3.org/2015/Process-20150901/">1 September 2015 W3C Process Document</loc>. </p>
		</status>
		<abstract>
			<p id="abstract-general-intro">This <emph>Techniques for WCAG 2.0</emph> document provides guidance for web content authors and evaluators on meeting <loc href="http://www.w3.org/TR/WCAG20/">Web Content Accessibility Guidelines (WCAG) 2.0</loc> <bibref ref="WCAG20"/> success criteria. It is part of a series of documents published by the W3C Web Accessibility Initiative (WAI) to support WCAG 2.0. For an introduction to WCAG, supporting technical documents, and educational material, see <loc href="http://www.w3.org/WAI/intro/wcag">Web Content Accessibility Guidelines (WCAG) Overview</loc>.</p>
			<p><phrase id="abstract-techniques-informative">Techniques are informative—that means they are not required. The basis for determining conformance to WCAG 2.0 is the success criteria from the <loc href="http://www.w3.org/TR/WCAG20/">WCAG 2.0 standard</loc>—not the techniques.</phrase> <phrase id="abstract-techniques-understanding"><emph role="bold">For important information about techniques, please see the <loc href="understanding-techniques" linktype="understanding">Understanding Techniques for WCAG Success Criteria</loc> section of Understanding WCAG 2.0.</emph></phrase></p>
			<p id="abstract-not-standalone"><emph>Techniques for WCAG 2.0</emph> is not intended to be used as a stand-alone document. Instead, it is expected that content authors will usually use <loc href="http://www.w3.org/WAI/WCAG20/quickref/">How to Meet WCAG 2.0: A customizable quick reference</loc> to read the WCAG success criteria, and follow links from there to specific topics in Understanding WCAG 2.0 and to specific techniques.</p>
		</abstract>
		<langusage>
			<language id="en-US"/>
		</langusage>
		<revisiondesc>
			<p>
				<loc href="/WAI/GL/WCAG20/change-history.html">History of Changes to WCAG 2.0 Working Drafts</loc>
			</p>
		</revisiondesc>
	</header>
	<front>
		<div1 id="intro">
			<head>Introduction to <emph>Techniques for WCAG 2.0</emph></head>
			<p use-id="abstract-general-intro"/>
			<p>WCAG 2.0 itself is a stable document that does not change. This <emph>Techniques for WCAG 2.0</emph> document is updated periodically, about <phrase>twice per</phrase> year, to cover more current best practices and changes in technologies and tools.</p>
			<p><phrase use-id="abstract-techniques-informative"/>.</p>
			<note>
				<p>W3C cautions against requiring W3C's sufficient techniques. The only thing that should be required is meeting the WCAG 2.0 success criteria. To learn more, see:</p>
				<ulist>
					<item>
						<p><loc href="http://www.w3.org/WAI/WCAG20/wcag2faq.html#techsnot">What would be the negative consequences of allowing <emph>only</emph> W3C's published techniques to be used for conformance to WCAG 2.0?</loc> in the WCAG 2 FAQ</p>
					</item>
					<!--
							<item>
								<p>
									<loc href="http://www.w3.org/2013/02/stdref">Normative References to W3C Standards</loc>
									<span class="quiet">[@@ Ian asks that we not point to this for now.]</span>
								</p>
							</item>
							-->
				</ulist>
			</note>
			<p use-id="abstract-not-standalone"/>
			<p>Publication of techniques for a specific technology does not imply that the technology can be used in all situations to create content that meets WCAG 2.0 success criteria and conformance requirements. Developers need to be aware of the limitations of specific technologies and provide content in a way that is accessible to people with disabilities. </p>
			<p><phrase use-id="abstract-techniques-understanding"/></p>
		</div1>
	</front>
	<body>
		<xi:include href="techniques/general.xml" xpointer="general"/>
		<xi:include href="techniques/html.xml" xpointer="html"/>
		<xi:include href="techniques/css.xml" xpointer="css"/>
		<xi:include href="techniques/client-side-script.xml" xpointer="client-side-script"/>
		<xi:include href="techniques/server-side-script.xml" xpointer="server-side-script"/>
		<xi:include href="techniques/smil.xml" xpointer="smil"/>
		<xi:include href="techniques/text.xml" xpointer="text"/>
		<xi:include href="techniques/aria.xml" xpointer="aria"/>
		<xi:include href="techniques/flash.xml" xpointer="flash"/>
		<xi:include href="techniques/silverlight.xml" xpointer="silverlight"/>
		<xi:include href="techniques/pdf.xml" xpointer="pdf"/>
		<xi:include href="techniques/failures.xml" xpointer="failures"/>
	</body>
	<back>
		<!-- BBC - This is the master list. Some of these refs also appear in the Understanding Doc. -->
		<inform-div1 id="acknowledgements">
			<head>Acknowledgements</head>
			<p>This publication has been funded in part with U.S. Federal funds from the Department of Education, National Institute on Disability, Independent Living, and Rehabilitation Research (NIDILRR), initially under contract number ED-OSE-10-C-0067 and currently under contract number HHSP23301500054C. The content of this publication does not necessarily reflect the views or policies of the U.S. Department of Education, nor does mention of trade names, commercial products, or organizations imply endorsement by the U.S. Government.</p>
			<p>Additional information about participation in the Web Content Accessibility Guidelines Working Group (WCAG WG) can be found on the <loc href="http://www.w3.org/WAI/GL/">Working Group home page</loc>. 
			</p>
			<div2 id="ack_participants-active" role="normal">
				<head>Participants of the WCAG WG active in the development of this document:</head>
				<ulist>
					<item>
						<p>Paul Adam (Deque)</p>
					</item>
					<item>
						<p>Kathleen Anderson</p>
					</item>
					<item>
						<p>Jon Avila (SSB Bart Group)</p>
					</item>
					<item>
						<p>Bruce Bailey (U.S. Access Board) </p>
					</item>
					<item>
						<p>Laura Carlson</p>
					</item>
					<item>
						<p>Louis Cheng (Google)</p>
					</item>
					<item>
						<p>Michael Cooper (W3C)</p>
					</item>
					<item>
						<p>Wayne Dick</p>
					</item>
					<item>
						<p>Eric Eggert (W3C)</p>
					</item>
					<item>
						<p>Michael Elledge</p>
					</item>
					<item>
						<p>Detlev Fischer</p>
					</item>
					<item>
						<p>John Foliot (Deque)</p>
					</item>
					<item>
						<p>Loretta Guarino Reid (Google)</p>
					</item>
					<item>
						<p>Jon Gunderson</p>
					</item>
					<item>
						<p>Katie Haritos-Shea</p>
					</item>
					<item>
						<p>Marc Johlic (IBM)</p>
					</item>
					<item>
						<p>Barry Johnson (Deque)</p>
					</item>
					<item>
						<p>Andrew Kirkpatrick (Adobe)</p>
					</item>
					<item>
						<p>David MacDonald</p>
					</item>
					<item>
						<p>Erich Manser (IBM)</p>
					</item>
					<item>
						<p>James Nurthen (Oracle)</p>
					</item>
					<item>
						<p>Joshue O Connor</p>
					</item>
					<item>
						<p>Jan Richards</p>
					</item>
					<item>
						<p>Alan Smith</p>
					</item>
					<item>
						<p>Adam Solomon</p>
					</item>
					<item>
						<p>Makoto Ueki</p>
					</item>
					<item>
						<p>Gregg Vanderheiden</p>
					</item>
					<item>
						<p>Kathleen Wahlbin</p>
					</item>
					<item>
						<p>Can Wang (Zhejiang University)</p>
					</item>
					<item>
						<p>Jason White (Educational Testing Service)</p>
					</item>
					<item>
						<p>Kenny Zhang (W3C)</p>
					</item>
				</ulist>
			</div2>
			<div2 id="ack_participants-previous" role="normal">
				<head>Other previously active WCAG WG participants and other contributors to WCAG 2.0 or supporting resources</head>
				<p>Shadi Abou-Zahra, Jim Allan, Jenae Andershonis, Wilhelm Joys Andersen, Andrew Arch, Avi Arditti, Aries Arditi, Jon Avila, Mark Barratt, Mike Barta, Sandy Bartell, Kynn Bartlett, Chris Beer, Charles Belov, Marco Bertoni, Harvey Bingham, Chris Blouch, Paul Bohman, Frederick Boland, Denis Boudreau, Patrice Bourlon, Judy Brewer, Andy Brown, Dick Brown, Doyle Burnett, Raven Calais, Ben Caldwell, Alastair Campbell, Laura Carlson, Tomas Caspers, Roberto Castaldo, Sofia Celic-Li, Sambhavi Chandrashekar, Mike Cherim, Jonathan Chetwynd, Wendy Chisholm, Alan Chuter, David M Clark, Joe Clark, Darcy Clarke, James Coltham, Vivienne Conway, Earl Cousins, James Craig, Tom Croucher, Pierce Crowell, Nir Dagan, Daniel Dardailler, Geoff Deering, Sébastien Delorme, Pete DeVasto, Wayne Dick, Iyad Abu Doush, Sylvie Duchateau, Cherie Eckholm, Roberto Ellero, Don Evans, Gavin Evans, Neal Ewers, Steve Faulkner, Bengt Farre, Lainey Feingold, Wilco Fiers, Michel Fitos, Alan J. Flavell, Nikolaos Floratos, Kentarou Fukuda, Miguel Garcia, P.J. Gardner, Alistair Garrison, Greg Gay, Becky Gibson, Al Gilman, Kerstin Goldsmith, Michael Grade, Karl Groves, Jon Gunderson, Emmanuelle Gutiérrez y Restrepo, Brian Hardy, Eric Hansen, Benjamin Hawkes-Lewis, Sean Hayes, Shawn Henry, Hans Hillen, Donovan Hipke, Bjoern Hoehrmann, Allen Hoffman, Chris Hofstader, Yvette Hoitink, Martijn Houtepen, Carlos Iglesias, Jonas Jacek, Ian Jacobs, Phill Jenkins, Duff Johnson, Jyotsna Kaki, Shilpi Kapoor, Leonard R. Kasday, Kazuhito Kidachi, Ken Kipness, John Kirkwood, Jason Kiss, Johannes Koch, Marja-Riitta Koivunen, Maureen Kraft, Preety Kumar, Kristjan Kure, Andrew LaHart, Gez Lemon, Chuck Letourneau, Aurélien Levy, Harry Loots, Scott Luebking, Tim Lacy, Jim Ley, Alex Li, William Loughborough, Greg Lowney, N Maffeo, Mark Magennis, Kapsi Maria, Luca Mascaro, Matt May, Sheena McCullagh, Liam McGee, Jens Meiert, Niqui Merret, Jonathan Metz, Alessandro Miele, Steven Miller, Mathew J Mirabella, Matt May, Marti McCuller, Sorcha Moore, Mary Jo Mueller, Charles F. Munat, Robert Neff, Charles Nevile, Liddy Nevile, Dylan Nicholson, Bruno von Niman, Tim Noonan, Sebastiano Nutarelli, Graham Oliver, Sean B. Palmer, Sailesh Panchang, Devarshi Pant, Nigel Peck, Anne Pemberton, David Poehlman, Ian Pouncey, Charles Pritchard, Kerstin Probiesch, W Reagan, Adam Victor Reed, Chris Reeve, Chris Ridpath, Lee Roberts, Mark Rogers, Raph de Rooij, Gregory J. Rosmaita, Matthew Ross, Sharron Rush, Joel Sanda, Janina Sajka, Roberto Scano, Gordon Schantz, Tim van Schie, Wolf Schmidt, Stefan Schnabel, Lisa Seeman, Cynthia Shelly, Glenda Sims, John Slatin, Becky Smith, Jared Smith, Andi Snow-Weaver, Neil Soiffer, Jeanne Spellman, Mike Squillace, Michael Stenitzer, Diane Stottlemyer, Christophe Strobbe, Sarah J Swierenga, Jim Thatcher, Terry Thompson, Justin Thorp, David Todd, Mary Utt, Jean Vanderdonckt, Carlos A Velasco, Eric Velleman, Gijs Veyfeyken, Dena Wainwright, Paul Walsch, Daman Wandke, Richard Warren, Elle Waters, Takayuki Watanabe, Léonie Watson, Gian Wild, David Wooley, Wu Wei, Leona Zumbo.</p>
			</div2>
		</inform-div1>
		<inform-div1 id="references">
			<head>References</head>
			<blist>
				<bibl id="CSS1" key="CSS1">"Cascading Style Sheets, level 1," B. Bos, H. Wium Lie, eds., W3C Recommendation 17 Dec 1996, revised 11 Jan 1999. Available at <loc href="http://www.w3.org/TR/REC-CSS1/">http://www.w3.org/TR/REC-CSS1/</loc>.</bibl>
				<bibl id="CSS2" key="CSS2">"Cascading Style Sheets, level 2," B. Bos, H. Wium Lie, C. Lilley, and I. Jacobs, eds., W3C Recommendation 12 May 1998. Available at <loc href="http://www.w3.org/TR/CSS2/">http://www.w3.org/TR/CSS2/</loc>.</bibl>
				<bibl id="CSS21" key="CSS21">"Cascading Style Sheets, level 2 revision 1,"  B. Bos, T. Çelik,  I. Hickson,   H. Wium Lie, eds., W3C Candidate Recommendation 25 February 2004.  Available at:  <loc href="http://www.w3.org/TR/CSS21/">http://www.w3.org/TR/CSS21/</loc>
				</bibl>
				<bibl id="CSS3" key="CSS3">
					<titleref href="http://www.w3.org/Style/CSS/current-work">[CSS 2.1 and CSS 3] Roadmap</titleref>, CSS WG's table of modules and publication dates.</bibl>
				<bibl id="FLASH" key="FLASH">"Flash", Adobe Systems. Available at <loc href="http://www.adobe.com/devnet/swf.html">http://www.adobe.com/devnet/swf.html</loc>.</bibl>
				<bibl id="HTML4" key="HTML4">"HTML 4.01 Specification," D. Raggett, A. Le Hors, I. Jacobs, eds.,  W3C Recommendation 24 December 1999. Available at <loc href="http://www.w3.org/TR/html401/">http://www.w3.org/TR/html401/</loc>
				</bibl>
				<bibl id="PDF" key="PDF">"PDF", Adobe Systems. Available at <loc href="http://www.adobe.com/devnet/pdf.html">http://www.adobe.com/devnet/pdf.html</loc>.</bibl>
				<bibl id="WCAG20" key="WCAG20">"Web Content Accessibility Guidelines 2.0,"  B. Caldwell, M Cooper, L Guarino Reid, and G. Vanderheiden, eds., W3 Recommendation 12 December 2008, <loc href="http://www.w3.org/TR/2008/REC-WCAG20-20081211/">http://www.w3.org/TR/2008/REC-WCAG20-20081211</loc>.  The latest version of WCAG 2.0 is available at <loc href="http://www.w3.org/TR/WCAG20/">http://www.w3.org/TR/WCAG20/</loc>.
				</bibl>
				<bibl id="XHTML1" key="XHTML1">"XHTML 1.0 The Extensible HyperText Markup Language (Second Edition)," S. Pemberton, et al.,  W3C Recommendation 26 January 2000, revised 1 August 2002. Available at:  <loc href="http://www.w3.org/TR/xhtml1/">http://www.w3.org/TR/xhtml1/</loc>.</bibl>
			</blist>
		</inform-div1>
	</back>
</spec><|MERGE_RESOLUTION|>--- conflicted
+++ resolved
@@ -2,20 +2,12 @@
 <!DOCTYPE spec SYSTEM "xmlspec.dtd">
 <!-- edited with XMLSpy v2006 rel. 3 sp1 (http://www.altova.com) by Ben Caldwell (W3C) -->
 <?xml-stylesheet type="text/xsl" href="techs-merge.xslt"?>
-<<<<<<< HEAD
 <spec status="int-review" w3c-doctype="wd" xmlns:xi="http://www.w3.org/2001/XInclude">
-=======
-<spec status="final" w3c-doctype="wgnote" xmlns:xi="http://www.w3.org/2001/XInclude">
->>>>>>> 7c95c624
 	<header>
 		<title>Techniques for <abbr expansion="Web Content Accessibility Guidelines">WCAG</abbr> 2.0</title>
 		<subtitle>Techniques and Failures for Web Content Accessibility Guidelines 2.0</subtitle>
 		<w3c-designation>WCAG20-TECHS</w3c-designation>
-<<<<<<< HEAD
 		<w3c-doctype>Editors' Draft</w3c-doctype>
-=======
-		<w3c-doctype>W3C Working Group Note</w3c-doctype>
->>>>>>> 7c95c624
 		<pubdate>
 			<day>17</day>
 			<month>March</month>

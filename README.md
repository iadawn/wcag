--- conflicted
+++ resolved
@@ -1,9 +1,5 @@
-WCAG (Web Content Accessibility Guidelines) - Branch for production of February 2016 review versions
+WCAG (Web Content Accessibility Guidelines) - Branch for production of August 2016 review versions
 ===
 
-<<<<<<< HEAD
 Please use this branch as the target for pull requests until July 10, 2016.
-=======
-Please do not submit pull requests against this branch.  Use the Q3 Working Branch instead until July 1, 2016.
->>>>>>> 7c95c624
 

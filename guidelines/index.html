<!DOCTYPE html>
<html xmlns="http://www.w3.org/1999/xhtml" lang="en" xml:lang="en">
    <head>
        <meta charset="UTF-8" />

        <title>Web Content Accessibility Guidelines (WCAG) 2.1</title>
    	<script src="https://www.w3.org/Tools/respec/respec-w3c-common" class="remove"></script>
    	<script src="../biblio.js" class="remove"></script>
    	<script src="../script/wcag21.js" class="remove"></script>
    	<script src="respec-config.js" class="remove"></script>
    	<link rel="stylesheet" type="text/css" href="../css/sources.css" class="remove" />
        <link rel="stylesheet" type="text/css" href="../css/additional.css" class="remove" />
        <link rel="stylesheet" type="text/css" href="guidelines.css" />
    </head>
    <body>
        <section id="abstract">
            <p>Web Content Accessibility Guidelines (WCAG) 2.1 covers a wide range of recommendations for making Web content more accessible. Following these guidelines will make content accessible to a wider range of people with disabilities, including blindness and low vision, deafness and hearing loss, learning disabilities, cognitive limitations, limited movement, speech disabilities, photosensitivity, and combinations of these. These guidelines address accessibility of web content on desktops, laptops, tablets, and mobile devices. Following these guidelines will also often make your Web content more usable to users in general.</p>
            <p>WCAG 2.1 success criteria are written as testable statements that are not technology-specific. Guidance about satisfying the success criteria in specific technologies, as well as general information about interpreting the success criteria, is provided in separate documents. See <a href="http://www.w3.org/WAI/intro/wcag.php">Web Content Accessibility Guidelines (WCAG) Overview</a> for an introduction and links to WCAG technical and educational material.</p>
            <p>WCAG 2.1 extends <a href="http://www.w3.org/TR/WCAG10/">Web Content Accessibility Guidelines 2.0</a> [[!WCAG20]], which was published as a W3C Recommendation December 2008. Content that conforms to WCAG 2.1 also conforms to WCAG 2.0, and therefore to policies that reference WCAG 2.0. <!--The W3C recommends that new and updated content use WCAG 2.1 to maximize future applicability of accessibility efforts. The W3C also recommends that new or updated Web accessibility policies reference WCAG 2.1.--></p>
        </section>
        <section id="sotd">
            <p>To comment, <a href="https://github.com/w3c/wcag21/issues/new">file an issue in the <abbr title="World Wide Web Consortium">W3C</abbr> WCAG 2.1 GitHub repository</a>. Although the proposed Success Criteria in this document reference issues tracking discussion, the Working Group requests that public comments be filed as new issues, one issue per discrete comment. It is free to create a GitHub account to file issues. If filing issues in GitHub is not feasible, send email to <a href="mailto:public-agwg-comments@w3.org?subject=WCAG%202.1%20public%20comment">public-agwg-comments@w3.org</a> (<a href="https://lists.w3.org/Archives/Public/public-agwg-comments/">comment archive</a>). </p>
        </section>
        <section class="informative introductory" id="intro">
            <h2>Introduction</h2>

            <section>
                <h3>About This Draft</h3>
                <p>This is a draft of the guidelines, published to allow initial review of the structure, approach, and types of new success criteria. It does not yet include all the Success Criteria that have been proposed for WCAG 2.1, nor are the ones present necessarily in their final form.</p>
                <p>Because WCAG 2.1 extends WCAG 2.0, all the Success Criteria from WCAG 2.0 are included. To differentiate new Success Criteria, they are labeled as "[New]" and displayed in a <span class="new">green box</span>. In this draft the WCAG 2.0 Success Criteria remain unchanged. This does create some redundancy but the Working Group seeks review of the new Success Criteria at this time and will evaluate where to modify existing WCAG 2.0 Success Criteria later in the process. </p>
                <p>Not all Success Criteria proposals are included in the above list. The Working Group maintains a <a href="https://github.com/w3c/wcag21/issues/">full set of current Success Criterion proposals</a> which is also available for review and consideration for inclusion in future drafts.</p>
            </section>

            <section>
                <h3>Background on WCAG 2</h3>
                <p>Web Content Accessibility Guidelines (WCAG) 2.1 defines how to make Web content more accessible to people with disabilities. Accessibility involves a wide range of disabilities, including visual, auditory, physical, speech, cognitive, language, learning, and neurological disabilities. Although these guidelines cover a wide range of issues, they are not able to address the needs of people with all types, degrees, and combinations of disability. These guidelines also make Web content more usable by older individuals with changing abilities due to aging and often improve usability for users in general.</p>
                <p>WCAG 2.1 is developed through the <a href="http://www.w3.org/WAI/intro/w3c-process.php">W3C process</a> in cooperation with individuals and organizations around the world, with a goal of providing a shared standard for Web content accessibility that meets the needs of individuals, organizations, and governments internationally. WCAG 2.1 builds on WCAG 2.0 [[!WCAG20]], which in turn built on WCAG 1.0 [[WAI-WEBCONTENT]] and is designed to apply broadly to different Web technologies now and in the future, and to be testable with a combination of automated testing and human evaluation. For an introduction to WCAG, see the <a href="http://www.w3.org/WAI/intro/wcag.php">Web Content Accessibility Guidelines (WCAG) Overview</a>.</p>
                <p>Web accessibility depends not only on accessible content but also on accessible Web browsers and other user agents. Authoring tools also have an important role in Web accessibility. For an overview of how these components of Web development and interaction work together, see:</p>
                <ul>
                    <li><strong><a href="http://www.w3.org/WAI/intro/components">Essential Components of Web Accessibility</a></strong></li>
                    <li><strong><a href="http://www.w3.org/WAI/intro/uaag.php">User Agent Accessibility Guidelines (UAAG) Overview</a></strong></li>
                    <li><strong><a href="http://www.w3.org/WAI/intro/atag.php">Authoring Tool Accessibility Guidelines (ATAG) Overview</a></strong></li>
                </ul>
                <p>Further introductory information about the structure of WCAG 2.0, inherited by WCAG 2.1, is available in the introduction to WCAG 2.0. For brevity in this draft it is not repeated here but can be found at:</p>
                <ul>
                    <li><a href="https://www.w3.org/TR/WCAG20/#intro-layers-guidance">WCAG 2.0 Layers of Guidance</a></li>
                    <li><a href="https://www.w3.org/TR/WCAG20/#intro-related-docs">WCAG 2.0 Supporting Documents</a></li>
                    <li><a href="https://www.w3.org/TR/WCAG20/#new-terms">Important Terms in WCAG 2.0</a></li>
                </ul>
            </section>

            <section>
                <h3>Conformance to WCAG 2.1</h3>
                <p>WCAG 2.1 uses the same conformance model as WCAG 2.0, which is described in the <a href="#conformance">Conformance</a> section. The conformance section has not been updated in this Working Draft to describe how WCAG 2.1 conformance builds upon WCAG 2.0 conformance. In particular, it is intended that sites that conform to WCAG 2.1 also conform to WCAG 2.0, which means they meet the requirements of any policies that reference WCAG 2.0, while also better meeting the needs of users on the current Web. Conformance wording for this will be provided in a future Working Draft.</p>
            </section>

            <section>
                <h3>Future work on WCAG 2.1</h3>
                <p>The Accessibility Guidelines Working Group plans to continue developing WCAG 2.1 over the course of 2017. This work will primarily involve review and processing of the Success Criteria proposals, response to public feedback on this and later Working Drafts, and preparation of support materials similar to <a href="https://www.w3.org/TR/UNDERSTANDING-WCAG20/">Understanding WCAG 2.0</a> [[UNDERSTANDING-WCAG20]] and <a href="https://www.w3.org/TR/WCAG20-TECHS/">Techniques for WCAG 2.0</a> [[WCAG20-TECHS]]. Early feedback on this work as soon as it is available is important, because the Working Group intends to begin finalization stages towards the end of the year.</p>
                <p>Once the set of Success Criteria has been decided for WCAG 2.1, the Working Group will review the structure of the document. One goal will be to achieve the most clear backwards compatibility possible with WCAG 2.0; another will be to optimize the new Success Criteria to reduce duplication and increase clarity. The Working Group will also make final decisions about characteristics of the specification such as numbering and position of added Success Criteria. In preparation for the <a href="https://www.w3.org/2015/Process-20150901/#candidate-rec">Candidate Recommendation</a>, the Working Group will also re-evaluate testability and implementability of the Success Criteria given the technologies available at that time.</p>
            </section>

            <section>
                <h3>Later versions of Accessibility Guidelines</h3>
                <p>In parallel with WCAG 2.1, the Accessibility Guidelines Working Group is working on requirements for a 3.0 version of accessibility guidelines, developed by the <a href="https://www.w3.org/WAI/GL/task-forces/silver/">Silver Task Force</a>. The result of this work is expected to be a more substantial restructuring of web accessibility guidance than would be realistic for dot-releases of WCAG 2. The task force follows a research-focused, user-centered design methodology to produce the most effective and flexible outcome, including the roles of content authoring, user agent support, and authoring tool support. This is a multi-year effort, so WCAG 2.1 is needed as an interim measure to provide updated web accessibility guidance to reflect changes on the web since the publication of WCAG 2.0.</p>
                <p>In order for WCAG 2.1 to achieve its goal to update web accessibility guidance in a time frame that is meaningful before the 3.0 project delivers results, WCAG 2.1 must be completed quickly. This inherently means that some proposed Success Criteria may prove too complex to include in WCAG 2.1, but nonetheless will be viewed as important accessibility guidance for current web content. The larger 3.0 project is expected to incorporate such guidance, but the Working Group could also decide that another set of guidelines between WCAG 2.1 and 3.0 is needed. In that case, a new version, WCAG 2.2, could be proposed. A decision to develop WCAG 2.2 will need to balance the benefits of providing additional accessibility guidance earlier, versus the opportunity cost the work could have on the more substantially restructured and comprehensive 3.0 project. The current <a href="https://www.w3.org/2017/01/ag-charter">Accessibility Guidelines Working Group charter</a> states "The Working Group intends to produce updated guidance for accessibility on a regular interval, starting with WCAG 2.1. Depending on the outcome of the requirements development for the next major update to WCAG, it may be necessary to pursue further dot-releases of WCAG until a major release is ready to be completed in time for a scheduled release date."</p>
            </section>

        </section>
        <section class="principle" id="perceivable">
            <h2> Perceivable </h2>
            <p>Information and user interface components must be presentable to users in ways they can perceive.</p>

            <section class="guideline">
                <h3>Text Alternatives</h3>
                <p>Provide text alternatives for any non-text content so that it can be changed into other forms people need, such as large print, braille, speech, symbols or simpler language.</p>

                <section data-include="sc/20/non-text-content.html" data-include-replace="true"></section>
            </section>

            <section class="guideline">
                <h3>Time-based Media</h3>
                <p>Provide alternatives for time-based media.</p>

                <section data-include="sc/20/audio-only-and-video-only-prerecorded.html" data-include-replace="true"></section>

                <section data-include="sc/20/captions-prerecorded.html" data-include-replace="true"></section>

                <section data-include="sc/20/audio-description-or-media-alternative-prerecorded.html" data-include-replace="true"></section>

                <section data-include="sc/20/captions-live.html" data-include-replace="true"></section>

                <section data-include="sc/20/audio-description-prerecorded.html" data-include-replace="true"></section>

                <section data-include="sc/20/sign-language-prerecorded.html" data-include-replace="true"></section>

                <section data-include="sc/20/extended-audio-description-prerecorded.html" data-include-replace="true"></section>

                <section data-include="sc/20/media-alternative-prerecorded.html" data-include-replace="true"></section>

                <section data-include="sc/20/audio-only-live.html" data-include-replace="true"></section>
            </section>

            <section class="guideline">
                <h3>Adaptable</h3>
                <p>Create content that can be presented in different ways (for example simpler layout) without losing information or structure.</p>

                <section data-include="sc/20/info-and-relationships.html" data-include-replace="true"></section>

                <section data-include="sc/20/meaningful-sequence.html" data-include-replace="true"></section>

                <section data-include="sc/20/sensory-characteristics.html" data-include-replace="true"></section>

                <!-- <section data-include="sc/21/support-personalization-minimum.html" data-include-replace="true"></section> -->
            </section>

            <section class="guideline">
                <h3>Distinguishable</h3>
                <p>Make it easier for users to see and hear content including separating foreground from background.</p>

                <section data-include="sc/20/use-of-color.html" data-include-replace="true"></section>

                <section data-include="sc/20/audio-control.html" data-include-replace="true"></section>

                <section data-include="sc/20/contrast-minimum.html" data-include-replace="true"></section>

                <section data-include="sc/20/resize-text.html" data-include-replace="true"></section>

                <section data-include="sc/20/images-of-text.html" data-include-replace="true"></section>

                <section data-include="sc/20/contrast-enhanced.html" data-include-replace="true"></section>

                <section data-include="sc/20/low-or-no-background-audio.html" data-include-replace="true"></section>

                <section data-include="sc/20/visual-presentation.html" data-include-replace="true"></section>

                <section data-include="sc/20/images-of-text-no-exception.html" data-include-replace="true"></section>

                <!-- <section data-include="sc/21/linearization.html" data-include-replace="true"></section> -->

                <section data-include="sc/21/resize-content.html" data-include-replace="true"></section>

                <section data-include="sc/21/graphics-contrast.html" data-include-replace="true"></section>

                <!-- <section data-include="sc/21/printing.html" data-include-replace="true"></section> -->

                <section data-include="sc/21/user-interface-component-contrast-minimum.html" data-include-replace="true"></section>

                <section data-include="sc/21/adapting-text.html" data-include-replace="true"></section>

                <!-- <section data-include="sc/21/popup-interference-.html" data-include-replace="true"></section> -->
            </section>

        </section>
        <section class="principle" id="operable">
            <h2> Operable </h2>
            <p>User interface components and navigation must be operable.</p>

            <section class="guideline">
                <h3>Keyboard Accessible</h3>
                <p>Make all functionality available from a keyboard.</p>

                <section data-include="sc/20/keyboard.html" data-include-replace="true"></section>

                <section data-include="sc/20/no-keyboard-trap.html" data-include-replace="true"></section>

                <section data-include="sc/20/keyboard-no-exception.html" data-include-replace="true"></section>

                <!-- <section data-include="sc/21/speech-input.html" data-include-replace="true"></section> -->

            </section>

            <section class="guideline">
                <h3>Enough Time</h3>
                <p>Provide users enough time to read and use content.</p>

                <section data-include="sc/20/timing-adjustable.html" data-include-replace="true"></section>

                <section data-include="sc/20/pause-stop-hide.html" data-include-replace="true"></section>

                <section data-include="sc/20/no-timing.html" data-include-replace="true"></section>

                <section data-include="sc/20/interruptions.html" data-include-replace="true"></section>

                <section data-include="sc/20/re-authenticating.html" data-include-replace="true"></section>

                <!-- <section data-include="sc/21/timeouts.html" data-include-replace="true"></section> -->

                <!-- <section data-include="sc/21/animation-from-interactions.html" data-include-replace="true"></section> -->

                <section data-include="sc/21/interruptions-minimum.html" data-include-replace="true"></section>
            	
            	  <section data-include="sc/21/accessible-authentication.html" data-include-replace="true"></section>

            </section>

            <section class="guideline">
                <h3>Seizures</h3>
                <p>Do not design content in a way that is known to cause seizures.</p>

                <section data-include="sc/20/three-flashes-or-below-threshold.html" data-include-replace="true"></section>

                <section data-include="sc/20/three-flashes.html" data-include-replace="true"></section>
                
                <!-- <section data-include="sc/21/safety.html" data-include-replace="true"></section> -->
                
                <!-- <section data-include="sc/21/user-information.html" data-include-replace="true"></section> -->
            </section>

            <section class="guideline">
                <h3>Navigable</h3>
                <p>Provide ways to help users navigate, find content, and determine where they are.</p>

                <section data-include="sc/20/bypass-blocks.html" data-include-replace="true"></section>

                <section data-include="sc/20/page-titled.html" data-include-replace="true"></section>

                <section data-include="sc/20/focus-order.html" data-include-replace="true"></section>

                <section data-include="sc/20/link-purpose-in-context.html" data-include-replace="true"></section>

                <section data-include="sc/20/multiple-ways.html" data-include-replace="true"></section>

                <section data-include="sc/20/headings-and-labels.html" data-include-replace="true"></section>

                <section data-include="sc/20/focus-visible.html" data-include-replace="true"></section>

                <section data-include="sc/20/location.html" data-include-replace="true"></section>

                <section data-include="sc/20/link-purpose-link-only.html" data-include-replace="true"></section>

                <section data-include="sc/20/section-headings.html" data-include-replace="true"></section>

                <section data-include="sc/21/character-key-shortcuts.html" data-include-replace="true"></section>
                
                <!-- <section data-include="sc/21/task-completion.html" data-include-replace="true"></section> -->
                
                <!-- <section data-include="sc/21/finding-help.html" data-include-replace="true"></section> -->
            	
            	<!-- <section data-include="sc/21/section-headings.html" data-include-replace="true"></section> -->
            </section>

            <section class="guideline proposed">
                <h3>Pointer Accessible</h3>
                <p class="change">Proposed</p>
                <p>Make it easier for users to operate pointer functionality</p>

                <!-- <section data-include="sc/21/target-size.html" data-include-replace="true"></section> -->

                <!-- <section data-include="sc/21/pointer.html" data-include-replace="true"></section> -->
                
                <!-- <section data-include="sc/21/pointer-inputs-with-additional-sensors.html" data-include-replace="true"></section> -->

                <!-- <section data-include="sc/21/pointer-gestures.html" data-include-replace="true"></section> -->
                
                <!-- <section data-include="sc/21/touch-with-assistive-technology.html" data-include-replace="true"></section> -->
                
                <!-- <section data-include="sc/21/keyboard-with-assistive-technology.html" data-include-replace="true"></section> -->
                
                <!-- <section data-include="sc/21/concurrent-input-mechanisms.html" data-include-replace="true"></section> -->

            </section>

            <section class="guideline proposed">
                <h3>Additional sensor inputs</h3>
                <p class="change">Proposed</p>

                <!-- <section data-include="sc/21/device-sensors.html" data-include-replace="true"></section> -->

                <section data-include="sc/21/orientation.html" data-include-replace="true"></section>

            </section>

            <section class="guideline new">
                <h3>Speech</h3>
                <p class="change">New</p>

                <section data-include="sc/21/accessible-name.html" data-include-replace="true"></section>

            </section>
          
        </section>
        <section class="principle" id="understandable">
            <h2> Understandable </h2>
            <p>Information and the operation of user interface must be understandable.</p>

            <section class="guideline">
                <h3>Readable</h3>
                <p>Make text content readable and understandable.</p>

                <section data-include="sc/20/language-of-page.html" data-include-replace="true"></section>

                <section data-include="sc/20/language-of-parts.html" data-include-replace="true"></section>

                <section data-include="sc/20/unusual-words.html" data-include-replace="true"></section>

                <section data-include="sc/20/abbreviations.html" data-include-replace="true"></section>

                <section data-include="sc/20/reading-level.html" data-include-replace="true"></section>

                <section data-include="sc/20/pronunciation.html" data-include-replace="true"></section>

                <!-- <section data-include="sc/21/plain-language-minimum.html" data-include-replace="true"></section> -->
                
                <!-- <section data-include="sc/21/plain-language-enhanced.html" data-include-replace="true"></section> -->
                
                <!-- <section data-include="sc/21/plain-language-all-content.html" data-include-replace="true"></section> -->

                <!-- <section data-include="sc/21/manageable-blocks.html" data-include-replace="true"></section> -->

                <!-- <section data-include="sc/21/extra-symbols.html" data-include-replace="true"></section> -->
                
                <!-- <section data-include="sc/21/clear-structure-and-relationships.html" data-include-replace="true"></section> -->
                
                <!-- <section data-include="sc/21/clear-text-and-voice.html" data-include-replace="true"></section> -->
                
                <!-- <section data-include="sc/21/clear-purpose.html" data-include-replace="true"></section> -->

            </section>

            <section class="guideline">
                <h3>Predictable</h3>
                <p>Make Web pages appear and operate in predictable ways.</p>

                <section data-include="sc/20/on-focus.html" data-include-replace="true"></section>

                <section data-include="sc/20/on-input.html" data-include-replace="true"></section>

                <section data-include="sc/20/consistent-navigation.html" data-include-replace="true"></section>

                <section data-include="sc/20/consistent-identification.html" data-include-replace="true"></section>

                <section data-include="sc/20/change-on-request.html" data-include-replace="true"></section>

                <section data-include="sc/21/accidental-activation.html" data-include-replace="true"></section>

                <!-- <section data-include="sc/21/familiar-design-minimum.html" data-include-replace="true"></section> -->

                <section data-include="sc/21/change-of-content.html" data-include-replace="true"></section>
                
                <!-- <section data-include="sc/21/familiar-design-enhanced.html" data-include-replace="true"></section> -->
            	
            	<!-- <section data-include="sc/21/change-on-request.html" data-include-replace="true"></section> -->

            </section>

            <section class="guideline">
                <h3>Input Assistance</h3>
                <p>Help users avoid and correct mistakes.</p>

                <section data-include="sc/20/error-identification.html" data-include-replace="true"></section>

                <section data-include="sc/20/labels-or-instructions.html" data-include-replace="true"></section>

                <section data-include="sc/20/error-suggestion.html" data-include-replace="true"></section>

                <section data-include="sc/20/error-prevention-legal-financial-data.html" data-include-replace="true"></section>

                <section data-include="sc/20/help.html" data-include-replace="true"></section>

                <section data-include="sc/20/error-prevention-all.html" data-include-replace="true"></section>

                <!-- <section data-include="sc/21/minimize-user-errors.html" data-include-replace="true"></section> -->

                <!-- <section data-include="sc/21/undo.html" data-include-replace="true"></section> -->

                <!-- <section data-include="sc/21/provide-support.html" data-include-replace="true"></section> -->
                
                <!-- <section data-include="sc/21/consistent-cues.html" data-include-replace="true"></section> -->
                
                <!-- <section data-include="sc/21/reminders.html" data-include-replace="true"></section> -->
                
                <!-- <section data-include="sc/21/clear-controls.html" data-include-replace="true"></section> -->
                
                <!-- <section data-include="sc/21/identify-charges.html" data-include-replace="true"></section> -->
                
                <!-- <section data-include="sc/21/search.html" data-include-replace="true"></section> -->
                
                <!-- <section data-include="sc/21/extra-help.html" data-include-replace="true"></section> -->
                
                <!-- <section data-include="sc/21/extra-help-enhanced.html" data-include-replace="true"></section> -->
                
                <!-- <section data-include="sc/21/standardized-apis.html" data-include-replace="true"></section> -->
                
                <!-- <section data-include="sc/21/return.html" data-include-replace="true"></section> -->
                
                <!-- <section data-include="sc/21/feedback.html" data-include-replace="true"></section> -->
            	
            	<!-- <section data-include="sc/21/error-prevention-legal-financial-data.html" data-include-replace="true"></section> -->
            	
            	<!-- <section data-include="sc/21/labels-or-instructions.html" data-include-replace="true"></section> -->

            </section>

        </section>
        <section class="principle" id="robust">
            <h2> Robust </h2>
            <p>Content must be robust enough that it can be interpreted by by a wide variety of user agents, including assistive technologies.</p>

            <section class="guideline">
                <h3>Compatible</h3>
                <p>Maximize compatibility with current and future user agents, including assistive technologies.</p>

                <section data-include="sc/20/parsing.html" data-include-replace="true"></section>

                <section data-include="sc/20/name-role-value.html" data-include-replace="true"></section>
                
                <!-- <section data-include="sc/21/non-interference-with-assistive-technology.html" data-include-replace="true"></section> -->
            	
            	<!-- <section data-include="sc/21/name-role-value.html" data-include-replace="true"></section> -->

            </section>

        </section>
        <section id="conformance">
            <!--<h1>Conformance</h1>-->
            <p>This section lists requirements for <a>conformance</a> to WCAG 2.1. It also gives information about how to make conformance claims, which are optional. Finally, it describes what it means to be <a>accessibility supported</a>, since only accessibility-supported ways of using technologies can be <a>relied upon</a> for conformance. <a href="https://www.w3.org/TR/UNDERSTANDING-WCAG20/conformance">Understanding Conformance</a> includes further explanation of the accessibility-supported concept.</p>

            <section id="conformance-reqs">
                <h2>Conformance Requirements</h2>
                <p>In order for a Web page to conform to WCAG 2.1, all of the following conformance requirements must be satisfied:</p>

                <section id="cc1">
                    <h3>Conformance Level</h3>
                    <p>One of the following levels of conformance is met in full.</p>
                    <ul>
                        <li>For Level A conformance (the minimum level of conformance), the <a>Web page</a>
                            <a>satisfies</a> all the Level A Success Criteria, or a <a>conforming alternate version</a> is provided.</li>
                        <li>For Level AA conformance, the Web page satisfies all the Level A and Level AA Success Criteria, or a Level AA conforming alternate version is provided.</li>
                        <li>For Level AAA conformance, the Web page satisfies all the Level A, Level AA and Level AAA Success Criteria, or a Level AAA conforming alternate version is provided.</li>
                    </ul>
                    <p>Although conformance can only be achieved at the stated levels, authors are encouraged to report (in their claim) any progress toward meeting success criteria from all levels beyond the achieved level of conformance.</p>
                    <p>It is not recommended that Level AAA conformance be required as a general policy for entire sites because it is not possible to satisfy all Level AAA Success Criteria for some content.</p>
                </section>

                <section id="cc2">
                    <h3>Full pages</h3>
                    <p><a>Conformance</a> (and conformance level) is for full <a>Web page(s)</a> only, and cannot be achieved if part of a Web page is excluded.</p>
                    <p>For the purpose of determining conformance, alternatives to part of a page's content are considered part of the page when the alternatives can be obtained directly from the page, e.g., a long description or an alternative presentation of a video.</p>
                    <p>Authors of Web pages that cannot conform due to content outside of the author's control may consider a <a href="#conformance-partial">Statement of Partial Conformance</a>.</p>
                </section>

                <section id="cc3">
                    <h3>Complete processes</h3>
                    <p>When a <a>Web page</a> is one of a series of Web pages presenting a <a>process</a> (i.e., a sequence of steps that need to be completed in order to accomplish an activity), all Web pages in the process conform at the specified level or better. (Conformance is not possible at a particular level if any page in the process does not conform at that level or better.)</p>
                    <p>An online store has a series of pages that are used to select and purchase products. All pages in the series from start to finish (checkout) conform in order for any page that is part of the process to conform.</p>
                </section>

                <section id="cc4">
                    <h3>Only Accessibility-Supported Ways of Using Technologies</h3>
                    <p>Only <a>accessibility-supported</a> ways of using <a>technologies</a> are <a>relied upon</a> to satisfy the success criteria. Any information or functionality that is provided in a way that is not accessibility supported is also available in a way that is accessibility supported. (See <a href="https://www.w3.org/TR/UNDERSTANDING-WCAG20/conformance">Understanding accessibility support</a>.)</p>
                </section>

                <section id="cc5">
                    <h3>Non-Interference</h3>
                    <p>If <a> technologies </a> are used in a way that is not <a>accessibility supported</a>, or if they are used in a non-conforming way, then they do not block the ability of users to access the rest of the page. In addition, the <a>Web page</a> as a whole continues to meet the conformance requirements under each of the following conditions:</p>
                    <ol>
                        <li>when any technology that is not <a>relied upon</a> is turned on in a user agent,</li>
                        <li>when any technology that is not relied upon is turned off in a user agent, and</li>
                        <li>when any technology that is not relied upon is not supported by a user agent</li>
                    </ol>
                    <p>In addition, the following success criteria apply to all content on the page, including content that is not otherwise relied upon to meet conformance, because failure to meet them could interfere with any use of the page:</p>
                    <ul>
                        <li><strong>1.4.2 - Audio Control</strong>,</li>
                        <li><strong>2.1.2 - No Keyboard Trap</strong>,</li>
                        <li><strong>2.3.1 - Three Flashes or Below Threshold</strong>, and</li>
                        <li><strong>2.2.2 - Pause, Stop, Hide</strong>.</li>
                    </ul>
                </section>

                <section>
                    <h3></h3>
                    <p>If a page cannot conform (for example, a conformance test page or an example page), it cannot be included in the scope of conformance or in a conformance claim.</p>
                    <p>For more information, including examples, see <a href="https://www.w3.org/TR/UNDERSTANDING-WCAG20/conformance">Understanding Conformance Requirements</a>.</p>
                </section>
            </section>

            <section id="conformance-claims">
                <h2>Conformance Claims (Optional) </h2>
                <p>Conformance is defined only for <a>Web pages</a>. However, a conformance claim may be made to cover one page, a series of pages, or multiple related Web pages.</p>

                <section id="conformance-required">
                    <h3>Required Components of a Conformance Claim</h3>
                    <p>Conformance claims are <strong>not required</strong>. Authors can conform to WCAG 2.1 without making a claim. However, if a conformance claim is made, then the conformance claim <strong>must</strong> include the following information:</p>
                    <ol>
                        <li><strong>Date</strong> of the claim</li>
                        <li><strong>Guidelines title, version and URI </strong> "Web Content Accessibility Guidelines 2.1 at <a href="https://www.w3.org/TR/WCAG21/">https://www.w3.org/TR/WCAG21/</a>" <span class="ednote">In WCAG 2.0 this was a dated URI, which may need to be adjusted when this becomes a Rec.</span></li>
                        <li><strong>Conformance level</strong> satisfied: (Level A, AA or AAA)</li>
                        <li>
                            <p><strong>A concise description of the Web pages</strong>, such as a list of URIs for which the claim is made, including whether subdomains are included in the claim.</p>
                            <p>The Web pages may be described by list or by an expression that describes all of the URIs included in the claim.</p>
                            <p>Web-based products that do not have a URI prior to installation on the customer's Web site may have a statement that the product would conform when installed.</p>
                        </li>
                        <li>A list of the <strong>
                                <a>Web content technologies</a>
                                <a>relied upon</a></strong>.</li>
                    </ol>
                    <p>If a conformance logo is used, it would constitute a claim and must be accompanied by the required components of a conformance claim listed above.</p>
                </section>

                <section id="conformance-optional">
                    <h3>Optional Components of a Conformance Claim </h3>
                    <p>In addition to the required components of a conformance claim above, consider providing additional information to assist users. Recommended additional information includes:</p>
                    <ul>
                        <li>A list of success criteria beyond the level of conformance claimed that have been met. This information should be provided in a form that users can use, preferably machine-readable metadata.</li>
                        <li>A list of the specific technologies that are " <em>used but not <a>relied upon</a></em>."</li>
                        <li>A list of user agents, including assistive technologies that were used to test the content.</li>
                        <li>Information about any additional steps taken that go beyond the success criteria to enhance accessibility.</li>
                        <li>A machine-readable metadata version of the list of specific technologies that are <a>relied upon</a>.</li>
                        <li>A machine-readable metadata version of the conformance claim.</li>
                    </ul>
                    <p>Refer to <a href="https://www.w3.org/TR/UNDERSTANDING-WCAG20/conformance">Understanding Conformance Claims</a> for more information and example conformance claims.</p>
                    <p>Refer to <a href="https://www.w3.org/TR/UNDERSTANDING-WCAG20/appendixC">Understanding Metadata</a> for more information about the use of metadata in conformance claims.</p>
                </section>
            </section>

            <section id="conformance-partial">
                <h2>Statement of Partial Conformance - Third Party Content</h2>
                <p>Sometimes, Web pages are created that will later have additional content added to them. For example, an email program, a blog, an article that allows users to add comments, or applications supporting user-contributed content. Another example would be a page, such as a portal or news site, composed of content aggregated from multiple contributors, or sites that automatically insert content from other sources over time, such as when advertisements are inserted dynamically.</p>
                <p>In these cases, it is not possible to know at the time of original posting what the uncontrolled content of the pages will be. It is important to note that the uncontrolled content can affect the accessibility of the controlled content as well. Two options are available:</p>
                <ol>
                    <li>
                        <p>A determination of conformance can be made based on best knowledge. If a page of this type is monitored and repaired (non-conforming content is removed or brought into conformance) within two business days, then a determination or claim of conformance can be made since, except for errors in externally contributed content which are corrected or removed when encountered, the page conforms. No conformance claim can be made if it is not possible to monitor or correct non-conforming content;</p>
                        <p><strong>OR</strong></p>
                    </li>
                    <li>
                        <p>A "statement of partial conformance" may be made that the page does not conform, but could conform if certain parts were removed. The form of that statement would be, "This page does not conform, but would conform to WCAG 2.1 at level X if the following parts from uncontrolled sources were removed." In addition, the following would also be true of uncontrolled content that is described in the statement of partial conformance:</p>
                        <ol>
                            <li>It is not content that is under the author's control.</li>
                            <li>It is described in a way that users can identify (e.g., they cannot be described as "all parts that we do not control" unless they are clearly marked as such.)</li>
                        </ol>
                    </li>
                </ol>
            </section>

            <section id="conformance-partial-lang">
                <h2>Statement of Partial Conformance - Language</h2>
                <p>A "statement of partial conformance due to language" may be made when the page does not conform, but would conform if <a>accessibility support</a> existed for (all of) the language(s) used on the page. The form of that statement would be, "This page does not conform, but would conform to WCAG 2.1 at level X if accessibility support existed for the following language(s):"</p>
            </section>

        </section>
        <section id="glossary">
            <h1>Glossary</h1>
            <dl id="terms">

                <dt data-include="terms/20/abbreviation.html" data-include-replace="true"></dt>
            	
            	<dt data-include="terms/21/accessible-name.html" data-include-replace="true"></dt>

                <dt data-include="terms/20/accessibility-supported.html" data-include-replace="true"></dt>

                <dt data-include="terms/21/adapt.html" data-include-replace="true"></dt>

              <!-- <dt data-include="terms/21/additional-pointer-sensor-information.html" data-include-replace="true"></dt> -->

                <dt data-include="terms/20/alternative-for-time-based-media.html" data-include-replace="true"></dt>

                <dt data-include="terms/20/ambiguous-to-users-in-general.html" data-include-replace="true"></dt>

                <dt data-include="terms/20/ascii-art.html" data-include-replace="true"></dt>

                <dt data-include="terms/20/assistive-technology.html" data-include-replace="true"></dt>

                <dt data-include="terms/20/audio.html" data-include-replace="true"></dt>

                <dt data-include="terms/20/audio-description.html" data-include-replace="true"></dt>
                
                <!-- <dt data-include="terms/21/audio-feedback.html" data-include-replace="true"></dt> -->

                <dt data-include="terms/20/audio-only.html" data-include-replace="true"></dt>

                <!-- <dt data-include="terms/21/author-settable-properties.html" data-include-replace="true"></dt> -->
                
                <!-- <dt data-include="terms/21/beginners-help.html" data-include-replace="true"></dt> -->

                <dt data-include="terms/20/blinking.html" data-include-replace="true"></dt>

                <dt data-include="terms/20/blocks-of-text.html" data-include-replace="true"></dt>

                <dt data-include="terms/20/captcha.html" data-include-replace="true"></dt>

                <dt data-include="terms/20/captions.html" data-include-replace="true"></dt>

                <dt data-include="terms/21/character-key.html" data-include-replace="true"></dt>
                
                <!-- <dt data-include="terms/21/cardinal-direction.html" data-include-replace="true"></dt> -->

                <dt data-include="terms/21/change-of-content.html" data-include-replace="true"></dt>

                <dt data-include="terms/20/changes-of-context.html" data-include-replace="true"></dt>
                
                <!-- <dt data-include="terms/21/clearly-indicated.html" data-include-replace="true"></dt> -->

                <!-- <dt data-include="terms/21/common-input-error.html" data-include-replace="true"></dt> -->

                <!-- <dt data-include="terms/21/complex-information.html" data-include-replace="true"></dt> -->

                <!-- <dt data-include="terms/21/concrete-wording.html" data-include-replace="true"></dt> -->

                <dt data-include="terms/20/conformance.html" data-include-replace="true"></dt>

                <dt data-include="terms/20/conforming-alternate-version.html" data-include-replace="true"></dt>

                <dt data-include="terms/20/content.html" data-include-replace="true"></dt>

                <dt data-include="terms/20/context-sensitive-help.html" data-include-replace="true"></dt>

                <!-- <dt data-include="terms/21/contextual-information.html" data-include-replace="true"></dt> -->

                <dt data-include="terms/20/contrast-ratio.html" data-include-replace="true"></dt>

                <dt data-include="terms/20/correct-reading-sequence.html" data-include-replace="true"></dt>

                <!-- <dt data-include="terms/21/critical-features.html" data-include-replace="true"></dt> -->

                <!-- <dt data-include="terms/21/critical-service.html" data-include-replace="true"></dt> -->
                
                <!-- <dt data-include="terms/21/date-and-time-sensitive-event" data-include-replace="true"></dt> -->

                <!-- <dt data-include="terms/21/device-sensor.html" data-include-replace="true"></dt> -->

                <dt data-include="terms/21/css-pixel.html" data-include-replace="true"></dt>

                <dt data-include="terms/21/display-orientation.html" data-include-replace="true"></dt> 

                <dt data-include="terms/21/easily-available.html" data-include-replace="true"></dt>

                <dt data-include="terms/20/emergency.html" data-include-replace="true"></dt>

            	<!-- <dt data-include="terms/20/essential.html" data-include-replace="true"></dt> -->
            	
<<<<<<< HEAD
                <dt data-include="terms/21/essential.html" data-include-replace="true"></dt>
=======
            	<dt data-include="terms/21/essential.html" data-include-replace="true"></dt>
>>>>>>> 77d4a307

                <dt data-include="terms/20/extended-audio-description.html" data-include-replace="true"></dt>

                <dt data-include="terms/20/flash.html" data-include-replace="true"></dt>

                <dt data-include="terms/20/functionality.html" data-include-replace="true"></dt>

                <dt data-include="terms/20/general-flash-and-red-flash-thresholds.html" data-include-replace="true"></dt>

                <!-- <dt data-include="terms/21/graphical-object.html" data-include-replace="true"></dt> -->
                
                <!-- <dt data-include="terms/21/harm.html" data-include-replace="true"></dt> -->

                <!-- <dt data-include="terms/21/help.html" data-include-replace="true"></dt> -->

                <dt data-include="terms/20/human-language.html" data-include-replace="true"></dt>

                <!-- <dt data-include="terms/21/identified-context.html" data-include-replace="true"></dt> -->
                
                <!-- <dt data-include="terms/21/identify-the-user.html" data-include-replace="true"></dt> -->

                <dt data-include="terms/20/idiom.html" data-include-replace="true"></dt>

                <dt data-include="terms/20/image-of-text.html" data-include-replace="true"></dt>

                <!-- <dt data-include="terms/21/immediate-surrounding-color.html" data-include-replace="true"></dt> -->

                <!-- <dt data-include="terms/21/important-information.html" data-include-replace="true"></dt> -->

                <!-- <dt data-include="terms/21/informational-content.html" data-include-replace="true"></dt> -->

                <dt data-include="terms/20/informative.html" data-include-replace="true"></dt>

                <dt data-include="terms/20/input-error.html" data-include-replace="true"></dt>

                <dt data-include="terms/20/jargon.html" data-include-replace="true"></dt>

                <dt data-include="terms/20/keyboard-interface.html" data-include-replace="true"></dt>

                <dt data-include="terms/21/keyboard-shortcut.html" data-include-replace="true"></dt>
                
                <dt data-include="terms/20/label.html" data-include-replace="true"></dt>

                <dt data-include="terms/20/large-scale.html" data-include-replace="true"></dt>

                <dt data-include="terms/20/legal-commitments.html" data-include-replace="true"></dt>

                <dt data-include="terms/20/link-purpose.html" data-include-replace="true"></dt>

                <dt data-include="terms/20/live.html" data-include-replace="true"></dt>

                <!-- <dt data-include="terms/21/long-document.html" data-include-replace="true"></dt> -->

                <dt data-include="terms/20/lower-secondary-education-level.html" data-include-replace="true"></dt>

                <dt data-include="terms/20/mechanism.html" data-include-replace="true"></dt>

                <dt data-include="terms/20/media-alternative-for-text.html" data-include-replace="true"></dt>

                <dt data-include="terms/20/name.html" data-include-replace="true"></dt>

                <dt data-include="terms/20/navigated-sequentially.html" data-include-replace="true"></dt>

                <!-- <dt data-include="terms/21/non-literal-language.html" data-include-replace="true"></dt> -->

                <!-- <dt data-include="terms/21/non-numerical-value.html" data-include-replace="true"></dt> -->

                <dt data-include="terms/20/non-text-content.html" data-include-replace="true"></dt>
                
                <!-- <dt data-include="terms/21/non-typical-option.html" data-include-replace="true"></dt> -->

                <dt data-include="terms/20/normative.html" data-include-replace="true"></dt>

                <dt data-include="terms/20/on-a-full-screen-window.html" data-include-replace="true"></dt>

                <!-- <dt data-include="terms/21/orientation.html" data-include-replace="true"></dt> -->

                <dt data-include="terms/20/paused.html" data-include-replace="true"></dt>

                <!-- <dt data-include="terms/21/personalization.html" data-include-replace="true"></dt> -->

                <!-- <dt data-include="terms/21/platform-assistive-technology-that-remaps-touch-gestures.html" data-include-replace="true"></dt> -->

                <!-- <dt data-include="terms/21/pointer-input.html" data-include-replace="true"></dt> -->

                <dt data-include="terms/20/prerecorded.html" data-include-replace="true"></dt>

                <dt data-include="terms/20/presentation.html" data-include-replace="true"></dt>

                <dt data-include="terms/20/primary-education-level.html" data-include-replace="true"></dt>
                
                <!-- <dt data-include="terms/21/primary-modality.html" data-include-replace="true"></dt> -->

                <dt data-include="terms/21/primary-purpose-of-the-page.html" data-include-replace="true"></dt>

                <dt data-include="terms/20/process.html" data-include-replace="true"></dt>

                <dt data-include="terms/20/programmatically-determined.html" data-include-replace="true"></dt>

                <dt data-include="terms/20/programmatically-determined-link-context.html" data-include-replace="true"></dt>

                <!-- <dt data-include="terms/21/programmatic-notification.html" data-include-replace="true"></dt> -->

                <dt data-include="terms/20/programmatically-set.html" data-include-replace="true"></dt>

                <dt data-include="terms/20/pure-decoration.html" data-include-replace="true"></dt>
                
                <!-- <dt data-include="terms/21/rapid-feedback.html" data-include-replace="true"></dt> -->

                <dt data-include="terms/20/real-time-event.html" data-include-replace="true"></dt>

                <dt data-include="terms/20/relationships.html" data-include-replace="true"></dt>

                <dt data-include="terms/20/relative-luminance.html" data-include-replace="true"></dt>

                <!-- <dt data-include="terms/21/relative-pronoun.html" data-include-replace="true"></dt> -->

                <!-- <dt data-include="terms/21/reliable-and-achievable.html" data-include-replace="true"></dt> -->

                <dt data-include="terms/20/relied-upon.html" data-include-replace="true"></dt>

                <dt data-include="terms/20/role.html" data-include-replace="true"></dt>

                <dt data-include="terms/20/same-functionality-.html" data-include-replace="true"></dt>

                <dt data-include="terms/20/same-relative-order.html" data-include-replace="true"></dt>

                <dt data-include="terms/20/satisfies-a-success-criterion.html" data-include-replace="true"></dt>

                <dt data-include="terms/20/section.html" data-include-replace="true"></dt>

                <dt data-include="terms/20/set-of-web-pages.html" data-include-replace="true"></dt>

                <dt data-include="terms/20/sign-language.html" data-include-replace="true"></dt>

                <dt data-include="terms/20/sign-language-interpretation.html" data-include-replace="true"></dt>

                <!-- <dt data-include="terms/21/significant-animation.html" data-include-replace="true"></dt> -->

                <dt data-include="terms/21/single-pointer-activation.html" data-include-replace="true"></dt>
                
                <!-- <dt data-include="terms/21/small-organization.html" data-include-replace="true"></dt> -->
                
                <!-- <dt data-include="terms/21/small-web-site.html" data-include-replace="true"></dt> -->

                <dt data-include="terms/20/specific-sensory-experience.html" data-include-replace="true"></dt>
                
                <!-- <dt data-include="terms/21/standardized-api.html" data-include-replace="true"></dt> -->

                <!-- <dt data-include="terms/21/standardized-technique.html" data-include-replace="true"></dt> -->

                <dt data-include="terms/20/structure.html" data-include-replace="true"></dt>

                <dt data-include="terms/21/style-properties.html" data-include-replace="true"></dt>
              
                <dt data-include="terms/20/supplemental-content.html" data-include-replace="true"></dt>

                <dt data-include="terms/20/synchronized-media.html" data-include-replace="true"></dt>

                <!-- <dt data-include="terms/21/target.html" data-include-replace="true"></dt> -->

                <dt data-include="terms/20/technology.html" data-include-replace="true"></dt>

                <dt data-include="terms/20/text.html" data-include-replace="true"></dt>

                <dt data-include="terms/20/text-alternative.html" data-include-replace="true"></dt>

                <!-- <dt data-include="terms/21/understandable-language.html" data-include-replace="true"></dt> -->

                <dt data-include="terms/21/up-event.html" data-include-replace="true"></dt>

                <dt data-include="terms/20/used-in-an-unusual-or-restricted-way.html" data-include-replace="true"></dt>
                
                <!-- <dt data-include="terms/21/user-action.html" data-include-replace="true"></dt> -->

                <dt data-include="terms/20/user-agent.html" data-include-replace="true"></dt>

                <dt data-include="terms/20/user-controllable.html" data-include-replace="true"></dt>

                <dt data-include="terms/20/user-interface-component.html" data-include-replace="true"></dt>

                <dt data-include="terms/20/video.html" data-include-replace="true"></dt>

                <dt data-include="terms/20/video-only.html" data-include-replace="true"></dt>

                <dt data-include="terms/20/viewport.html" data-include-replace="true"></dt>

                <dt data-include="terms/20/visually-customized.html" data-include-replace="true"></dt>

                <dt data-include="terms/20/web-page.html" data-include-replace="true"></dt>

                <!-- <dt data-include="terms/21/word-frequency.html" data-include-replace="true"></dt> -->

            </dl>
        </section>
    	<section class="appendix" id="changelog">
    		<h2>Change Log</h2>
    		<p>The full <a href="https://github.com/w3c/wcag21/commits/master/guidelines">commit history to WCAG 2.1</a> is available.</p>
    		<section>
    			<h2>Substantive changes since the <a href="https://www.w3.org/TR/2017/WD-WCAG21-20170419/">last public working draft</a></h2>
    			<ul>
    				<li><a href="@@">@@</a></li>
    			</ul>
    		</section>
    		<section>
    			<h2>Other substantive changes since the <a href="https://www.w3.org/TR/2017/WD-WCAG21-20170228/">first public working draft</a></h2>
    			<ul>
    				<li>2017-03-16: Remove Success Criteria that were listed as "proposals" in the First Public Working Draft but not yet past the Working Group consensus process.</li>
    				<li>2017-04-13: Added definition of <a>easily available</a>.</li>
    				<li>2017-04-14: Accepted new version of <a href="#accidental-activation">Accidental Activation</a>, changing "Timing of event is essential..." to "Down-event activation event is essential..." and removing note about applicability when AT that remaps touch gestures is not turned on.</li>
    				<li>2017-04-14: Added content that had been omitted from WCAG 2.0 Success Criteria <a href="#error-prevention-legal-financial-data">Error Prevention (Legal, Financial, Data)</a>, <a href="#error-prevention-all">Error Prevention (All)</a>, and <a href="#visual-presentation">Visual Presentation</a>.</li>
    				<li>2017-04-19: Added definition of <a>essential</a> (which had been omitted from WCAG 2.0 terms) and <a>css pixel</a>.</li>
    			</ul>
    		</section>
    	</section>
        <div data-include="../acknowledgements.html" data-include-replace="true">
            <p>Acknowledgements</p>
        </div>
    </body>
</html><|MERGE_RESOLUTION|>--- conflicted
+++ resolved
@@ -551,7 +551,7 @@
 
                 <dt data-include="terms/21/adapt.html" data-include-replace="true"></dt>
 
-              <!-- <dt data-include="terms/21/additional-pointer-sensor-information.html" data-include-replace="true"></dt> -->
+                <!-- <dt data-include="terms/21/additional-pointer-sensor-information.html" data-include-replace="true"></dt> -->
 
                 <dt data-include="terms/20/alternative-for-time-based-media.html" data-include-replace="true"></dt>
 
@@ -629,11 +629,7 @@
 
             	<!-- <dt data-include="terms/20/essential.html" data-include-replace="true"></dt> -->
             	
-<<<<<<< HEAD
-                <dt data-include="terms/21/essential.html" data-include-replace="true"></dt>
-=======
             	<dt data-include="terms/21/essential.html" data-include-replace="true"></dt>
->>>>>>> 77d4a307
 
                 <dt data-include="terms/20/extended-audio-description.html" data-include-replace="true"></dt>
 

--- conflicted
+++ resolved
@@ -1237,8 +1237,7 @@
 				<dd>
 					<p>stopped by user request and not resumed until requested by user</p>
 				</dd>
-<<<<<<< HEAD
-       <dt><dfn>pointer inputs: </dfn></dt>
+        <dt><dfn>pointer inputs: </dfn></dt>
 				<dd> 
         <p>input devices that can target a specific coordinate (or set of coordinates) on a screen, such as a mouse, pen, or touch contact. (modified slightly from https://w3c.github.io/pointerevents/#glossary)</p>
         </dd>
@@ -1246,13 +1245,6 @@
 				<dd>
 					<p>Software that is integrated into the operating system, ships with the product, and/or is updated or installed via system updates. This software changes the characteristics of the touch interface when turned on. (e.g., a system screen reader may remap a right swipe gesture to move focus from item to item instead of it's default behaviour when the assistive technology is not on).</p>
 				</dd> 
-=======
-        
-        <dt><dfn>Pointer inputs</dfn></dt>
-        <dd>
-					<p>input devices that can target a specific coordinate (or set of coordinates) on a screen, such as a mouse, pen, or touch contact. (modified slightly from https://w3c.github.io/pointerevents/#glossary)</p>
-				</dd>
->>>>>>> cc788efc
 				<dt><dfn>prerecorded</dfn></dt>
 				<dd>
 					<p>information that is not <a>live</a></p>

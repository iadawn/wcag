<!DOCTYPE html>
<html lang="en" xml:lang="en" xmlns="http://www.w3.org/1999/xhtml">
	<head>
		<title>Web Content Accessibility Guidelines (WCAG) 2.1</title>
		<script src="../biblio.js" class="remove"></script>
		<script src="respec-config.js" class="remove"></script>
		<script src="https://www.w3.org/Tools/respec/respec-w3c-common" class="remove"></script>
		<link rel="stylesheet" type="text/css" href="../css/sources.css" />
		<link rel="stylesheet" type="text/css" href="../css/additional.css" />
		<link rel="stylesheet" type="text/css" href="guidelines.css" />
	</head>
	<body>
		<section id="abstract">
			<p>Web Content Accessibility Guidelines (WCAG) 2.1 covers a wide range of recommendations for making Web content more accessible. Following these guidelines will make content accessible to a wider range of people with disabilities, including blindness and low vision, deafness and hearing loss, learning disabilities, cognitive limitations, limited movement, speech disabilities, photosensitivity, and combinations of these. These guidelines address accessibility of web content on desktops, laptops, tablets, and mobile devices. Following these guidelines will also often make your Web content more usable to users in general.</p>
			<p>WCAG 2.1 success criteria are written as testable statements that are not technology-specific. Guidance about satisfying the success criteria in specific technologies, as well as general information about interpreting the success criteria, is provided in separate documents. See <a href="http://www.w3.org/WAI/intro/wcag.php">Web Content Accessibility Guidelines (WCAG) Overview</a> for an introduction and links to WCAG technical and educational material.</p>
			<p>WCAG 2.1 extends <a href="http://www.w3.org/TR/WCAG10/">Web Content Accessibility Guidelines 2.0</a> [[!WCAG20]], which was published as a W3C Recommendation December 2008. Content that conforms to WCAG 2.1 also conforms to WCAG 2.0, and therefore to policies that reference WCAG 2.0. <!--The W3C recommends that new and updated content use WCAG 2.1 to maximize future applicability of accessibility efforts. The W3C also recommends that new or updated Web accessibility policies reference WCAG 2.1.--></p>
		</section>

		<section id="sotd"></section>

		<section class="informative introductory" id="intro">
			<h2>Introduction</h2>
			<section>
				<h3>About This Draft</h3>
				<p>This is a First Public Working Draft of WCAG 2.1. As such, it is an early version
					of the guidelines, published to allow initial review of the structure, approach,
					and types of new success criteria. It does not yet include all the Success
					Criteria that have been proposed for WCAG 2.1, nor are the ones present
					necessarily in their final form.</p>
				<p>Because WCAG 2.1 extends WCAG 2.0, all the Success Criteria from WCAG 2.0 are
					included. To differentiate new Success Criteria, they are labeled as "new" and
					displayed in a <span class="new">green box</span>. In this draft the WCAG 2.0 Success Criteria remain unchanged. This does create some redundancy but the Working Group seeks review of the new Success Criteria at this time and will evaluate where to modify existing WCAG 2.0 Success Criteria later in the process. New Success Criteria
					include:</p>
				<ul>
					<li><a href="#graphics-contrast">Graphics Contrast</a></li>
					<li><a href="#interruptions-minimum">Interruptions (minimum)</a></li>
				</ul>
				<p>This draft also includes proposed success criteria that have not yet been
					approved by the Working Group. These are included to provide a broader
					perspective of the sort of new Success Criteria that are anticipated for WCAG
					2.1, and to support wider review of these proposals. They are labeled as
					"proposed" and displayed in an <span class="proposed">orange box</span>. Because
					they have not yet undergone the careful review of the Working Group, these
					proposals could change significantly before final approval, and some might be
					dropped. Proposed Success Criteria included in this draft include:</p>
				<ul>
					<li><a href="#support-personalization-minimum">Support Personalization (minimum)</a></li>
					<li><a href="#linearization">Linearization</a></li>
					<li><a href="#resize-content">Resize content</a></li>
					<li><a href="#printing">Printing</a></li>
					<li><a href="#user-interface-component-contrast-minimum">User Interface
							Component Contrast (Minimum)</a></li>
					<li><a href="#adapting-text">Adapting text</a></li>
					<li><a href="#popup-interference">Popup interference</a></li>
					<li><a href="#device-sensors">Device Sensors</a></li>
					<li><a href="#speech-input">Speech Input</a></li>
					<li><a href="#timeouts">Timeouts</a></li>
					<li><a href="#single-key-shortcuts">Single key Shortcuts</a></li>
					<li><a href="#target-size">Target Size</a></li>
					<li><a href="#orientation">Orientation</a></li>
					<li><a href="#pointer-inputs-with-additional-sensors">Pointer inputs with
							additional sensors</a></li>
					<li><a href="#touch-with-assistive-technology">Touch with Assistive
							Technology</a></li>
					<li><a href="#pointer-gestures">Pointer Gestures</a></li>
					<li><a href="#plain-language-minimum">Plain Language (Minimum)</a></li>
					<li><a href="#manageable-blocks">Mangeable Blocks</a></li>
					<li><a href="#extra-symbols">Extra Symbols</a></li>
					<li><a href="#accidental-activation">Accidental Activation</a></li>
					<li><a href="#familiar-design-minimum">Familiar Design (Minimum)</a></li>
					<li><a href="#change-of-content">Change of Content</a></li>
					<li><a href="#minimize-user-errors">Minimize user errors</a></li>
					<li><a href="#undo">Undo</a></li>
					<li><a href="#provide-support">Provide Support</a></li>
				</ul>
				<p>Not all Success Criteria proposals are included in the above list. The Working Group maintains a <a href="https://github.com/w3c/wcag21/issues/">full set of current Success Criterion proposals</a> which is also available for review and consideration for inclusion in future drafts.</p>
			</section>
			<section>
				<h3>Incomplete Candidate Success Criteria</h3>
				<p>The above success criteria proposals by the task forces have been identified to address important accessibility barriers on the web. However, they may not meet one or more of the <a href="https://www.w3.org/WAI/GL/wiki/WCAG_2.1_Success_Criteria">requirements for success criteria. </a> We are seeking feedback on the proposals to determine whether or how they can meet all the requirements, such as being testable, implementable, apply to all content, and apply across all technologies (or how to manage exceptions). In addition, review from the perspective of internationalization for proposals dealing with language and symbology is requested.</p>
			</section>
			<section>
				<h3>Background on WCAG 2</h3>
				<p>Web Content Accessibility Guidelines (WCAG) 2.1 defines how to make Web content more accessible to people with disabilities. Accessibility involves a wide range of disabilities, including visual, auditory, physical, speech, cognitive, language, learning, and neurological disabilities. Although these guidelines cover a wide range of issues, they are not able to address the needs of people with all types, degrees, and combinations of disability. These guidelines also make Web content more usable by older individuals with changing abilities due to aging and often improve usability for users in general.</p>
				<p>WCAG 2.1 is developed through the <a href="http://www.w3.org/WAI/intro/w3c-process.php">W3C process</a> in cooperation with individuals and organizations around the world, with a goal of providing a shared standard for Web content accessibility that meets the needs of individuals, organizations, and governments internationally. WCAG 2.1 builds on WCAG 2.0 [[!WCAG20]], which in turn built on WCAG 1.0 [[WAI-WEBCONTENT]] and is designed to apply broadly to different Web technologies now and in the future, and to be testable with a combination of automated testing and human evaluation. For an introduction to WCAG, see the <a href="http://www.w3.org/WAI/intro/wcag.php">Web Content Accessibility Guidelines (WCAG) Overview</a>.</p>
				<p>Web accessibility depends not only on accessible content but also on accessible Web browsers and other user agents. Authoring tools also have an important role in Web accessibility. For an overview of how these components of Web development and interaction work together, see:</p>
				<ul>
					<li><strong><a href="http://www.w3.org/WAI/intro/components">Essential Components of Web Accessibility</a></strong></li>
					<li><strong><a href="http://www.w3.org/WAI/intro/uaag.php">User Agent Accessibility Guidelines (UAAG) Overview</a></strong></li>
					<li><strong><a href="http://www.w3.org/WAI/intro/atag.php">Authoring Tool Accessibility Guidelines (ATAG) Overview</a></strong></li>
				</ul>
				<p>Further introductory information about the structure of WCAG 2.0, inherited by WCAG 2.1, is available in the introduction to WCAG 2.0. For brevity in this draft it is not repeated here but can be found at:</p>
				<ul>
					<li><a href="https://www.w3.org/TR/WCAG20/#intro-layers-guidance">WCAG 2.0 Layers of Guidance</a></li>
					<li><a href="https://www.w3.org/TR/WCAG20/#intro-related-docs">WCAG 2.0 Supporting Documents</a></li>
					<li><a href="https://www.w3.org/TR/WCAG20/#new-terms">Important Terms in WCAG 2.0</a></li>
				</ul>
			</section>
			<section>
				<h3>Conformance to WCAG 2.1</h3>
				<p>WCAG 2.1 uses the same conformance model as WCAG 2.0, which is described in the <a
					href="#conformance">Conformance</a> section. The conformance section has not
					been updated in this Working Draft to describe how WCAG 2.1 conformance builds upon
					WCAG 2.0 conformance. In particular, it is intended that sites that conform to WCAG
					2.1 also conform to WCAG 2.0, which means they meet the requirements of any policies
					that reference WCAG 2.0, while also better meeting the needs of users on the current
					Web. Conformance wording for this will be provided in a future Working Draft.</p>
			</section>
			<section>
				<h3>Future work on WCAG 2.1</h3>
				<p>The Accessibility Guidelines Working Group plans to continue developing WCAG 2.1
					over the course of 2017. This work will primarily involve review and processing
					of the Success Criteria proposals, response to public feedback on this and later
					Working Drafts, and preparation of support materials similar to <a
						href="https://www.w3.org/TR/UNDERSTANDING-WCAG20/">Understanding WCAG
						2.0</a> [[UNDERSTANDING-WCAG20]] and <a
						href="https://www.w3.org/TR/WCAG20-TECHS/">Techniques for WCAG 2.0</a>
					[[WCAG20-TECHS]]. Early feedback on this work as soon as it is available is
					important, because the Working Group intends to begin finalization stages
					towards the end of the year.</p>
				<p>Once the set of Success Criteria has been decided for WCAG 2.1, the Working Group
					will review the structure of the document. One goal will be to achieve the most
					clear backwards compatibility possible with WCAG 2.0; another will be to
					optimize the new Success Criteria to reduce duplication and increase clarity.
					The Working Group will also make final decisions about characteristics of the
					specification such as numbering and position of added Success Criteria. In
					preparation for the <a
						href="https://www.w3.org/2015/Process-20150901/#candidate-rec">Candidate
						Recommendation</a>, the Working Group will also re-evaluate testability and
					implementability of the Success Criteria given the technologies available at
					that time.</p>
			</section>
			<section>
				<h3>Later versions of Accessibility Guidelines</h3>
				<p>In parallel with WCAG 2.1, the Accessibility Guidelines Working Group is working on
					requirements for a 3.0 version of accessibility guidelines, developed by the <a
						href="https://www.w3.org/WAI/GL/task-forces/silver/">Silver Task Force</a>.
					The result of this work is expected to be a more substantial restructuring of
					web accessibility guidance than would be realistic for dot-releases of WCAG 2.
					The task force follows a research-focused, user-centered design methodology to
					produce the most effective and flexible outcome, including the roles of content
					authoring, user agent support, and authoring tool support. This is a multi-year
					effort, so WCAG 2.1 is needed as an interim measure to provide updated web
					accessibility guidance to reflect changes on the web since the publication of
					WCAG 2.0.</p>
				<p>In order for WCAG 2.1 to achieve its goal to update web accessibility guidance in
					a time frame that is meaningful before the 3.0 project delivers results, WCAG
					2.1 must be completed quickly. This inherently means that some proposed Success
					Criteria may prove too complex to include in WCAG 2.1, but nonetheless will be
					viewed as important accessibility guidance for current web content. The larger
					3.0 project is expected to incorporate such guidance, but the Working Group
					could also decide that another set of guidelines between WCAG 2.1 and 3.0 is
					needed. In that case, a new version, WCAG 2.2, could be proposed. A decision to
					develop WCAG 2.2 will need to balance the benefits of providing additional
					accessibility guidance earlier, versus the opportunity cost the work could have
					on the more substantially restructured and comprehensive 3.0 project. The
					current <a href="https://www.w3.org/2017/01/ag-charter">Accessibility Guidelines
						Working Group charter</a> states "The Working Group intends to produce
					updated guidance for accessibility on a regular interval, starting with WCAG
					2.1. Depending on the outcome of the requirements development for the next major
					update to WCAG, it may be necessary to pursue further dot-releases of WCAG until
					a major release is ready to be completed in time for a scheduled release
					date."</p>
			</section>
		</section>

		<section class="principle" id="perceivable">
			<h2> Perceivable </h2>
			<p>Information and user interface components must be presentable to users in ways they can perceive.</p>

			<section class="guideline">
				<h3>Text Alternatives</h3>
				<p>Provide text alternatives for any non-text content so that it can be changed into other forms people need, such as large print, braille, speech, symbols or simpler language.</p>

				<section class="sc">
					<h4>Non-text Content</h4>
					<p class="conformance-level">A</p>
					<p>All <a>non-text content</a> that is presented to the user has a <a>text alternative</a> that serves the equivalent purpose, except for the situations listed below.</p>
					<dl>
						<dt>Controls, Input</dt>
						<dd>
							<p>If non-text content is a control or accepts user input, then it has a <a>name</a> that describes its purpose. (Refer to <a href="#name-role-value">Success Criterion 4.1.2</a> for additional requirements for controls and content that accepts user input.)</p>
						</dd>
						<dt>Time-Based Media</dt>
						<dd>
							<p>If non-text content is time-based media, then text alternatives at least provide descriptive identification of the non-text content. (Refer to <a href="#time-based-media">Guideline 1.2</a> for additional requirements for media.)</p>
						</dd>
						<dt>Test</dt>
						<dd>
							<p>If non-text content is a test or exercise that would be invalid if presented in <a>text</a>, then text alternatives at least provide descriptive identification of the non-text content.</p>
						</dd>
						<dt>Sensory</dt>
						<dd>
							<p>If non-text content is primarily intended to create a <a>specific sensory experience</a>, then text alternatives at least provide descriptive identification of the non-text content.</p>
						</dd>
						<dt><a>CAPTCHA</a></dt>
						<dd>
							<p>If the purpose of non-text content is to confirm that content is being accessed by a person rather than a computer, then text alternatives that identify and describe the purpose of the non-text content are provided, and alternative forms of CAPTCHA using output modes for different types of sensory perception are provided to accommodate different disabilities.</p>
						</dd>
						<dt>Decoration, Formatting, Invisible</dt>
						<dd>
							<p>If non-text content is <a>pure decoration</a>, is used only for visual formatting, or is not presented to users, then it is implemented in a way that it can be ignored by <a>assistive technology</a>.</p>
						</dd>
					</dl>
				</section>
			</section>

			<section class="guideline">
				<h3>Time-based Media</h3>
				<p>Provide alternatives for time-based media.</p>

				<section class="sc">
					<h4>Audio-only and Video-only (Prerecorded)</h4>
					<p class="conformance-level">A</p>
					<p>For <a>prerecorded</a> <a>audio-only</a> and prerecorded <a>video-only</a> media, the following are true, except when the audio or video is a <a>media alternative for text</a> and is clearly labeled as such:</p>
					<dl>
						<dt>Prerecorded Audio-only</dt>
						<dd>
							<p>An <a>alternative for time-based media</a> is provided that presents equivalent information for prerecorded audio-only content.</p>
						</dd>
						<dt>Prerecorded Video-only</dt>
						<dd>
							<p>Either an alternative for time-based media or an audio track is provided that presents equivalent information for prerecorded video-only content.</p>
						</dd>
					</dl>
				</section>

				<section class="sc">
					<h4>Captions (Prerecorded)</h4>
					<p class="conformance-level">A</p>
					<p><a>Captions</a> are provided for all <a>prerecorded</a> <a>audio</a> content in <a>synchronized media</a>, except when the media is a <a>media alternative for text</a> and is clearly labeled as such.</p>
				</section>

				<section class="sc">
					<h4>Audio Description or Media Alternative (Prerecorded)</h4>
					<p class="conformance-level">A</p>
					<p>An <a>alternative for time-based media</a> or <a>audio description</a> of the <a>prerecorded</a> <a>video</a> content is provided for <a>synchronized media</a>, except when the media is a <a>media alternative for text</a> and is clearly labeled as such.</p>
				</section>

				<section class="sc">
					<h4>Captions (Live)</h4>
					<p class="conformance-level">AA</p>
					<p><a>Captions</a> are provided for all <a>live</a> <a>audio</a> content in <a>synchronized media</a>.</p>
				</section>

				<section class="sc">
					<h4>Audio Description (Prerecorded)</h4>
					<p class="conformance-level">AA</p>
					<p><a>Audio description</a> is provided for all <a>prerecorded</a> <a>video</a> content in <a>synchronized media</a>.</p>
				</section>

				<section class="sc">
					<h4>Sign Language (Prerecorded)</h4>
					<p class="conformance-level">AAA</p>
					<p><a>Sign language interpretation</a> is provided for all <a>prerecorded</a> <a>audio</a> content in <a>synchronized media</a>.</p>
				</section>

				<section class="sc">
					<h4>Extended Audio Description (Prerecorded)</h4>
					<p class="conformance-level">AAA</p>
					<p>Where pauses in foreground audio are insufficient to allow <a>audio descriptions</a> to convey the sense of the video, <a>extended audio description</a> is provided for all <a>prerecorded</a> <a>video</a> content in <a>synchronized media</a>.</p>
				</section>

				<section class="sc">
					<h4>Media Alternative (Prerecorded)</h4>
					<p class="conformance-level">AAA</p>
					<p>An <a>alternative for time-based media</a> is provided for all <a>prerecorded</a> <a>synchronized media</a> and for all prerecorded <a>video-only</a> media.</p>
				</section>

				<section class="sc">
					<h4>Audio-only (Live)</h4>
					<p class="conformance-level">AAA</p>
					<p>An <a>alternative for time-based media</a> that presents equivalent information for <a>live</a> <a>audio-only</a> content is provided.</p>
				</section>
			</section>

			<section class="guideline">
				<h3>Adaptable</h3>
				<p>Create content that can be presented in different ways (for example simpler layout) without losing information or structure.</p>

				<section class="sc">
					<h4>Info and Relationships</h4>
					<p class="conformance-level">A</p>
					<p>Information, <a>structure</a>, and <a>relationships</a> conveyed through <a>presentation</a> can be <a>programmatically determined</a> or are available in text.</p>
				</section>

				<section class="sc">
					<h4>Meaningful Sequence</h4>
					<p class="conformance-level">A</p>
					<p>When the sequence in which content is presented affects its meaning, a <a>correct reading sequence</a> can be <a>programmatically determined</a>.</p>
				</section>

				<section class="sc">
					<h4>Sensory Characteristics</h4>
					<p class="conformance-level">A</p>
					<p>Instructions provided for understanding and operating content do not rely solely on sensory characteristics of components such as shape, size, visual location, orientation, or sound.</p>
          <p class="note">For requirements related to color, refer to <a href="#distinguishable">Guideline 1.4</a>.</p>
				</section>
			
      <section class="sc proposed">
					<h4>Support Personalization (minimum)</h4>
					<p class="conformance-level">A</p>
      	<p class="change">Proposed</p>
      	<p class="issue">This is a proposed Success Criterion that has not yet been formally approved by the Working Group. Discussion of the issue is available in <a href="https://github.com/w3c/wcag21/issues/6">Issue 6</a> and <a href="https://github.com/w3c/wcag21/pull/125">Pull Request 125</a>.</p>					
      	<p><a>Contextual information</a> and <a>author settable properties</a> of regions, <a>critical features</a> and <a>important information</a> are programmatically determinable so that <a>personalization</a> is available.</p>
        <p><strong>Exception:</strong> Information does not need to be exposed when there is not a <a>standardized technique</a> of exposing it in the technology or the platform.</p>
			</section>
			</section>
      
			<section class="guideline">
				<h3>Distinguishable</h3>
				<p>Make it easier for users to see and hear content including separating foreground from background.</p>

				<section class="sc">
					<h4>Use of Color</h4>
					<p class="conformance-level">A</p>
					<p>Color is not used as the only visual means of conveying information, indicating an action, prompting a response, or distinguishing a visual element.</p>
          <p class="note">This success criterion addresses color perception specifically. Other forms of perception are covered in <a href="#adaptable">Guideline 1.3</a> including programmatic access to color and other visual presentation coding.</p>
        </section>

				<section class="sc">
					<h4>Audio Control</h4>
					<p class="conformance-level">A</p>
					<p>If any audio on a Web page plays automatically for more than 3 seconds, either a <a>mechanism</a> is available to pause or stop the audio, or a mechanism is available to control audio volume independently from the overall system volume level.</p>
          <p class="note">Since any content that does not meet this success criterion can interfere with a user's ability to use the whole page, all content on the Web page (whether or not it is used to meet other success criteria) must meet this success criterion. See <a href="#cc5">Conformance Requirement 5: Non-Interference</a>.</p>
				</section>

				<section class="sc">
					<h4>Contrast (Minimum)</h4>
					<p class="conformance-level">AA</p>
					<p>The visual presentation of <a>text</a> and <a>images of text</a> has a <a>contrast ratio</a> of at least 4.5:1, except for the following:</p>
					<dl>
						<dt>Large Text</dt>
						<dd>
							<p><a>Large-scale</a> text and images of large-scale text have a contrast ratio of at least 3:1;</p>
						</dd>
						<dt>Incidental</dt>
						<dd>
							<p>Text or images of text that are part of an inactive <a>user interface component</a>, that are <a>pure decoration</a>, that are not visible to anyone, or that are part of a picture that contains significant other visual content, have no contrast requirement.</p>
						</dd>
						<dt>Logotypes</dt>
						<dd>
							<p>Text that is part of a logo or brand name has no contrast requirement.</p>
						</dd>
					</dl>
				</section>

				<section class="sc">
					<h4>Resize text</h4>
					<p class="conformance-level">AA</p>
					<p>Except for <a>captions</a> and <a>images of text</a>, <a>text</a> can be resized without <a>assistive technology</a> up to 200 percent without loss of content or functionality.</p>
				</section>

				<section class="sc">
					<h4>Images of Text</h4>
					<p class="conformance-level">AA</p>
					<p>If the technologies being used can achieve the visual presentation, <a>text</a> is used to convey information rather than <a>images of text</a> except for the following:</p>
					<dl>
						<dt>Customizable</dt>
						<dd>
							<p>The image of text can be <a>visually customized</a> to the user's requirements;</p>
						</dd>
						<dt>Essential</dt>
						<dd>
							<p>A particular presentation of text is <a>essential</a> to the information being conveyed.</p>
						</dd>
					</dl>
          <p class="note">Logotypes (text that is part of a logo or brand name) are considered essential.</p>
				</section>
                
        <section class="sc">
					<h4>Contrast (Enhanced)</h4>
					<p class="conformance-level">AAA</p>
					<p>The visual presentation of <a>text</a> and <a>images of text</a> has a <a>contrast ratio</a> of at least 7:1, except for the following:</p>
					<dl>
						<dt>Large Text</dt>
						<dd>
							<p><a>Large-scale</a> text and images of large-scale text have a contrast ratio of at least 4.5:1;</p>
						</dd>
						<dt>Incidental</dt>
						<dd>
							<p>Text or images of text that are part of an inactive <a>user interface component</a>, that are <a>pure decoration</a>, that are not visible to anyone, or that are part of a picture that contains significant other visual content, have no contrast requirement.</p>
						</dd>
						<dt>Logotypes</dt>
						<dd>
							<p>Text that is part of a logo or brand name has no contrast requirement.</p>
						</dd>
					</dl>
				</section>

				<section class="sc">
					<h4>Low or No Background Audio</h4>
					<p class="conformance-level">AAA</p>
					<p>For <a>prerecorded</a> <a>audio-only</a> content that (1) contains primarily speech in the foreground, (2) is not an audio <a>CAPTCHA</a> or audio logo, and (3) is not vocalization intended to be primarily musical expression such as singing or rapping, at least one of the following is true:</p>
					<dl>
						<dt>No Background</dt>
						<dd>
							<p>The audio does not contain background sounds.</p>
						</dd>
						<dt>Turn Off</dt>
						<dd>
							<p>The background sounds can be turned off.</p>
						</dd>
						<dt>20 dB</dt>
						<dd>
							<p>The background sounds are at least 20 decibels lower than the foreground speech content, with the exception of occasional sounds that last for only one or two seconds.</p>
							<p class="note">Per the definition of "decibel," background sound that meets this requirement will be approximately four times quieter than the foreground speech content.</p>
						</dd>
					</dl>
				</section>

				<section class="sc">
					<h4>Visual Presentation</h4>
					<p class="conformance-level">AAA</p>
					<p>For the visual presentation of <a>blocks of text</a>, a <a>mechanism</a> is available to achieve the following:</p>
				</section>

				<section class="sc">
					<h4>Images of Text (No Exception)</h4>
					<p class="conformance-level">AAA</p>
					<p><a>Images of text</a> are only used for <a>pure decoration</a> or where a particular presentation of <a>text</a> is <a>essential</a> to the information being conveyed.</p>
          <p class="note">Logotypes (text that is part of a logo or brand name) are considered essential.</p>
				</section>

        <section class="sc proposed">
 					<h4>Linearization</h4>
 					<p class="conformance-level">A</p>
        	<p class="change">Proposed</p>
        	<p class="issue">This is a proposed Success Criterion that has not yet been formally approved by the Working Group. Discussion of the issue is available in <a href="https://github.com/w3c/wcag21/issues/58">Issue 58</a> and <a href="https://github.com/w3c/wcag21/pull/89">Pull Request 89</a>.</p>					
 					<p>A mechanism is available to view content as a single column, except for parts of the content where the spatial layout is essential to the function and understanding of the content.</p>
 				</section>
        
        <section class="sc proposed">
          <h4>Resize content</h4>
          <p class="conformance-level">A</p>
        	<p class="change">Proposed</p>
        	<p class="issue">This is a proposed Success Criterion that has not yet been formally approved by the Working Group. Discussion of the issue is available in <a href="https://github.com/w3c/wcag21/issues/77">Issue 77</a> and <a href="https://github.com/w3c/wcag21/pull/120">Pull Request 120</a>.</p>					
          <p>Content can be resized to 400% without loss of content or functionality, and without requiring two-dimensional scrolling except for parts of the content where fixed spatial layout is necessary to use or meaning.</p>
        </section>

        <section class="sc new">
          <h4>Graphics Contrast</h4>
          <p class="conformance-level">AA</p>
        	<p class="change">New</p>
        	<p class="ednote">Discussion of the issue is available in <a href="https://github.com/w3c/wcag21/issues/9">Issue 9</a> and <a href="https://github.com/w3c/wcag21/pull/100">Pull Request 100</a>.</p>					
          <p>The visual presentation of graphical objects that are essential for understanding the content or functionality have a <a>contrast ratio</a> of at least 4.5:1 against the adjacent color(s), except for the following:</p>
          <dl>
            <dt>Thicker</dt>
            <dd>For graphical objects with a minimum width and height of at least 3 <a>CSS pixels</a>, the graphic has a contrast ratio of at least 3:1.</dd>
            <dt>Sensory</dt>
            <dd>Non-text content that is primarily intended to create a visual sensory experience has no contrast requirement;</dd>
            <dt>Logotypes</dt>
            <dd>Graphics that are part of a logo or brand name have no minimum contrast requirement.</dd>
            <dt>Essential</dt>
            <dd>A particular presentation of the graphical is essential to the information being conveyed.</dd>
          </dl>
        </section>

        <section class="sc proposed">
          <h4>Printing</h4>
            <p class="conformance-level">AA</p>
        	<p class="change">Proposed</p>
        	<p class="issue">This is a proposed Success Criterion that has not yet been formally approved by the Working Group. Discussion of the issue is available in <a href="https://github.com/w3c/wcag21/issues/76">Issue 76</a> and <a href="https://github.com/w3c/wcag21/pull/141">Pull Request 141</a>.</p>					
            <p>If content can printed, the following are true:</p>
            <dl>
              <dt>Resized:</dt>
              <dd>
                <p>Content can be resized up to 200% without loss of content or functionality;</p>
              </dd>
              <dt>Changes Reflected:</dt>
              <dd>
                <p>User changes to letter spacing, line spacing, font family, and color are reflected in the printed content. </p>
              </dd>
            </dl>
        </section>

				<section class="sc proposed">
					<h4>User Interface Component Contrast (Minimum)</h4>
					<p class="conformance-level">AA</p>
					<p class="change">Proposed</p>
					<p class="issue">This is a proposed Success Criterion that has not yet been formally approved by the Working Group. Discussion of the issue is available in <a href="https://github.com/w3c/wcag21/issues/10">Issue 10</a> and <a href="https://github.com/w3c/wcag21/pull/128">Pull Request 128</a>.</p>					
          <p>The visual presentation of <a href="https://www.w3.org/TR/WCAG20/#essentialdef">essential</a> graphical objects for user interface component(s) or a border line thereof, and the focus and selection indicator(s) of user interface component(s), has a <a>contrast ratio</a> of at least 4.5:1 against the immediate surrounding color(s), except for the situations listed below:</p>
					<ul>
						<li><strong>Thicker:</strong> A contrast ratio of 3:1 is required where the minimum width and height are at least 3 <a>CSS pixels</a>, for either the graphical object or (one of) their border line(s).</li>
  						<li><strong>Inactive:</strong> Disabled or otherwise inactive user interface components are exempt from this requirement. In all other states (including when the page is scrolled) the contrast requirement is applicable.</li>
					</ul>            
				</section>

        <section class="sc proposed">
					<h4>Adapting Text</h4>
					<p class="conformance-level">AA</p>
        	<p class="change">Proposed</p>
        	<p class="issue">This is a proposed Success Criterion that has not yet been formally approved by the Working Group. Discussion of the issue is available in Issues <a href="https://github.com/w3c/wcag21/issues/79">79</a>, <a href="https://github.com/w3c/wcag21/issues/78">78</a>, and <a href="https://github.com/w3c/wcag21/issues/74">74</a> and in <a href="https://github.com/w3c/wcag21/pull/124">Pull request 124</a>.</p>					
					<p>No loss of content or functionality on a webpage is caused by overriding:</p>
					<ol>
					  <li>font family to Verdana, or</li>
					  <li>foreground and background to white on black, or</li>
					  <li>line height of all text to 1.5, letter spacing to 0.12 em, and word spacing to 0.16 em.</li>
					</ol>
				</section>
        
        <section class="sc proposed">
          <h4>Popup Interference </h4>
          <p class="conformance-level">AA</p>
        	<p class="change">Proposed</p>
        	<p class="issue">This is a proposed Success Criterion that has not yet been formally approved by the Working Group. Discussion of the issue is available in <a href="https://github.com/w3c/wcag21/issues/75">Issue 75</a>.</p>					
          <p>For informational content that appears on hover or focus, one of the following is true:</p>
          <dl>
          	<dt>Turn Off</dt>
            <dd>The informational content can be turned off</dd>
          	<dt>Not obscure</dt>
            <dd>The informational content does not obsure the triggering content</dd>
          </dl>
          <p class="note">This does not apply to user agent rendering of the title attribute.</p>
        </section>
      </section>
                
		</section>

		<section class="principle" id="operable">
			<h2> Operable </h2>
			<p>User interface components and navigation must be operable.</p>

			<section class="guideline">
				<h3>Keyboard Accessible</h3>
				<p>Make all functionality available from a keyboard.</p>

				<section class="sc">
					<h4>Keyboard</h4>
					<p class="conformance-level">A</p>
					<p>All <a>functionality</a> of the content is operable through a <a>keyboard interface</a> without requiring specific timings for individual keystrokes, except where the underlying function requires input that depends on the path of the user's movement and not just the endpoints.</p>
          <p class="note">This exception relates to the underlying function, not the input technique. For example, if using handwriting to enter text, the input technique (handwriting) requires path-dependent input but the underlying function (text input) does not.</p>
          <p class="note">This does not forbid and should not discourage providing mouse input or other input methods in addition to keyboard operation.</p>
				</section>

				<section class="sc">
					<h4>No Keyboard Trap</h4>
					<p class="conformance-level">A</p>
					<p>If keyboard focus can be moved to a component of the page using a <a>keyboard interface</a>, then focus can be moved away from that component using only a keyboard interface, and, if it requires more than unmodified arrow or tab keys or other standard exit methods, the user is advised of the method for moving focus away.</p>
          <p class="note">Since any content that does not meet this success criterion can interfere with a user's ability to use the whole page, all content on the Web page (whether it is used to meet other success criteria or not) must meet this success criterion. See <a href="#cc5">Conformance Requirement 5: Non-Interference</a>.</p>
				</section>

				<section class="sc">
					<h4>Keyboard (No Exception)</h4>
					<p class="conformance-level">AAA</p>
					<p>All <a>functionality</a> of the content is operable through a <a>keyboard interface</a> without requiring specific timings for individual keystrokes.</p>
				</section>    
        
    <section class="sc proposed">
      <h4>Device Sensors</h4>
      <p class="conformance-level">A</p>
    	<p class="change">Proposed</p>
    	<p class="issue">This is a proposed Success Criterion that has not yet been formally approved by the Working Group. Discussion of the issue is available in <a href="https://github.com/w3c/wcag21/issues/67">Issue 67</a> and <a href="https://github.com/w3c/wcag21/pull/138">Pull Request 138</a>.</p>
      <p>All functionality of the content can be operated without requiring specific <a>device sensor</a> information unless the device sensor is essential for the function and not using it would invalidate the activity.</p>
    </section>
        
        <section class="sc proposed">
          <h4>Speech Input</h4>
          <p class="conformance-level">A</p>
        	<p class="change">Proposed</p>
        	<p class="issue">This is a proposed Success Criterion that has not yet been formally approved by the Working Group. Discussion of the issue is available in <a href="https://github.com/w3c/wcag21/issues/68">Issue 68</a> and <a href="https://github.com/w3c/wcag21/pull/139">Pull Request 139</a>.</p>
          <p>All functionality of the content does not obstruct a user’s ability to access the commands through speech input.</p>
        </section>

      </section>

      
			<section class="guideline">
				<h3>Enough Time</h3>
				<p>Provide users enough time to read and use content.</p>

				<section class="sc">
					<h4>Timing Adjustable</h4>
					<p class="conformance-level">A</p>
					<p>For each time limit that is set by the content, at least one of the following is true:</p>
					<dl>
						<dt>Turn off</dt>
						<dd>
							<p>The user is allowed to turn off the time limit before encountering it; or</p>
						</dd>
						<dt>Adjust</dt>
						<dd>
							<p>The user is allowed to adjust the time limit before encountering it over a wide range that is at least ten times the length of the default setting; or</p>
						</dd>
						<dt>Extend</dt>
						<dd>
							<p>The user is warned before time expires and given at least 20 seconds to extend the time limit with a simple action (for example, "press the space bar"), and the user is allowed to extend the time limit at least ten times; or</p>
						</dd>
						<dt>Real-time Exception</dt>
						<dd>
							<p>The time limit is a required part of a real-time event (for example, an auction), and no alternative to the time limit is possible; or</p>
						</dd>
						<dt>Essential Exception</dt>
						<dd>
							<p>The time limit is <a>essential</a> and extending it would invalidate the activity; or</p>
						</dd>
						<dt>20 Hour Exception</dt>
						<dd>
							<p>The time limit is longer than 20 hours.</p>
						</dd>
					</dl>
          <p class="note">This success criterion helps ensure that users can complete tasks without unexpected changes in content or context that are a result of a time limit. This success criterion should be considered in conjunction with <a href="#on-focus">Success Criterion 3.2.1</a>, which puts limits on changes of content or context as a result of user action.</p>
        </section>

				<section class="sc">
					<h4>Pause, Stop, Hide</h4>
					<p class="conformance-level">A</p>
					<p>For moving, <a>blinking</a>, scrolling, or auto-updating information, all of the following are true:</p>
					<dl>
						<dt>Moving, blinking, scrolling</dt>
						<dd>
							<p>For any moving, blinking or scrolling information that (1) starts automatically, (2) lasts more than five seconds, and (3) is presented in parallel with other content, there is a mechanism for the user to <a>pause</a>, stop, or hide it unless the movement, blinking, or scrolling is part of an activity where it is <a>essential</a>; and</p>
						</dd>
						<dt>Auto-updating</dt>
						<dd>
							<p>For any auto-updating information that (1) starts automatically and (2) is presented in parallel with other content, there is a mechanism for the user to pause, stop, or hide it or to control the frequency of the update unless the auto-updating is part of an activity where it is essential.</p>
						</dd>
					</dl>
          <p class="note">For requirements related to flickering or flashing content, refer to <a href="#seizures">Guideline 2.3</a>.</p>
          <p class="note">Since any content that does not meet this success criterion can interfere with a user's ability to use the whole page, all content on the Web page (whether it is used to meet other success criteria or not) must meet this success criterion. See <a href="#cc5">Conformance Requirement 5: Non-Interference</a>.</p>
          <p class="note">Content that is updated periodically by software or that is streamed to the user agent is not required to preserve or present information that is generated or received between the initiation of the pause and resuming presentation, as this may not be technically possible, and in many situations could be misleading to do so.</p>
          <p class="note">An animation that occurs as part of a preload phase or similar situation can be considered essential if interaction cannot occur during that phase for all users and if not indicating progress could confuse users or cause them to think that content was frozen or broken.</p>
        </section>

				<section class="sc">
					<h4>No Timing</h4>
					<p class="conformance-level">AAA</p>
					<p>Timing is not an <a>essential</a> part of the event or activity presented by the content, except for non-interactive <a>synchronized media</a> and <a>real-time events</a>.</p>
				</section>

				<section class="sc">
					<h4>Interruptions</h4>
					<p class="conformance-level">AAA</p>
					<p>Interruptions can be postponed or suppressed by the user, except interruptions involving an <a>emergency</a>.</p>
				</section>

        <section class="sc">
					<h4>Re-authenticating</h4>
					<p class="conformance-level">AAA</p>
					<p>When an authenticated session expires, the user can continue the activity without loss of data after re-authenticating.</p>
				</section>				
				
				<section class="sc proposed">
					<h4>Timeouts</h4>
					<p class="conformance-level">A</p>
					<p class="change">Proposed</p>
					<p class="issue">This is a proposed Success Criterion that has not yet been formally approved by the Working Group. Discussion of the issue is available in <a href="https://github.com/w3c/wcag21/issues/14">Issue 14</a> and <a href="https://github.com/w3c/wcag21/pull/116">Pull Request 116</a>.</p>       
					<p>Where content can time out, the content must also conform to all of the below:</p>
					<dl>
						<dt>Loss of data</dt>
						<dd>The user can easily return to the same point in a task, without data loss, for a period of at least one week as the default, or via a user-settable option available throughout the task. If the data will only be preserved for a limited time, the user is informed of the length of time that data are preserved at the start of the task.</dd>
						<dt>Timing adjustable</dt>
						<dd>The function to turn off, adjust, or extend timing is controlled by a simple action, and is labeled with simple, <a>understandable language</a>.</dd>
						<dt>Aware</dt>
						<dd>The user is informed of timeout limits at the start of the task, including the length of the warning.</dd>
					</dl>
				</section>

        <section class="sc new">
					<h4>Interruptions (minimum)</h4>
					<p class="conformance-level">AA</p>
        	<p class="change">New</p>
          <p class="ednote">Discussion of the issue is available in <a href="https://github.com/w3c/wcag21/issues/47">Issue 47</a> and <a href="https://github.com/w3c/wcag21/pull/98">Pull Request 98</a>.</p>
          <p>There is an <a>easily available</a> mechanism to postpone and suppress interruptions and changes in content unless they are initiated by the user or involve an emergency.</p>
        </section>
        
      </section>

			<section class="guideline">
				<h3>Seizures</h3>
				<p>Do not design content in a way that is known to cause seizures.</p>

				<section class="sc">
					<h4>Three Flashes or Below Threshold</h4>
					<p class="conformance-level">A</p>
					<p><a>Web pages</a> do not contain anything that flashes more than three times in any one second period, or the <a>flash</a> is below the <a>general flash and red flash thresholds</a>.</p>
          <p class="note">Since any content that does not meet this success criterion can interfere with a user's ability to use the whole page, all content on the Web page (whether it is used to meet other success criteria or not) must meet this success criterion. See <a href="#cc5">Conformance Requirement 5: Non-Interference</a>.</p>
				</section>

				<section class="sc">
					<h4>Three Flashes</h4>
					<p class="conformance-level">AAA</p>
					<p><a>Web pages</a> do not contain anything that <a>flashes</a> more than three times in any one second period.</p>
				</section>
			</section>

			<section class="guideline">
				<h3>Navigable</h3>
				<p>Provide ways to help users navigate, find content, and determine where they are.</p>

				<section class="sc">
					<h4>Bypass Blocks</h4>
					<p class="conformance-level">A</p>
					<p>A <a>mechanism</a> is available to bypass blocks of content that are repeated on multiple <a>Web pages</a>.</p>
				</section>

				<section class="sc">
					<h4>Page Titled</h4>
					<p class="conformance-level">A</p>
					<p><a>Web pages</a> have titles that describe topic or purpose.</p>
				</section>

				<section class="sc">
					<h4>Focus Order</h4>
					<p class="conformance-level">A</p>
					<p>If a <a>Web page</a> can be <a>navigated sequentially</a> and the navigation sequences affect meaning or operation, focusable components receive focus in an order that preserves meaning and operability.</p>
				</section>

				<section class="sc">
					<h4>Link Purpose (In Context)</h4>
					<p class="conformance-level">A</p>
					<p>The <a>purpose of each link</a> can be determined from the link text alone or from the link text together with its <a>programmatically determined link context</a>, except where the purpose of the link would be <a>ambiguous to users in general</a>.</p>
				</section>

				<section class="sc">
					<h4>Multiple Ways</h4>
					<p class="conformance-level">AA</p>
					<p>More than one way is available to locate a <a>Web page</a> within a <a>set of Web pages</a> except where the Web Page is the result of, or a step in, a <a>process</a>.</p>
				</section>

				<section class="sc">
					<h4>Headings and Labels</h4>
					<p class="conformance-level">AA</p>
					<p>Headings and <a>labels</a> describe topic or purpose.</p>
				</section>

				<section class="sc">
					<h4>Focus Visible</h4>
					<p class="conformance-level">AA</p>
					<p>Any keyboard operable user interface has a mode of operation where the keyboard focus indicator is visible.</p>
				</section>

				<section class="sc">
					<h4>Location</h4>
					<p class="conformance-level">AAA</p>
					<p>Information about the user's location within a <a>set of Web pages</a> is available.</p>
				</section>

				<section class="sc">
					<h4>Link Purpose (Link Only)</h4>
					<p class="conformance-level">AAA</p>
					<p>A <a>mechanism</a> is available to allow the purpose of each link to be identified from link text alone, except where the purpose of the link would be <a>ambiguous to users in general</a>.</p>
				</section>

				<section class="sc">
					<h4>Section Headings</h4>
					<p class="conformance-level">AAA</p>
					<p><a>Section</a> headings are used to organize the content.</p>
          <p class="note">"Heading" is used in its general sense and includes titles and other ways to add a heading to different types of content.</p>
          <p class="note">This success criterion covers sections within writing, not <a>user interface components</a>. User Interface components are covered under <a href="#name-role-value">Success Criterion 4.1.2</a>.</p>
				</section>
        
        <section class="sc proposed">
					<h4>Single-key Shortcuts</h4>
					<p class="conformance-level">A</p>
        	<p class="change">Proposed</p>
        	<p class="issue">This is a proposed Success Criterion that has not yet been formally approved by the Working Group. Discussion of the issue is available in <a href="https://github.com/w3c/wcag21/issues/69">Issue 69</a> and <a href="https://github.com/w3c/wcag21/pull/133">Pull Request 133</a>.</p>
          <p><a>Single-character shortcuts</a> are not the only way activate a control, unless a mechanism is available to turn them off or remap them to shortcuts with two or more characters.</p>
				</section>        
			</section>

     <section class="guideline proposed">
       <h3>Pointer Accessible</h3>
     	<p class="change">Proposed</p>
       <p>Make it easier for users to operate pointer functionality</p>
       
       <section class="sc proposed">
         <h4>Target Size</h4>
		<p class="conformance-level">A</p>
       	<p class="change">Proposed</p>
       	<p class="issue">This is a proposed Success Criterion that has not yet been formally approved by the Working Group. Discussion of the issue is available in <a href="https://github.com/w3c/wcag21/issues/60">Issue 60</a>.</p>
        <p>The size of the target in relation to the visible display at the default viewport size is at least:</p>
        <ul>
          <li>44 px by 44 px for pointer inputs with coarse pointing accuracy (such as a touchscreen)</li>
          <li>22 px by 22 px for pointer inputs with fine pointing accuracy (such as a mouse, trackpad or stylus)</li>
        </ul>
        <p>where px is a CSS pixel when the page is using the device ideal viewport.</p>
        <p>Except when a link or control:</p>
        <ul>
          <li>is not part of the primary purpose or function of the page OR</li>
          <li>has an alternative link/control whose target does meet the minimum size requirements</li>
        </ul>
        <p class="note">Editor's Note: this criterion borrows the distinction of "coarse" and "fine" pointing devices from <a href="https://www.w3.org/TR/mediaqueries-4/#pointer">Media Queries Level 4 - Pointing Device Quality: the pointer feature</a> [[!mediaqueries-4]].</p>
    </section>
        
				<section class="sc proposed">
					<h4>Orientation</h4>
					<p class="conformance-level">AA</p>
					<p class="change">Proposed</p>
					<p class="issue">This is a proposed Success Criterion that has not yet been formally approved by the Working Group. Discussion of the issue is available in <a href="https://github.com/w3c/wcag21/issues/70">Issue 70</a> and <a href="https://github.com/w3c/wcag21/pull/140">Pull Request 140</a>.</p>
					<p>Content is not locked to a specific <a>orientation</a>, and functionality of the content is operable in all orientations, except where orientation is essential for use of the content.</p>
				</section>

				<section class="sc proposed">
					<h4>Pointer inputs with additional sensors</h4>
					<p class="conformance-level">A</p>
					<p class="change">Proposed</p>
					<p class="issue">This is a proposed Success Criterion that has not yet been formally approved by the Working Group. Discussion of the issue is available in <a href="https://github.com/w3c/wcag21/issues/66">Issue 66</a> and <a href="https://github.com/w3c/wcag21/pull/144">Pull Request 144</a>.</p>					
					<p>All pointer functionality can be operated using screen coordinate information, without requiring <a>additional pointer sensor information</a>.</p>
				</section>
			</section>
			      
      <section class="guideline proposed">
        <h3>Additional sensor inputs</h3>
        <p class="change">Proposed</p>
        
        <section class="sc proposed">
					<h4>Touch with Assistive Technology</h4>
					<p class="conformance-level">A</p>
          <p class="change">Proposed</p>
					<p class="issue">This is a proposed Success Criterion that has not yet been formally approved by the Working Group. Discussion of the issue is available in <a href="https://github.com/w3c/wcag21/issues/63">Issue 63</a> and <a href="https://github.com/w3c/wcag21/pull/131">Pull Request 131</a>.</p>       
					<p>All functions available by touch are still available by touch after <a>platform assistive technology that remaps touch gestures</a> is turned on.</p>
				</section>        
        
        <section class="sc proposed">
					<h4>Pointer Gestures</h4>
					<p class="conformance-level">A</p>
        	<p class="change">Proposed</p>
        	<p class="issue">This is a proposed Success Criterion that has not yet been formally approved by the Working Group. Discussion of the issue is available in <a href="https://github.com/w3c/wcag21/issues/61">Issue 61</a> and <a href="https://github.com/w3c/wcag21/pull/132">Pull Request 132</a>.</p>       
 					<p>Functionality requiring complex or timed pointer gestures or multi-pointer gestures can also be operated with simple pointer gestures.</p>
          <p class="note">Examples of a multi-pointer gesture include two-finger pinch/zoom</p>
  				<p class="note">This requirement applies to web content which interprets pointer gestures (i.e. this does not apply to gestures that are required to operate the user agent or assistive technology)</p> 
        </section>  
                
      </section>
    </section>
   

	<section class="principle" id="understandable">
			<h2> Understandable </h2>
			<p>Information and the operation of user interface must be understandable.</p>

			<section class="guideline">
				<h3>Readable</h3>
				<p>Make text content readable and understandable.</p>

				<section class="sc">
					<h4>Language of Page</h4>
					<p class="conformance-level">A</p>
					<p>The default <a>human language</a> of each <a>Web page</a> can be <a>programmatically determined</a>.</p>
				</section>

				<section class="sc">
					<h4>Language of Parts</h4>
					<p class="conformance-level">AA</p>
					<p>The <a>human language</a> of each passage or phrase in the content can be <a>programmatically determined</a> except for proper names, technical terms, words of indeterminate language, and words or phrases that have become part of the vernacular of the immediately surrounding text.</p>
				</section>

				<section class="sc">
					<h4>Unusual Words</h4>
					<p class="conformance-level">AAA</p>
					<p>A <a>mechanism</a> is available for identifying specific definitions of words or phrases <a>used in an unusual or restricted way</a>, including <a>idioms</a> and <a>jargon</a>.</p>
				</section>

				<section class="sc">
					<h4>Abbreviations</h4>
					<p class="conformance-level">AAA</p>
					<p>A <a>mechanism</a> for identifying the expanded form or meaning of <a>abbreviations</a> is available.</p>
				</section>

				<section class="sc">
					<h4>Reading Level</h4>
					<p class="conformance-level">AAA</p>
					<p>When text requires reading ability more advanced than the <a>lower secondary education level</a> after removal of proper names and titles, <a>supplemental content</a>, or a version that does not require reading ability more advanced than the lower secondary education level, is available.</p>
				</section>

				<section class="sc">
					<h4>Pronunciation</h4>
					<p class="conformance-level">AAA</p>
					<p>A <a>mechanism</a> is available for identifying specific pronunciation of words where meaning of the words, in context, is ambiguous without knowing the pronunciation.</p>
				</section>
				
				<section class="sc proposed">
					<h4>Plain Language (Minimum)</h4>
					<p class="conformance-level">A</p>
					<p class="change">Proposed</p>
					<p class="issue">This is a proposed Success Criterion that has not yet been formally approved by the Working Group. Discussion of the issue is available in <a href="https://github.com/w3c/wcag21/issues/30">Issue 30</a> and <a href="https://github.com/w3c/wcag21/pull/135">Pull Request 135</a>.</p>
					<p>Provide clear and simple language in instructions, labels, navigational elements, and error messages which require a response to continue, so that all of the following are true:</p>
					<dl>
						<dt>Simple tense</dt>
						<dd>Use present tense and active voice.</dd>
						<dt>Simple, clear, and common words</dt>
						<dd>Use the most common 1500 words or phrases or, provide words, phrases or abbreviations that are the most-common form to refer to the concept in the <a>identified context</a>.</dd>
						<dt>Double negatives</dt>
						<dd>Double negatives are not used.</dd>
						<dt>Concrete language</dt>
						<dd>Non-literal language is not used, or can be automatically replaced, via an easy-to-set user setting. All meaning must be retained when non-literal text is replaced.</dd>
						<dt>Instructions</dt>
						<dd>Each step in instructions is identified.</dd>
					</dl>
					<p><strong>Exceptions:</strong> </p>
					<ul>
						<li>When a passive voice or a tense (other than present tense) is clearer. Other voices or tenses may be used when it has been shown to be easier to understand, friendlier, or appropriate.</li>
						<li>In languages where present tense and active voice do not exist, or are not clearer in the language of the content, use the tense and the voice that are clearest for the content.</li>
						<li>When describing or discussing past or future events, the present tense is not required.</li>
						<li>If the writing style is an essential part of the main function of the site, such as a game, a literary work, or teaching new terms.</li>
						<li>Where less common words are easier to understand for the audience.</li>
						<li>The content will be penalized for not conforming to a given writing style (such as a CV, dissertation, or Ph.D. proposal).</li> 
						<li>If there are no tools available in the language of the content that identify uncommon words, instructions that are longer then 400 words are exempt unless they directly relate to a <a>critical service</a>.</li>
					</ul>
				</section>
				
				<section class="sc proposed">
					<h4>Manageable Blocks</h4>
					<p class="conformance-level">AA</p>
					<p class="change">Proposed</p>
					<p class="issue">This is a proposed Success Criterion that has not yet been formally approved by the Working Group. Discussion of the issue is available in <a href="https://github.com/w3c/wcag21/issues/24">Issue 24</a>.</p>
					<p>Statements which instruct a user to make a choice or take an action:</p>
					<ul>
						<li>have only one instruction per sentence, except when two things have to be done simultaneously;</li>
						<li>use sentences of no more than 15 words;</li>
						<li>should have no more than one <a>relative pronoun</a> per sentence.</li>
					</ul>
				</section>

        <section class="sc proposed">
					<h4>Extra Symbols</h4>
					<p class="conformance-level">AA</p>
					<p class="change">Proposed</p>
					<p class="issue">This is a proposed Success Criterion that has not yet been formally approved by the Working Group. Discussion of the issue is available in <a href="https://github.com/w3c/wcag21/issues/50">Issue 50</a> and <a href="https://github.com/w3c/wcag21/pull/115">Pull Request 115</a>.</p>
					<p>A mechanism is available such that controls that are used to reach, or are part of, a <a>critical service</a>, and each instruction that contains <a>important information</a> that directly relates to a critical service, is preceded by a symbol or picture, which relates to the topic of the control or instruction.</p>
				</section>  
								
			</section>

			<section class="guideline">
				<h3>Predictable</h3>
				<p>Make Web pages appear and operate in predictable ways.</p>

				<section class="sc">
					<h4>On Focus</h4>
					<p class="conformance-level">A</p>
					<p>When any <a>user interface component</a> receives focus, it does not initiate a <a>change of context</a>.</p>
				</section>

				<section class="sc">
					<h4>On Input</h4>
					<p class="conformance-level">A</p>
					<p>Changing the setting of any <a>user interface component</a> does not automatically cause a <a>change of context</a> unless the user has been advised of the behavior before using the component.</p>
				</section>

				<section class="sc">
					<h4>Consistent Navigation</h4>
					<p class="conformance-level">AA</p>
					<p>Navigational mechanisms that are repeated on multiple <a>Web pages</a> within a <a>set of Web pages</a> occur in the <a>same relative order</a> each time they are repeated, unless a change is initiated by the user.</p>
				</section>

				<section class="sc">
					<h4>Consistent Identification</h4>
					<p class="conformance-level">AA</p>
					<p>Components that have the <a>same functionality</a> within a <a>set of Web pages</a> are identified consistently.</p>
				</section>

				<section class="sc">
					<h4>Change on Request</h4>
					<p class="conformance-level">AAA</p>
					<p><a>Changes of context</a> are initiated only by user request or a <a>mechanism</a> is available to turn off such changes.</p>
				</section>

        <section class="sc proposed">
          <h4>Accidental Activation</h4>
          <p class="conformance-level">A</p>
          <p class="change">Proposed</p>
          <p class="issue">This is a proposed Success Criterion that has not yet been formally approved by the Working Group. Discussion of the issue is available in <a href="https://github.com/w3c/wcag21/issues/65">Issue 65</a> and <a href="https://github.com/w3c/wcag21/pull/111">Pull Request 111</a>.</p>
          <p>For single-pointer activation, at least one of the following is true:</p>
          <ul>
            <li>Activation is on the up event, either explicitly or implicitly as a platform's generic activation/click event;</li>
            <li>A mechanism is available that allows the user to choose the up-event as an option;</li>
            <li>Confirmation is provided, which can dismiss activation;</li>
            <li>Activation is reversible;</li>
            <li>Timing of activation is essential and waiting for the up-event would invalidate the activity.</li>
           </ul>
           <p class="note">This success criteria applies when platform assistive technology (e.g. screen reader) that remaps touch gestures is not turned on - see proposed SC Touch with Assistive Technology.</p>
         </section>
				
				<section class="sc proposed">
					<h4>Familiar Design (Minimum)</h4>
					<p class="conformance-level">A</p>
					<p class="change">Proposed</p>
					<p class="issue">This is a proposed Success Criterion that has not yet been formally approved by the Working Group. Discussion of the issue is available in <a href="https://github.com/w3c/wcag21/issues/49">Issue 49</a> and <a href="https://github.com/w3c/wcag21/pull/121">Pull Request 121</a>.</p>
					<p><a>Help</a>, navigation to help and search forms are easily identifiable and available to the user in one or more of the following ways:</p>
						<dl>
							<dt>Platform specific</dt> 
							<dd>A platform specific user interface design.</dd>
							<dt>Adaptive interface</dt>
							<dd>An adaptive user interface design that can be personalized.</dd>
							<dt>User interface from a prior version</dt> 
							<dd>A user interface design that was used successfully by users in a prior version of the application.</dd>
						</dl>
					<p><strong>Exception:</strong> The style is an essential part of the main function of the site, such as for a game</p>
				</section>
            
        <section class="sc proposed">
          <h4>Change of Content</h4>
          <p class="conformance-level">AA</p>
        	<p class="change">Proposed</p>
          <p class="issue">This is a proposed Success Criterion that has not yet been formally approved by the Working Group. Discussion of the issue is available in <a href="https://github.com/w3c/wcag21/issues/2">Issue 2</a> and <a href="https://github.com/w3c/wcag21/pull/112">Pull Request 112</a>.</p>          
          <p>Programmatic notification is provided for each <a>change of content</a> that indicates an action was taken or that conveys information, unless one or more of the following is true: </p>
          <ul>
            <li>There is an accessibility supported relationship between the new content and the control that triggers it.</li>
            <li>The user has been advised of the behavior before using the component.</li>
            <li>There are more than 5 notifications per minute.</li>
						<li>The change of content is not a result of a user action AND not related to the the primary purpose of the page.</li>
					</ul>
        </section>
        
     </section>

			<section class="guideline">
				<h3>Input Assistance</h3>
				<p>Help users avoid and correct mistakes.</p>

				<section class="sc">
					<h4>Error Identification</h4>
					<p class="conformance-level">A</p>
					<p>If an <a>input error</a> is automatically detected, the item that is in error is identified and the error is described to the user in text.</p>
				</section>

				<section class="sc">
					<h4>Labels or Instructions</h4>
					<p class="conformance-level">A</p>
					<p><a>Labels</a> or instructions are provided when content requires user input.</p>
				</section>

				<section class="sc">
					<h4>Error Suggestion</h4>
					<p class="conformance-level">AA</p>
					<p>If an <a>input error</a> is automatically detected and suggestions for correction are known, then the suggestions are provided to the user, unless it would jeopardize the security or purpose of the content.</p>
				</section>

				<section class="sc">
					<h4>Error Prevention (Legal, Financial, Data)</h4>
					<p class="conformance-level">AA</p>
					<p>For <a>Web pages</a> that cause <a>legal commitments</a> or financial transactions for the user to occur, that modify or delete <a>user-controllable</a> data in data storage systems, or that submit user test responses, at least one of the following is true:</p>
				</section>

				<section class="sc">
					<h4>Help</h4>
					<p class="conformance-level">AAA</p>
					<p><a>Context-sensitive help</a> is available.</p>
				</section>
				
				<section class="sc">
					<h4>Error Prevention (All)</h4>
					<p class="conformance-level">AAA</p>
					<p>For <a>Web pages</a> that require the user to submit information, at least one of the following is true:</p>
				</section>
				
				<section class="sc proposed">
					<h4>Minimize user errors</h4>
					<p class="conformance-level">A</p>
					<p class="change">Proposed</p>
					<p class="issue">This is a proposed Success Criterion that has not yet been formally approved by the Working Group. Discussion of the issue is available in <a href="https://github.com/w3c/wcag21/issues/13">Issue 13</a> and <a href="https://github.com/w3c/wcag21/pull/97">Pull Request 97</a>.</p>
					<p><a>Common input errors</a> are automatically corrected where the corrections can be <a>reliably</a> made.</p>
				</section>
				
				<section class="sc proposed">
					<h4>Undo</h4>
					<p class="conformance-level">A</p>
					<p class="change">Proposed</p>
					<p class="issue">This is a proposed Success Criterion that has not yet been formally approved by the Working Group. Discussion of the issue is available in <a href="https://github.com/w3c/wcag21/issues/38">Issue 38</a>.</p>
					<p>Users are provided with the ability to undo an action and to correct mistakes such that:</p>
					<ul>
						<li>a user can go back steps in a process via a clearly labeled action; or</li>
						<li>the user can repair information via a clearly labeled action and get back to the place they were at, via a clearly labeled action, without unwanted loss of data.</li>
					</ul>
				</section>

 				<section class="sc proposed">
					<h4>Provide Support</h4>
					<p class="conformance-level">AA</p>
					<p class="change">Proposed</p>
					<p class="issue">This is a proposed Success Criterion that has not yet been formally approved by the Working Group. Discussion of the issue is available in <a href="https://github.com/w3c/wcag21/issues/32">Issue 32</a> and <a href="https://github.com/w3c/wcag21/pull/118">Pull Request 118</a>.</p>
					<p>Content is provided that helps users understand <a>complex information</a>, <a>long documents</a>, numerical information, relative and <a>cardinal directions</a>, forms and non-standard controls.</p>
				</section>				
    </section>
	</section>

		<section class="principle" id="robust">
			<h2> Robust </h2>
			<p>Content must be robust enough that it can be interpreted by by a wide variety of user agents, including assistive technologies.</p>

			<section class="guideline">
				<h3>Compatible</h3>
				<p>Maximize compatibility with current and future user agents, including assistive technologies.</p>

				<section class="sc">
					<h4>Parsing</h4>
					<p class="conformance-level">A</p>
					<p>In content implemented using markup languages, elements have complete start and end tags, elements are nested according to their specifications, elements do not contain duplicate attributes, and any IDs are unique, except where the specifications allow these features.</p>
          <p class="note">Start and end tags that are missing a critical character in their formation, such as a closing angle bracket or a mismatched attribute value quotation mark are not complete.</p>
				</section>

				<section class="sc">
					<h4>Name, Role, Value</h4>
					<p class="conformance-level">A</p>
					<p>For all <a>user interface components</a> (including but not limited to: form elements, links and components generated by scripts), the <a>name</a> and <a>role</a> can be <a>programmatically determined</a>; states, properties, and values that can be set by the user can be <a>programmatically set</a>; and notification of changes to these items is available to <a>user agents</a>, including <a>assistive technologies</a>.</p>
          <p class="note">This success criterion is primarily for Web authors who develop or script their own user interface components. For example, standard HTML controls already meet this success criterion when used according to specification.</p>
				</section>
			</section>
		</section>

		<section id="conformance">
			<!--<h1>Conformance</h1>-->
			<p>This section lists requirements for <a>conformance</a> to WCAG 2.1. It also gives information about how to make conformance claims, which are optional. Finally, it describes what it means to be <a>accessibility supported</a>, since only accessibility-supported ways of using technologies can be <a>relied upon</a> for conformance. <a href="https://www.w3.org/TR/UNDERSTANDING-WCAG20/conformance">Understanding Conformance</a> includes further explanation of the accessibility-supported concept.</p>

			<section id="conformance-reqs">
				<h2>Conformance Requirements</h2>
				<p>In order for a Web page to conform to WCAG 2.1, all of the following conformance requirements must be satisfied:</p>

				<section id="cc1">
					<h3>Conformance Level</h3>
					<p>One of the following levels of conformance is met in full.</p>
					<ul>
						<li>For Level A conformance (the minimum level of conformance), the <a>Web page</a> <a>satisfies</a> all the Level A Success Criteria, or a <a>conforming alternate version</a> is provided.</li>
						<li>For Level AA conformance, the Web page satisfies all the Level A and Level AA Success Criteria, or a Level AA conforming alternate version is provided.</li>
						<li>For Level AAA conformance, the Web page satisfies all the Level A, Level AA and Level AAA Success Criteria, or a Level AAA conforming alternate version is provided.</li>
					</ul>
					<p>Although conformance can only be achieved at the stated levels, authors are encouraged to report (in their claim) any progress toward meeting success criteria from all levels beyond the achieved level of conformance.</p>
					<p>It is not recommended that Level AAA conformance be required as a general policy for entire sites because it is not possible to satisfy all Level AAA Success Criteria for some content.</p>
				</section>

				<section id="cc2">
					<h3>Full pages</h3>
					<p><a>Conformance</a> (and conformance level) is for full <a>Web page(s)</a> only, and cannot be achieved if part of a Web page is excluded.</p>
					<p>For the purpose of determining conformance, alternatives to part of a page's content are considered part of the page when the alternatives can be obtained directly from the page, e.g., a long description or an alternative presentation of a video.</p>
					<p>Authors of Web pages that cannot conform due to content outside of the author's control may consider a <a href="#conformance-partial">Statement of Partial Conformance</a>.</p>
				</section>

				<section id="cc3">
					<h3>Complete processes</h3>
					<p>When a <a>Web page</a> is one of a series of Web pages presenting a <a>process</a> (i.e., a sequence of steps that need to be completed in order to accomplish an activity), all Web pages in the process conform at the specified level or better. (Conformance is not possible at a particular level if any page in the process does not conform at that level or better.)</p>
					<p>An online store has a series of pages that are used to select and purchase products. All pages in the series from start to finish (checkout) conform in order for any page that is part of the process to conform.</p>
				</section>

				<section id="cc4">
					<h3>Only Accessibility-Supported Ways of Using Technologies</h3>
					<p>Only <a>accessibility-supported</a> ways of using <a>technologies</a> are <a>relied upon</a> to satisfy the success criteria. Any information or functionality that is provided in a way that is not accessibility supported is also available in a way that is accessibility supported. (See <a href="https://www.w3.org/TR/UNDERSTANDING-WCAG20/conformance">Understanding accessibility support</a>.)</p>
				</section>

				<section id="cc5">
					<h3>Non-Interference</h3>
					<p>If <a> technologies </a> are used in a way that is not <a>accessibility supported</a>, or if they are used in a non-conforming way, then they do not block the ability of users to access the rest of the page. In addition, the <a>Web page</a> as a whole continues to meet the conformance requirements under each of the following conditions:</p>
					<ol>
						<li>when any technology that is not <a>relied upon</a> is turned on in a user agent,</li>
						<li>when any technology that is not relied upon is turned off in a user agent, and</li>
						<li>when any technology that is not relied upon is not supported by a user agent</li>
					</ol>
					<p>In addition, the following success criteria apply to all content on the page, including content that is not otherwise relied upon to meet conformance, because failure to meet them could interfere with any use of the page:</p>
					<ul>
						<li><strong>1.4.2 - Audio Control</strong>,</li>
						<li><strong>2.1.2 - No Keyboard Trap</strong>,</li>
						<li><strong>2.3.1 - Three Flashes or Below Threshold</strong>, and</li>
						<li><strong>2.2.2 - Pause, Stop, Hide</strong>.</li>
					</ul>
				</section>

				<section>
					<h3></h3>
					<p>If a page cannot conform (for example, a conformance test page or an example page), it cannot be included in the scope of conformance or in a conformance claim.</p>
					<p>For more information, including examples, see <a href="https://www.w3.org/TR/UNDERSTANDING-WCAG20/conformance">Understanding Conformance Requirements</a>.</p>
				</section>
			</section>

			<section id="conformance-claims">
				<h2>Conformance Claims (Optional) </h2>
				<p>Conformance is defined only for <a>Web pages</a>. However, a conformance claim may be made to cover one page, a series of pages, or multiple related Web pages.</p>

				<section id="conformance-required">
					<h3>Required Components of a Conformance Claim</h3>
					<p>Conformance claims are <strong>not required</strong>. Authors can conform to WCAG 2.1 without making a claim. However, if a conformance claim is made, then the conformance claim <strong>must</strong> include the following information:</p>
					<ol>
						<li><strong>Date</strong> of the claim</li>
						<li><strong>Guidelines title, version and URI </strong> "Web Content Accessibility Guidelines 2.1 at <a href="https://www.w3.org/TR/WCAG21/">https://www.w3.org/TR/WCAG21/</a>" <span class="ednote">In WCAG 2.0 this was a dated URI, which may need to be adjusted when this becomes a Rec.</span></li>
						<li><strong>Conformance level</strong> satisfied: (Level A, AA or AAA)</li>
						<li><p><strong>A concise description of the Web pages</strong>, such as a list of URIs for which the claim is made, including whether subdomains are included in the claim.</p>
							<p>The Web pages may be described by list or by an expression that describes all of the URIs included in the claim.</p>
							<p>Web-based products that do not have a URI prior to installation on the customer's Web site may have a statement that the product would conform when installed.</p></li>
						<li>A list of the <strong> <a>Web content technologies</a> <a>relied upon</a></strong>.</li>
					</ol>
					<p>If a conformance logo is used, it would constitute a claim and must be accompanied by the required components of a conformance claim listed above.</p>
				</section>

				<section id="conformance-optional">
					<h3>Optional Components of a Conformance Claim </h3>
					<p>In addition to the required components of a conformance claim above, consider providing additional information to assist users. Recommended additional information includes:</p>
					<ul>
						<li>A list of success criteria beyond the level of conformance claimed that have been met. This information should be provided in a form that users can use, preferably machine-readable metadata.</li>
						<li>A list of the specific technologies that are " <em>used but not <a>relied upon</a></em>."</li>
						<li>A list of user agents, including assistive technologies that were used to test the content.</li>
						<li>Information about any additional steps taken that go beyond the success criteria to enhance accessibility.</li>
						<li>A machine-readable metadata version of the list of specific technologies that are <a>relied upon</a>.</li>
						<li>A machine-readable metadata version of the conformance claim.</li>
					</ul>
					<p>Refer to <a href="https://www.w3.org/TR/UNDERSTANDING-WCAG20/conformance">Understanding Conformance Claims</a> for more information and example conformance claims.</p>
					<p>Refer to <a href="https://www.w3.org/TR/UNDERSTANDING-WCAG20/appendixC">Understanding Metadata</a> for more information about the use of metadata in conformance claims.</p>
				</section>
			</section>

			<section id="conformance-partial">
				<h2>Statement of Partial Conformance - Third Party Content</h2>
				<p>Sometimes, Web pages are created that will later have additional content added to them. For example, an email program, a blog, an article that allows users to add comments, or applications supporting user-contributed content. Another example would be a page, such as a portal or news site, composed of content aggregated from multiple contributors, or sites that automatically insert content from other sources over time, such as when advertisements are inserted dynamically.</p>
				<p>In these cases, it is not possible to know at the time of original posting what the uncontrolled content of the pages will be. It is important to note that the uncontrolled content can affect the accessibility of the controlled content as well. Two options are available:</p>
				<ol>
					<li><p>A determination of conformance can be made based on best knowledge. If a page of this type is monitored and repaired (non-conforming content is removed or brought into conformance) within two business days, then a determination or claim of conformance can be made since, except for errors in externally contributed content which are corrected or removed when encountered, the page conforms. No conformance claim can be made if it is not possible to monitor or correct non-conforming content;</p>
						<p><strong>OR</strong></p></li>
					<li><p>A "statement of partial conformance" may be made that the page does not conform, but could conform if certain parts were removed. The form of that statement would be, "This page does not conform, but would conform to WCAG 2.1 at level X if the following parts from uncontrolled sources were removed." In addition, the following would also be true of uncontrolled content that is described in the statement of partial conformance:</p>
						<ol>
							<li>It is not content that is under the author's control.</li>
							<li>It is described in a way that users can identify (e.g., they cannot be described as "all parts that we do not control" unless they are clearly marked as such.)</li>
						</ol></li>
				</ol>
			</section>

			<section id="conformance-partial-lang">
				<h2>Statement of Partial Conformance - Language</h2>
				<p>A "statement of partial conformance due to language" may be made when the page does not conform, but would conform if <a>accessibility support</a> existed for (all of) the language(s) used on the page. The form of that statement would be, "This page does not conform, but would conform to WCAG 2.1 at level X if accessibility support existed for the following language(s):"</p>
			</section>
		</section>

		<section id="glossary">
			<h1>Glossary</h1>
			<dl id="terms">
				<dt><dfn data-lt="abbreviations">abbreviation</dfn></dt>
				<dd>
					<p>shortened form of a word, phrase, or name where the abbreviation has not become part of the language</p>
					<p>This includes initialisms and acronyms where:</p>
					<ol>
						<li><p><strong>initialisms</strong> are shortened forms of a name or phrase made from the initial letters of words or syllables contained in that name or phrase</p>
							<p>Not defined in all languages.</p>
              <p>SNCF is a French initialism that contains the initial letters of the <span lang="fr">Société Nationale des Chemins de Fer</span>, the French national railroad.</p>
							<p>ESP is an initialism for extrasensory perception.</p></li>
						<li><p><strong>acronyms</strong> are abbreviated forms made from the initial letters or parts of other words (in a name or phrase) which may be pronounced as a word</p>
							<p>NOAA is an acronym made from the initial letters of the National Oceanic and Atmospheric Administration in the United States.</p></li>
					</ol>
					<p>Some companies have adopted what used to be an initialism as their company name. In these cases, the new name of the company is the letters (for example, Ecma) and the word is no longer considered an abbreviation.</p>
				</dd>
				<dt><dfn data-lt="accessibility-supported|accessibility support">accessibility supported</dfn></dt>
				<dd>
					<p>supported by users' <a>assistive technologies</a> as well as the accessibility features in browsers and other <a>user agents</a></p>
					<p>To qualify as an accessibility-supported use of a Web content technology (or feature of a technology), both 1 and 2 must be satisfied for a Web content technology (or feature):</p>
					<ol>
						<li><p><strong>The way that the <a>Web content technology</a> is used must be supported by users' assistive technology (AT). </strong> This means that the way that the technology is used has been tested for interoperability with users' assistive technology in the <a>human language(s)</a> of the content,</p>
							<p><strong>AND</strong></p></li>
						<li><p><strong>The Web content technology must have accessibility-supported user agents that are available to users. </strong> This means that at least one of the following four statements is true:</p>
							<ol>
								<li><p>The technology is supported natively in widely-distributed user agents that are also accessibility supported (such as HTML and CSS);</p>
									<p><strong>OR</strong></p></li>
								<li><p>The technology is supported in a widely-distributed plug-in that is also accessibility supported;</p>
									<p><strong>OR</strong></p></li>
								<li><p>The content is available in a closed environment, such as a university or corporate network, where the user agent required by the technology and used by the organization is also accessibility supported;</p>
									<p><strong>OR</strong></p></li>
								<li><p>The user agent(s) that support the technology are accessibility supported and are available for download or purchase in a way that:</p>
									<ul>
										<li>does not cost a person with a disability any more than a person without a disability <strong>and</strong></li>
										<li>is as easy to find and obtain for a person with a disability as it is for a person without disabilities.</li>
									</ul></li>
							</ol></li>
					</ol>
					<p>The WCAG Working group and the W3C do not specify which or how much support by assistive technologies there must be for a particular use of a Web technology in order for it to be classified as accessibility supported. (See <a href="https://www.w3.org/TR/UNDERSTANDING-WCAG20/conformance">Level of Assistive Technology Support Needed for "Accessibility Support"</a>.)</p>
					<p>Web technologies can be used in ways that are not accessibility supported as long as they are not <a>relied upon</a> and the page as a whole meets the conformance requirements, including <a href="#cc4">Conformance Criterion 4</a> and <a href="#cc5">Conformance Criterion 5</a>, are met.</p>
					<p>When a <a>Web Technology</a> is used in a way that is "accessibility supported," it does not imply that the entire technology or all uses of the technology are supported. Most technologies, including HTML, lack support for at least one feature or use. Pages conform to WCAG only if the uses of the technology that are accessibility supported can be relied upon to meet WCAG requirements.</p>
					<p>When citing Web content technologies that have multiple versions, the version(s) supported should be specified.</p>
					<p>One way for authors to locate uses of a technology that are accessibility supported would be to consult compilations of uses that are documented to be accessibility supported. (See <a href="https://www.w3.org/TR/UNDERSTANDING-WCAG20/conformance">Understanding Accessibility-Supported Web Technology Uses</a>.) Authors, companies, technology vendors, or others may document accessibility-supported ways of using Web content technologies. However, all ways of using technologies in the documentation would need to meet the definition of accessibility-supported Web content technologies above.</p>
				</dd>
				<dt class="proposed"><dfn>additional pointer sensor information</dfn></dt>
				<dd class="proposed">
					<p class="change">Proposed</p>
					<p>pointer information beyond position, such as pointer pressure (for instance on pressure-sensitive touch screens), pointer tilt or/and pointer twist (for instance on advanced pen/stylus digitizers)</p>
					<p>See <a href="https://www.w3.org/TR/pointerevents2/">Pointer Events Level 2</a> [[!pointerevents2]].</p>
				</dd>
				<dt><dfn>alternative for time-based media</dfn></dt>
				<dd>
					<p>document including correctly sequenced text descriptions of time-based visual and auditory information and providing a means for achieving the outcomes of any time-based interaction</p>
					<p>A screenplay used to create the synchronized media content would meet this definition only if it was corrected to accurately represent the final synchronized media after editing.</p>
				</dd>
				<dt><dfn>ambiguous to users in general</dfn></dt>
				<dd>
					<p>the purpose cannot be determined from the link and all information of the Web page presented to the user simultaneously with the link (i.e., readers without disabilities would not know what a link would do until they activated it)</p>
					<p>The word guava in the following sentence "One of the notable exports is guava" is a link. The link could lead to a definition of guava, a chart listing the quantity of guava exported or a photograph of people harvesting guava. Until the link is activated, all readers are unsure and the person with a disability is not at any disadvantage.</p>
				</dd>
				<dt><dfn>ASCII art</dfn></dt>
				<dd>
					<p>picture created by a spatial arrangement of characters or glyphs (typically from the 95 printable characters defined by ASCII).</p>
				</dd>
				<dt><dfn data-lt="assistive technologies">assistive technology</dfn> (as used in this document)</dt>
				<dd>
					<p>hardware and/or software that acts as a <a>user agent</a>, or along with a mainstream user agent, to provide functionality to meet the requirements of users with disabilities that go beyond those offered by mainstream user agents</p>
					<p>functionality provided by assistive technology includes alternative presentations (e.g., as synthesized speech or magnified content), alternative input methods (e.g., voice), additional navigation or orientation mechanisms, and content transformations (e.g., to make tables more accessible).</p>
					<p>Assistive technologies often communicate data and messages with mainstream user agents by using and monitoring APIs.</p>
					<p>The distinction between mainstream user agents and assistive technologies is not absolute. Many mainstream user agents provide some features to assist individuals with disabilities. The basic difference is that mainstream user agents target broad and diverse audiences that usually include people with and without disabilities. Assistive technologies target narrowly defined populations of users with specific disabilities. The assistance provided by an assistive technology is more specific and appropriate to the needs of its target users. The mainstream user agent may provide important functionality to assistive technologies like retrieving Web content from program objects or parsing markup into identifiable bundles.</p>
					<p>Assistive technologies that are important in the context of this document include the following:</p>
					<ul>
						<li>screen magnifiers, and other visual reading assistants, which are used by people with visual, perceptual and physical print disabilities to change text font, size, spacing, color, synchronization with speech, etc. in order to improve the visual readability of rendered text and images;</li>
						<li>screen readers, which are used by people who are blind to read textual information through synthesized speech or braille;</li>
						<li>text-to-speech software, which is used by some people with cognitive, language, and learning disabilities to convert text into synthetic speech;</li>
						<li>speech recognition software, which may be used by people who have some physical disabilities;</li>
						<li>alternative keyboards, which are used by people with certain physical disabilities to simulate the keyboard (including alternate keyboards that use head pointers, single switches, sip/puff and other special input devices.);</li>
						<li>alternative pointing devices, which are used by people with certain physical disabilities to simulate mouse pointing and button activations.</li>
					</ul>
				</dd>
				<dt><dfn>audio</dfn></dt>
				<dd>
					<p>the technology of sound reproduction</p>
					<p>Audio can be created synthetically (including speech synthesis), recorded from real world sounds, or both.</p>
				</dd>
				<dt><dfn data-lt="audio descriptions">audio description</dfn></dt>
				<dd>
					<p>narration added to the soundtrack to describe important visual details that cannot be understood from the main soundtrack alone</p>
					<p>Audio description of <a>video</a> provides information about actions, characters, scene changes, on-screen text, and other visual content.</p>
					<p>In standard audio description, narration is added during existing pauses in dialogue. (See also <a>extended audio description</a>.)</p>
					<p>Where all of the <a>video</a> information is already provided in existing <a>audio</a>, no additional audio description is necessary.</p>
					<p>Also called "video description" and "descriptive narration."</p>
				</dd>
				<dt><dfn>audio-only</dfn></dt>
				<dd>
					<p>a time-based presentation that contains only <a>audio</a> (no <a>video</a> and no interaction)</p>
				</dd>
				<dt class="proposed"><dfn>author settable properties</dfn></dt>
        <dd class="proposed">
        	<p class="change">Proposed</p>
          <p>type of distraction, type of help, type of transaction and type of reminder, instructions and status of an element</p>
        </dd>
				<dt><dfn>blinking</dfn></dt>
				<dd>
					<p>switch back and forth between two visual states in a way that is meant to draw attention</p>
					<p>See also <a>flash</a>. It is possible for something to be large enough and blink brightly enough at the right frequency to be also classified as a flash.</p>
				</dd>
				<dt><dfn>blocks of text</dfn></dt>
				<dd>
					<p>more than one sentence of text</p>
				</dd>
				<dt><dfn>CAPTCHA</dfn></dt>
				<dd>
					<p>initialism for "Completely Automated Public Turing test to tell Computers and Humans Apart"</p>
					<p>CAPTCHA tests often involve asking the user to type in text that is displayed in an obscured image or audio file.</p>
					<p>A Turing test is any system of tests designed to differentiate a human from a computer. It is named after famed computer scientist Alan Turing. The term was coined by researchers at Carnegie Mellon University. [[CAPTCHA]]</p>
				</dd>
				<dt><dfn>captions</dfn></dt>
				<dd>
					<p>synchronized visual and/or <a>text alternative</a> for both speech and non-speech audio information needed to understand the media content</p>
					<p>Captions are similar to dialogue-only subtitles except captions convey not only the content of spoken dialogue, but also equivalents for non-dialogue audio information needed to understand the program content, including sound effects, music, laughter, speaker identification and location.</p>
					<p>Closed Captions are equivalents that can be turned on and off with some players.</p>
					<p>Open Captions are any captions that cannot be turned off. For example, if the captions are visual equivalent <a>images of text</a> embedded in <a>video</a>.</p>
					<p>Captions should not obscure or obstruct relevant information in the video.</p>
					<p>In some countries, captions are called subtitles.</p>
					<p><a>Audio descriptions</a> can be, but do not need to be, captioned since they are descriptions of information that is already presented visually.</p>
				</dd>
				<dt class="proposed"><dfn data-lt="cardinal directions">cardinal direction</dfn></dt>
				<dd class="proposed">
					<p class="change">Proposed</p>
					<p>points of the Compass (North, South, East and West)</p>
				</dd>
        <dt class="proposed"><dfn>change of content</dfn></dt> 
        <dd class="proposed">
        	<p class="change">Proposed</p>
					<p>changes made to a web page after it has been delivered to the user agent, whether or not initiated by the user</p>
        </dd>
				<dt><dfn data-lt="change of context">changes of context</dfn></dt>
				<dd>
					<p>major changes in the content of the <a>Web page</a> that, if made without user awareness, can disorient users who are not able to view the entire page simultaneously</p>
					<p>Changes in context include changes of:</p>
					<ol>
						<li><a>user agent</a>;</li>
						<li><a>viewport</a>;</li>
						<li>focus;</li>
						<li><a>content</a> that changes the meaning of the <a>Web page</a>.</li>
					</ol>
					<p>A change of content is not always a change of context. Changes in content, such as an expanding outline, dynamic menu, or a tab control do not necessarily change the context, unless they also change one of the above (e.g., focus).</p>
					<p>Opening a new window, moving focus to a different component, going to a new page (including anything that would look to a user as if they had moved to a new page) or significantly re-arranging the content of a page are examples of changes of context.</p>
				</dd>
				<dt class="proposed"><dfn data-lt="common input errors">common input error</dfn></dt>
				<dd class="proposed">
					<p class="change">Proposed</p>
					<p>errors that have been documented in the understanding of the Success Criteria section or have supportive techniques or that have been reported or documented more then one time and there is a known way to identify them</p><p class="ednote">This definition should be reworded in a way that doesn't depend on non-normative resources.</p>
				</dd>
				<dt class="proposed"><dfn>complex information</dfn></dt>
				<dd class="proposed">
					<p class="change">Proposed</p>
					<p>something with at least 3 parts where at least 2 of those parts interact with each other in multiple ways</p>
				</dd>
				<dt class="proposed"><dfn>concrete wording</dfn></dt>
				<dd class="proposed">
					<p class="change">Proposed</p>
					<p>uses literal language, is specific and describes things you experience through your senses: smoke, mist, a shout</p>
				</dd>
				<dt><dfn data-lt="conform">conformance</dfn></dt>
				<dd>
					<p>satisfying all the requirements of a given standard, guideline or specification</p>
				</dd>
				<dt><dfn>conforming alternate version</dfn></dt>
				<dd>
					<p>version that</p>
					<ol>
						<li>conforms at the designated level, and</li>
						<li>provides all of the same information and <a>functionality</a> in the same <a>human language</a>, and</li>
						<li>is as up to date as the non-conforming content, and</li>
						<li><p>for which at least one of the following is true:</p>
							<ol>
								<li>the conforming version can be reached from the non-conforming page via an <a>accessibility-supported</a> <a>mechanism</a>, or</li>
								<li>the non-conforming version can only be reached from the conforming version, or</li>
								<li>the non-conforming version can only be reached from a conforming page that also provides a mechanism to reach the conforming version</li>
							</ol></li>
					</ol>
					<p>In this definition, "can only be reached" means that there is some mechanism, such as a conditional redirect, that prevents a user from "reaching" (loading) the non-conforming page unless the user had just come from the conforming version.</p>
					<p>The alternate version does not need to be matched page for page with the original (e.g., the conforming alternate version may consist of multiple pages).</p>
					<p>If multiple language versions are available, then conforming alternate versions are required for each language offered.</p>
					<p>Alternate versions may be provided to accommodate different technology environments or user groups. Each version should be as conformant as possible. One version would need to be fully conformant in order to meet <a href="#cc1">conformance requirement 1</a>.</p>
					<p>The conforming alternative version does not need to reside within the scope of conformance, or even on the same Web site, as long as it is as freely available as the non-conforming version.</p>
					<p>Alternate versions should not be confused with <a>supplementary content</a>, which support the original page and enhance comprehension.</p>
					<p>Setting user preferences within the content to produce a conforming version is an acceptable mechanism for reaching another version as long as the method used to set the preferences is accessibility supported.</p>
					<p>See <a href="https://www.w3.org/TR/UNDERSTANDING-WCAG20/conformance">Understanding Conforming Alternate Versions</a></p>
				</dd>
				<dt><dfn>content</dfn> (Web content)</dt>
				<dd>
					<p>information and sensory experience to be communicated to the user by means of a <a>user agent</a>, including code or markup that defines the content's <a>structure</a>, <a>presentation</a>, and interactions</p>
				</dd>
				<dt><dfn>context-sensitive help</dfn></dt>
				<dd>
					<p>help text that provides information related to the function currently being performed</p>
					<p>Clear labels can act as context-sensitive help.</p>
				</dd>
        <dt class="proposed"><dfn>contextual information</dfn></dt>
        <dd class="proposed">
        	<p class="change">Proposed</p>
          <p>semantics and tags that give meaning to the content such as context of elements; concept and role; relevance and information for simplification; position in a process</p>
        </dd>
				<dt><dfn>contrast ratio</dfn></dt>
				<dd>
					<p>(L1 + 0.05) / (L2 + 0.05), where</p>
					<ul>
						<li>L1 is the <a>relative luminance</a> of the lighter of the colors, and</li>
						<li>L2 is the <a>relative luminance</a> of the darker of the colors.</li>
					</ul>
					<p>Contrast ratios can range from 1 to 21 (commonly written 1:1 to 21:1).</p>
					<p>Because authors do not have control over user settings as to how text is rendered (for example font smoothing or anti-aliasing), the contrast ratio for text can be evaluated with anti-aliasing turned off.</p>
					<p>For the purpose of Success Criteria 1.4.3 and 1.4.6, contrast is measured with respect to the specified background over which the text is rendered in normal usage. If no background color is specified, then white is assumed.</p>
					<p>Background color is the specified color of content over which the text is to be rendered in normal usage. It is a failure if no background color is specified when the text color is specified, because the user's default background color is unknown and cannot be evaluated for sufficient contrast. For the same reason, it is a failure if no text color is specified when a background color is specified.</p>
					<p>When there is a border around the letter, the border can add contrast and would be used in calculating the contrast between the letter and its background. A narrow border around the letter would be used as the letter. A wide border around the letter that fills in the inner details of the letters acts as a halo and would be considered background.</p>
					<p>WCAG conformance should be evaluated for color pairs specified in the content that an author would expect to appear adjacent in typical presentation. Authors need not consider unusual presentations, such as color changes made by the user agent, except where caused by authors' code.</p>
				</dd>
				<dt><dfn>correct reading sequence</dfn></dt>
				<dd>
					<p>any sequence where words and paragraphs are presented in an order that does not change the meaning of the content</p>
				</dd>
<<<<<<< HEAD
        <dt class="proposed"><dfn data-lt="CSS pixels">CSS pixel</dfn></dt>
=======
        <dt class="proposed"><dfn>critical features</dfn></dt>
        <dd class="proposed">
        	<p class="change">Proposed</p>
          <p>features that are required to complete the main role or tasks of the user interface</p>
        </dd>
        <dt class="proposed"><dfn>CSS pixels</dfn></dt>
>>>>>>> 060b9d99
        <dd class="proposed">
        	<p class="change">Proposed</p>
					<p>visual angle of about 0.0213 degrees</p>
        	<p>A CSS pixel is the canonical unit of measure for all lengths and measurements in CSS. This unit is density-independent, and distinct from actual hardware pixels present in a display. User agents and operating systems should ensure that a CSS pixel is set as closely as possible to the <a href="https://www.w3.org/TR/css3-values/#reference-pixel">CSS Values and Units Module Level 3 reference pixel</a> [[!css3-values]], which takes into account the physical dimensions of the display and the assumed viewing distance (factors which cannot be determined by content authors).</p>
        </dd>
				<dt class="proposed"><dfn>critical service</dfn></dt>
				<dd class="proposed">
					<p class="change">Proposed</p>
					<p>service that is needed to prevent significant harm, risk or loss such as: significant financial loss, illness, injury or deterioration in a patient's condition or effective loss of rights or freedoms</p></dd>
				<dt class="proposed"><dfn>device sensor</dfn></dt>
				<dd class="proposed">
					<p class="change">Proposed</p>
					<p>additional input values such as tilt, orientation, proximity</p>
				</dd>
        <dt class="proposed"><dfn>easily available</dfn> (or easily available mode or setting)</dt>
        <dd class="proposed">
         	<p class="change">Proposed</p>
					<p>one or more of the following are true:</p><ul>
            <li>can be set one time with as wide a scope as possible (such as using the standards of the operating system, from <a href="http://www.iso.org/iso/catalogue_detail.htm?csnumber=64840">ISO 9241-112</a> [[ISO_9241-112]] or <a href="http://gpii.net/"><abbr title="Global Public Inclusive Infrastructure">GPII</abbr></a> [[GPII]] when available)</li>
            <li>has the option to save or change the setting, where available interoperably, but also for the scope of the set of web pages </li>
            <li>is reachable from each screen where it may be needed, and the path and the control conforms to all of this document</li>
          </ul>
        </dd>
				<dt><dfn>emergency</dfn></dt>
				<dd>
					<p>a sudden, unexpected situation or occurrence that requires immediate action to preserve health, safety, or property</p>
				</dd>
				<dt class="proposed"><dfn>essential</dfn></dt>
				<dd class="proposed">
					<p class="change">Proposed</p>
					<p>if removed, would fundamentally change the information or functionality of the content, <strong>and</strong> information and functionality cannot be achieved in another way that would conform</p>
					<p>Examples of a particular presentation of content being essential to the information being conveyed:</p>
					<ul>
						<li>banking site where a check deposit has to be in a certain orientation</li>
						<li>piano app in landscape mode</li>
					</ul>
				</dd>
				<dt><dfn>extended audio description</dfn></dt>
				<dd>
					<p>audio description that is added to an audiovisual presentation by pausing the <a>video</a> so that there is time to add additional description</p>
					<p>This technique is only used when the sense of the <a>video</a> would be lost without the additional <a>audio description</a> and the pauses between dialogue/narration are too short.</p>
				</dd>
				<dt><dfn data-lt="flashes">flash</dfn></dt>
				<dd>
					<p>a pair of opposing changes in <a>relative luminance</a> that can cause seizures in some people if it is large enough and in the right frequency range</p>
					<p>See <a>general flash and red flash thresholds</a> for information about types of flash that are not allowed.</p>
					<p>See also <a>blinking</a>.</p>
				</dd>
				<dt><dfn>functionality</dfn></dt>
				<dd>
					<p><a>processes</a> and outcomes achievable through user action</p>
				</dd>
				<dt><dfn>general flash and red flash thresholds</dfn></dt>
				<dd>
					<p>a <a>flash</a> or rapidly changing image sequence is below the threshold (i.e., content <strong>passes</strong>) if any of the following are true:</p>
					<ol>
						<li>there are no more than three <strong>general flashes</strong> and / or no more than three <strong>red flashes</strong> within any one-second period; or</li>
						<li>the combined area of flashes occurring concurrently occupies no more than a total of .006 steradians within any 10 degree visual field on the screen (25% of any 10 degree visual field on the screen) at typical viewing distance</li>
					</ol>
					<p>where:</p>
					<ul>
						<li>A <strong>general flash</strong> is defined as a pair of opposing changes in <a>relative luminance</a> of 10% or more of the maximum relative luminance where the relative luminance of the darker image is below 0.80; and where "a pair of opposing changes" is an increase followed by a decrease, or a decrease followed by an increase, and</li>
						<li>A <strong>red flash</strong> is defined as any pair of opposing transitions involving a saturated red.</li>
					</ul>
					<p><em>Exception:</em> Flashing that is a fine, balanced, pattern such as white noise or an alternating checkerboard pattern with "squares" smaller than 0.1 degree (of visual field at typical viewing distance) on a side does not violate the thresholds.</p>
					<p>For general software or Web content, using a 341 x 256 pixel rectangle anywhere on the displayed screen area when the content is viewed at 1024 x 768 pixels will provide a good estimate of a 10 degree visual field for standard screen sizes and viewing distances (e.g., 15-17 inch screen at 22-26 inches). (Higher resolutions displays showing the same rendering of the content yield smaller and safer images so it is lower resolutions that are used to define the thresholds.)</p>
					<p>A transition is the change in relative luminance (or relative luminance/color for red flashing) between adjacent peaks and valleys in a plot of relative luminance (or relative luminance/color for red flashing) measurement against time. A flash consists of two opposing transitions.</p>
					<p>The current working definition in the field for <strong>"pair of opposing transitions involving a saturated red"</strong> is where, for either or both states involved in each transition, R/(R+ G + B) &gt;= 0.8, and the change in the value of (R-G-B)x320 is &gt; 20 (negative values of (R-G-B)x320 are set to zero) for both transitions. R, G, B values range from 0-1 as specified in “relative luminance” definition. [[HARDING-BINNIE]]</p>
					<p>Tools are available that will carry out analysis from video screen capture. However, no tool is necessary to evaluate for this condition if flashing is less than or equal to 3 flashes in any one second. Content automatically passes (see #1 and #2 above).</p>
				</dd>
				<dt class="proposed"><dfn>graphical object</dfn></dt>
        <dd class="proposed">
        	<p class="change">Proposed</p>
					<p>graphic or section of a graphic that represents a distinct object or sub-component with semantic meaning</p>
        	<p>A graphical object may be a component of a larger structured graphic such as a chart or map. There is a related concept in the <a href="https://www.w3.org/TR/graphics-aria-1.0/#graphics-object">WAI-ARIA graphics module graphic-object role</a> [[!graphics-aria-1.0]] for graphics with a document structure but this applies to bitmap and vector graphics, or distinct visual elements within them.</p>
        </dd>
				<dt class="proposed"><dfn>help</dfn></dt>
				<dd class="proposed">
					<p class="change">Proposed</p>
					<p>a mechanism provided to give a user access to help content, a support page or a support function</p>
				</dd>
				<dt><dfn data-lt="human language(s)">human language</dfn></dt>
				<dd>
					<p>language that is spoken, written or signed (through visual or tactile means) to communicate with humans</p>
					<p>See also <a>sign language</a>.</p>
				</dd>
				<dt class="proposed"><dfn>identified context</dfn></dt>
				<dd class="proposed">
					<p class="change">Proposed</p>
					<p>context and a context specific <a>word frequency</a> list (and glossary) has been identified in an accessibility statement or other known technique</p>
					<p>A word frequency list has to be generated from at least 1000 sources from the same context.</p>
				</dd>
				<dt><dfn data-lt="idioms">idiom</dfn></dt>
				<dd>
					<p>phrase whose meaning cannot be deduced from the meaning of the individual words and the specific words cannot be changed without losing the meaning</p>
					<p>idioms cannot be translated directly, word for word, without losing their (cultural or language-dependent) meaning.</p>
					<p>In English, "spilling the beans" means "revealing a secret." However, "knocking over the beans" or "spilling the vegetables" does not mean the same thing.</p>
          <p>In Japanese, the phrase "<span lang="ja">さじを投げる</span>" literally translates into "he throws a spoon," but it means that there is nothing he can do and finally he gives up.</p>
          <p>In Dutch, "<span lang="nl">Hij ging met de kippen op stok</span>" literally translates into "He went to roost with the chickens," but it means that he went to bed early.</p>
				</dd>
				<dt><dfn data-lt="images of text">image of text</dfn></dt>
				<dd>
					<p>text that has been rendered in a non-text form (e.g., an image) in order to achieve a particular visual effect</p>
					<p>This does not include <a>text</a> that is part of a picture that contains significant other visual content.</p>
					<p>A person's name on a nametag in a photograph.</p>
				</dd>
        <dt class="proposed"><dfn data-lt="immediate surrounding colors">immediate surrounding color</dfn></dt>
				<dd class="proposed">
					<p class="change">Proposed</p>
					<p>the color(s) adjacent to the entire length of the outer perimeter of the element</p>
				</dd>
 				<dt class="proposed"><dfn>informational content</dfn></dt>
        <dd class="proposed">
        	<p class="change">Proposed</p>
					<p>content whose primary purpose is to provide information rather than navigational or functional elements such as links, buttons or menus</p>
        </dd>
        <dt><dfn>informative</dfn></dt>
				<dd>
					<p>for information purposes and not required for conformance</p>
				</dd>
				<dt class="proposed"><dfn>important information</dfn></dt>
				<dd class="proposed">
					<p class="change">Proposed</p>
					<p>information the user may need to complete any action or task including an offline task, or related to safety, risks, privacy, health or opportunities</p>
				</dd>
				<dt><dfn>input error</dfn></dt>
				<dd>
					<p>information provided by the user that is not accepted</p>
					<p>This includes:</p>
					<ol>
						<li>Information that is required by the <a>Web page</a> but omitted by the user</li>
						<li>Information that is provided by the user but that falls outside the required data format or values</li>
					</ol>
				</dd>
				<dt><dfn>jargon</dfn></dt>
				<dd>
					<p>words used in a particular way by people in a particular field</p>
					<p>The word StickyKeys is jargon from the field of assistive technology/accessibility.</p>
				</dd>
				<dt><dfn>keyboard interface</dfn></dt>
				<dd>
					<p>interface used by software to obtain keystroke input</p>
					<p>A keyboard interface allows users to provide keystroke input to programs even if the native technology does not contain a keyboard.</p>
					<p>A touchscreen PDA has a keyboard interface built into its operating system as well as a connector for external keyboards. Applications on the PDA can use the interface to obtain keyboard input either from an external keyboard or from other applications that provide simulated keyboard output, such as handwriting interpreters or speech-to-text applications with "keyboard emulation" functionality.</p>
					<p>Operation of the application (or parts of the application) through a keyboard-operated mouse emulator, such as MouseKeys, does not qualify as operation through a keyboard interface because operation of the program is through its pointing device interface, not through its keyboard interface.</p>
				</dd>
				<dt><dfn data-lt="labels">label</dfn></dt>
				<dd>
					<p><a>text</a> or other component with a <a>text alternative</a> that is presented to a user to identify a component within Web <a>content</a></p>
					<p>A label is presented to all users whereas the <a>name</a> may be hidden and only exposed by assistive technology. In many (but not all) cases the name and the label are the same.</p>
					<p>The term label is not limited to the label element in HTML.</p>
				</dd>
				<dt><dfn data-lt="large-scale">large scale</dfn> (text)</dt>
				<dd>
					<p>with at least 18 point or 14 point bold or font size that would yield equivalent size for Chinese, Japanese and Korean (CJK) fonts</p>
					<p>Fonts with extraordinarily thin strokes or unusual features and characteristics that reduce the familiarity of their letter forms are harder to read, especially at lower contrast levels.</p>
					<p>Font size is the size when the content is delivered. It does not include resizing that may be done by a user.</p>
					<p>The actual size of the character that a user sees is dependent both on the author-defined size and the user's display or user-agent settings. For many mainstream body text fonts, 14 and 18 point is roughly equivalent to 1.2 and 1.5 em or to 120% or 150% of the default size for body text (assuming that the body font is 100%), but authors would need to check this for the particular fonts in use. When fonts are defined in relative units, the actual point size is calculated by the user agent for display. The point size should be obtained from the user agent, or calculated based on font metrics as the user agent does, when evaluating this success criterion. Users who have low vision would be responsible for choosing appropriate settings.</p>
					<p>When using text without specifying the font size, the smallest font size used on major browsers for unspecified text would be a reasonable size to assume for the font. If a level 1 heading is rendered in 14pt bold or higher on major browsers, then it would be reasonable to assume it is large text. Relative scaling can be calculated from the default sizes in a similar fashion.</p>
					<p>The 18 and 14 point sizes for roman texts are taken from the minimum size for large print (14pt) and the larger standard font size (18pt). For other fonts such as CJK languages, the "equivalent" sizes would be the minimum large print size used for those languages and the next larger standard large print size.</p>
				</dd>
				<dt><dfn>legal commitments</dfn></dt>
				<dd>
					<p>transactions where the person incurs a legally binding obligation or benefit</p>
					<p>A marriage license, a stock trade (financial and legal), a will, a loan, adoption, signing up for the army, a contract of any type, etc.</p>
				</dd>
				<dt><dfn data-lt="purpose of each link">link purpose</dfn></dt>
				<dd>
					<p>nature of the result obtained by activating a hyperlink</p>
				</dd>
				<dt><dfn>live</dfn></dt>
				<dd>
					<p>information captured from a real-world event and transmitted to the receiver with no more than a broadcast delay</p>
					<p>A broadcast delay is a short (usually automated) delay, for example used in order to give the broadcaster time to cue or censor the audio (or video) feed, but not sufficient to allow significant editing.</p>
					<p>If information is completely computer generated, it is not live.</p>
				</dd>
				<dt class="proposed"><dfn data-lt="long documents">long document</dfn></dt>
				<dd class="proposed">
					<p class="change">Proposed</p>
					<p>300 words or more</p>
				</dd>
				<dt><dfn>lower secondary education level</dfn></dt>
				<dd>
					<p>the two or three year period of education that begins after completion of six years of school and ends nine years after the beginning of <a>primary education</a></p>
					<p>This definition is based on the International Standard Classification of Education [[UNESCO]].</p>
				</dd>
				<dt><dfn>mechanism</dfn></dt>
				<dd>
					<p><a>process</a> or technique for achieving a result</p>
					<p>The mechanism may be explicitly provided in the content, or may be <a>relied upon</a> to be provided by either the platform or by <a>user agents</a>, including <a>assistive technologies</a>.</p>
					<p>The mechanism needs to meet all success criteria for the conformance level claimed.</p>
				</dd>
				<dt><dfn>media alternative for text</dfn></dt>
				<dd>
					<p>media that presents no more information than is already presented in text (directly or via text alternatives)</p>
					<p>A media alternative for text is provided for those who benefit from alternate representations of text. Media alternatives for text may be audio-only, video-only (including sign-language video), or audio-video.</p>
				</dd>
				<dt><dfn>name</dfn></dt>
				<dd>
					<p>text by which software can identify a component within Web content to the user</p>
					<p>The name may be hidden and only exposed by assistive technology, whereas a <a>label</a> is presented to all users. In many (but not all) cases, the label and the name are the same.</p>
					<p>This is unrelated to the name attribute in HTML.</p>
				</dd>
				<dt><dfn>navigated sequentially</dfn></dt>
				<dd>
					<p>navigated in the order defined for advancing focus (from one element to the next) using a <a>keyboard interface</a></p>
				</dd>
				<dt class="proposed"><dfn>non-literal language</dfn></dt>
				<dd class="proposed">
					<p class="change">Proposed</p>
					<p>language that goes beyond the dictionary meaning of the word or phrase</p>
					<p>Non-literal language uses words or expressions with a meaning that is different from the literal interpretation. Figurative language includes, but is not limited to: metaphor, sarcasm, simile, personification, hyperbole, symbolism, idioms, and cliché. For example:</p>
					<ul>
						<li>"I've told you a million times to clean your room!"</li>
						<li>"The sun is like a yellow ball of fire in the sky."</li>
						<li>"You are what you eat."</li>
						<li>"Busy as a bee."</li>
					</ul>
					<p class="ednote">This definition was included in support of <a href="#dfn-concrete-wording">concrete wording</a>, but the term there is "literal language", the opposite of this definition, so link to here not added.</p>
				</dd>
				<dt class="proposed"><dfn data-lt="non-numerical values">non-numerical value</dfn></dt>
				<dd class="proposed">
					<p class="change">Proposed</p>
					<p>a value that does not rely on understanding numerical concepts and is not expressed in numbers</p>
					<p class="ednote">This definition was included in support of <a href="#provide-support">Provide Support</a>, but the term there is "numerical information", the opposite of this definition, so link to here not added.</p>
				</dd>
				<dt><dfn>non-text content</dfn></dt>
				<dd>
					<p>any content that is not a sequence of characters that can be <a>programmatically determined</a> or where the sequence is not expressing something in <a>human language</a></p>
					<p>This includes <a>ASCII Art</a> (which is a pattern of characters), emoticons, leetspeak (which uses character substitution), and images representing text</p>
				</dd>
				<dt><dfn>normative</dfn></dt>
				<dd>
					<p>required for conformance</p>
					<p>One may conform in a variety of well-defined ways to this document.</p>
				</dd>
				<dt><dfn>on a full-screen window</dfn></dt>
				<dd>
					<p>on the most common sized desktop/laptop display with the viewport maximized</p>
					<p>Since people generally keep their computers for several years, it is best not to rely on the latest desktop/laptop display resolutions but to consider the common desktop/laptop display resolutions over the course of several years when making this evaluation.</p>
				</dd>
				<dt class="proposed"><dfn>orientation</dfn></dt>
				<dd class="proposed">
					<p class="change">Proposed</p>
					<p>portrait or landscape mode of the display</p>
					<p>See the <a href="https://www.w3.org/TR/css-device-adapt-1/#orientation-desc">CSS Device Adaptation Module Level 1, the "orientation" descriptor</a> [[!css-device-adapt-1]].</p>
				</dd>
				<dt><dfn data-lt="pause">paused</dfn></dt>
				<dd>
					<p>stopped by user request and not resumed until requested by user</p>
				</dd>
<<<<<<< HEAD
        <dt class="proposed"><dfn data-lt="pointer inputs">pointer input</dfn></dt>
				<dd class="proposed">
=======
				<dt class="proposed"><dfn>personalization</dfn></dt>
        <dd class="proposed">
        	<p class="change">Proposed</p>
          <p>user interface that is driven by the individual user's preferences</p>
        </dd>
        <dt class="proposed"><dfn data-lt="pointer input">pointer inputs</dfn></dt>
				<dd class="proposed"> 
>>>>>>> 060b9d99
					<p class="change">Proposed</p>
					<p>input device that can target a specific coordinate (or set of coordinates) on a screen, such as a mouse, pen, or touch contact</p>
					<p>See also <a href="https://www.w3.org/TR/pointerevents2/#dfn-pointer">Pointer Events Level 2 pointer definition</a> [[!pointerevents2]].</p>
        </dd>
       <dt class="proposed"><dfn>platform assistive technology that remaps touch gestures</dfn></dt>
				<dd class="proposed">
					<p class="change">Proposed</p>
					<p>software that is integrated into the operating system, ships with the product, and/or is updated or installed via system updates</p>
					<p>This software changes the characteristics of the touch interface when turned on. For example, a system screen reader may remap a right swipe gesture to move focus from item to item instead of it's default behaviour when the assistive technology is not on.</p>
				</dd> 
				<dt><dfn>prerecorded</dfn></dt>
				<dd>
					<p>information that is not <a>live</a></p>
				</dd>
				<dt><dfn>presentation</dfn></dt>
				<dd>
					<p>rendering of the <a>content</a> in a form to be perceived by users</p>
				</dd>
				<dt><dfn data-lt="primary education">primary education level</dfn></dt>
				<dd>
					<p>six year time period that begins between the ages of five and seven, possibly without any previous education</p>
					<p>This definition is based on the International Standard Classification of Education [[UNESCO]].</p>
				</dd>
				<dt><dfn data-lt="processes">process</dfn></dt>
				<dd>
					<p>series of user actions where each action is required in order to complete an activity</p>
					<p>Successful use of a series of Web pages on a shopping site requires users to view alternative products, prices and offers, select products, submit an order, provide shipping information and provide payment information.</p>
					<p>An account registration page requires successful completion of a Turing test before the registration form can be accessed.</p>
				</dd>
				<dt><dfn data-lt="programmatically determinable">programmatically determined</dfn> (programmatically determinable)</dt>
				<dd>
					<p>determined by software from author-supplied data provided in a way that different <a>user agents</a>, including <a>assistive technologies</a>, can extract and present this information to users in different modalities</p>
					<p>Determined in a markup language from elements and attributes that are accessed directly by commonly available assistive technology.</p>
					<p>Determined from technology-specific data structures in a non-markup language and exposed to assistive technology via an accessibility API that is supported by commonly available assistive technology.</p>
				</dd>
				<dt><dfn>programmatically determined link context</dfn></dt>
				<dd>
					<p>additional information that can be <a>programmatically determined</a> from <a>relationships</a> with a link, combined with the link text, and presented to users in different modalities</p>
					<p>In HTML, information that is programmatically determinable from a link in English includes text that is in the same paragraph, list, or table cell as the link or in a table header cell that is associated with the table cell that contains the link.</p>
					<p>Since screen readers interpret punctuation, they can also provide the context from the current sentence, when the focus is on a link in that sentence.</p>
				</dd>
				<dt class="proposed"><dfn>programmatic notification</dfn></dt> 
        <dd class="proposed">
        	<p class="change">Proposed</p>
					<p>notification by software from data provided in a user-agent-supported manner</p>
        	<p>User agents can extract and present this notification to users in different modalities, such as screen readers, without further action by the user.</p>
        </dd>
        <dt><dfn>programmatically set</dfn></dt>
				<dd>
					<p>set by software using methods that are supported by user agents, including assistive technologies</p>
				</dd>
				<dt><dfn>pure decoration</dfn></dt>
				<dd>
					<p>serving only an aesthetic purpose, providing no information, and having no functionality</p>
					<p>Text is only purely decorative if the words can be rearranged or substituted without changing their purpose.</p>
					<p>The cover page of a dictionary has random words in very light text in the background.</p>
				</dd>
				<dt><dfn data-lt="real-time events">real-time event</dfn></dt>
				<dd>
					<p>event that a) occurs at the same time as the viewing and b) is not completely generated by the content</p>
					<p>A Webcast of a live performance (occurs at the same time as the viewing and is not prerecorded).</p>
					<p>An on-line auction with people bidding (occurs at the same time as the viewing).</p>
					<p>Live humans interacting in a virtual world using avatars (is not completely generated by the content and occurs at the same time as the viewing).</p>
				</dd>
				<dt><dfn>relationships</dfn></dt>
				<dd>
					<p>meaningful associations between distinct pieces of content</p>
				</dd>
				<dt><dfn>relative luminance</dfn></dt>
				<dd>
					<p>the relative brightness of any point in a colorspace, normalized to 0 for darkest black and 1 for lightest white</p>
					<p>For the sRGB colorspace, the relative luminance of a color is defined as L = 0.2126 * <strong>R</strong> + 0.7152 * <strong>G</strong> + 0.0722 * <strong>B</strong> where <strong>R</strong>, <strong>G</strong> and <strong>B</strong> are defined as:</p>
					<ul>
						<li>if RsRGB &lt;= 0.03928 then <strong>R</strong> = RsRGB/12.92 else <strong>R</strong> = ((RsRGB+0.055)/1.055) ^ 2.4</li>
						<li>if GsRGB &lt;= 0.03928 then <strong>G</strong> = GsRGB/12.92 else <strong>G</strong> = ((GsRGB+0.055)/1.055) ^ 2.4</li>
						<li>if BsRGB &lt;= 0.03928 then <strong>B</strong> = BsRGB/12.92 else <strong>B</strong> = ((BsRGB+0.055)/1.055) ^ 2.4</li>
					</ul>
					<p>and RsRGB, GsRGB, and BsRGB are defined as:</p>
					<ul>
						<li>RsRGB = R8bit/255</li>
						<li>GsRGB = G8bit/255</li>
						<li>BsRGB = B8bit/255</li>
					</ul>
					<p>The "^" character is the exponentiation operator. (Formula taken from [[sRGB]] and [[IEC-4WD]]).</p>
					<p>Almost all systems used today to view Web content assume sRGB encoding. Unless it is known that another color space will be used to process and display the content, authors should evaluate using sRGB colorspace. If using other color spaces, see <a href="https://www.w3.org/TR/UNDERSTANDING-WCAG20/visual-audio-contrast-contrast">Understanding Success Criterion 1.4.3</a>.</p>
					<p>If dithering occurs after delivery, then the source color value is used. For colors that are dithered at the source, the average values of the colors that are dithered should be used (average R, average G, and average B).</p>
					<p>Tools are available that automatically do the calculations when testing contrast and flash.</p>
					<p>A <a href="relative-luminance.xml">MathML version of the relative luminance definition</a> is available.</p>
				</dd>
				<dt class="proposed"><dfn>relative pronoun</dfn></dt>
				<dd class="proposed">
					<p class="change">Proposed</p>
					<p>any of the words "who", "whom", "that", "which", "whose", "where", "when" and "why"</p>
				</dd>
				<dt class="proposed"><dfn data-lt="reliable|reliably">reliable and achievable</dfn> (known to be)</dt>
				<dd class="proposed">
					<p class="change">Proposed</p>
					<p class="ednote">The definition for this term is under revision to remove reference to user testing.</p>
				</dd>
				<dt><dfn>relied upon</dfn> (technologies that are)</dt>
				<dd>
					<p>the content would not <a>conform</a> if that <a>technology</a> is turned off or is not supported</p>
				</dd>
				<dt><dfn>role</dfn></dt>
				<dd>
					<p>text or number by which software can identify the function of a component within Web content</p>
					<p>A number that indicates whether an image functions as a hyperlink, command button, or check box.</p>
				</dd>
				<dt><dfn>same functionality </dfn></dt>
				<dd>
					<p>same result when used</p>
					<p>A submit "search" button on one Web page and a "find" button on another Web page may both have a field to enter a term and list topics in the Web site related to the term submitted. In this case, they would have the same functionality but would not be labeled consistently.</p>
				</dd>
				<dt><dfn>same relative order</dfn></dt>
				<dd>
					<p>same position relative to other items</p>
					<p>Items are considered to be in the same relative order even if other items are inserted or removed from the original order. For example, expanding navigation menus may insert an additional level of detail or a secondary navigation section may be inserted into the reading order.</p>
				</dd>
				<dt><dfn data-lt="satisfies">satisfies a success criterion</dfn></dt>
				<dd>
					<p>the success criterion does not evaluate to 'false' when applied to the page</p>
				</dd>
				<dt><dfn>section</dfn></dt>
				<dd>
					<p>A self-contained portion of written content that deals with one or more related topics or thoughts</p>
					<p>A section may consist of one or more paragraphs and include graphics, tables, lists and sub-sections.</p>
				</dd>
				<dt><dfn>set of Web pages</dfn></dt>
				<dd>
					<p>collection of <a>Web pages</a> that share a common purpose and that are created by the same author, group or organization</p>
					<p>Different language versions would be considered different sets of Web pages.</p>
                              <p class="changed">Example: A publication is split across multiple Web pages, where each page contains one chapter or other significant section of the work. The publication is logically a single contiguous unit, and contains navigation features that enable access to the full set of pages.</p>
					<p>Example: A publication is split across multiple Web pages, where each page contains one chapter or other significant section of the work. The publication is logically a single contiguous unit, and contains navigation features that enable access to the full set of pages.</p>
				</dd>
				<dt><dfn>sign language</dfn></dt>
				<dd>
					<p>a language using combinations of movements of the hands and arms, facial expressions, or body positions to convey meaning</p>
				</dd>
				<dt><dfn>sign language interpretation</dfn></dt>
				<dd>
					<p>translation of one language, generally a spoken language, into a <a>sign language</a></p>
					<p>True sign languages are independent languages that are unrelated to the spoken language(s) of the same country or region.</p>
				</dd>
        <dt class="proposed"><dfn data-lt="single-character shortcuts">single-character shortcut</dfn></dt>
				<dd class="proposed">
					<p class="change">Proposed</p>
					<p>functionality added to the content which triggers a control using only one character on the keyboard without focus being on that control</p>
				</dd>
				<dt><dfn>specific sensory experience</dfn></dt>
				<dd>
					<p>a sensory experience that is not purely decorative and does not primarily convey important information or perform a function</p>
					<p>Examples include a performance of a flute solo, works of visual art etc.</p>
				</dd>
				<dt class="proposed"><dfn>standardized technique</dfn></dt>
        <dd class="proposed">
        	<p class="change">Proposed</p>
          <p>part of a W3C standard, the standard of the native platform, or a WCAG technique (please note: other success criterion have better definitions for this term)</p>
        </dd>
				<dt><dfn>structure</dfn></dt>
				<dd>
					<ol>
						<li>The way the parts of a <a>Web page</a> are organized in relation to each other; and</li>
						<li>The way a collection of <a>Web pages</a> is organized</li>
					</ol>
				</dd>
				<dt><dfn data-lt="supplementary content">supplemental content</dfn></dt>
				<dd>
					<p>additional <a>content</a> that illustrates or clarifies the primary content</p>
					<p>An audio version of a <a>Web page</a>.</p>
					<p>An illustration of a complex <a>process</a>.</p>
					<p>A paragraph summarizing the major outcomes and recommendations made in a research study.</p>
				</dd>
				<dt><dfn>synchronized media</dfn></dt>
				<dd>
					<p><a>audio</a> or <a>video</a> synchronized with another format for presenting information and/or with time-based interactive components, unless the media is a <a>media alternative for text</a> that is clearly labeled as such</p>
				</dd>
        <dt class="proposed"><dfn>target</dfn></dt>
        <dd class="proposed">
        	<p class="change">Proposed</p>
					<p>region of a display that will accept a touch action</p>
        	<p>If a portion of a touch target is overlapped by another touch target such that it cannot receive touch actions, then that portion is not considered a touch target for purposes of touch target measurements.</p>
        </dd>
        <dt><dfn data-lt="technologies|web technology|web content technology|web content technologies">technology</dfn> (Web content)</dt>
				<dd>
					<p><a>mechanism</a> for encoding instructions to be rendered, played or executed by <a>user agents</a></p>
					<p>As used in these guidelines "Web Technology" and the word "technology" (when used alone) both refer to Web Content Technologies.</p>
					<p>Web content technologies may include markup languages, data formats, or programming languages that authors may use alone or in combination to create end-user experiences that range from static Web pages to synchronized media presentations to dynamic Web applications.</p>
					<p>Some common examples of Web content technologies include HTML, CSS, SVG, PNG, PDF, Flash, and JavaScript.</p>
				</dd>
				<dt><dfn>text</dfn></dt>
				<dd>
					<p>sequence of characters that can be <a>programmatically determined</a>, where the sequence is expressing something in <a>human language</a></p>
				</dd>
				<dt><dfn>text alternative</dfn></dt>
				<dd>
					<p><a>Text</a> that is programmatically associated with <a>non-text content</a> or referred to from text that is programmatically associated with non-text content. Programmatically associated text is text whose location can be programmatically determined from the non-text content.</p>
					<p>An image of a chart is described in text in the paragraph after the chart. The short text alternative for the chart indicates that a description follows.</p>
					<p>Refer to <a href="https://www.w3.org/TR/UNDERSTANDING-WCAG20/conformance">Understanding Text Alternatives</a> for more information.</p>
				</dd>
				<dt class="proposed"><dfn>understandable language</dfn></dt>
				<dd class="proposed">
					<p class="change">Proposed</p>
					<p>conforms to all understandable-language success criteria</p>
				</dd>
                <dt><dfn>up-event</dfn></dt>
                <dd>The activation of a component when the trigger stimulus is released. On different platforms the "up-event" may be called different things, such as "touchend" or "mouseup".
Example: For touchscreen interaction, the event is triggered when a finger is lifted from the touchscreen at the end of a tap.</dd>
                <dt><dfn>used in an unusual or restricted way</dfn></dt>
				<dd>
					<p>words used in such a way that requires users to know exactly which definition to apply in order to understand the content correctly</p>
					<p>The term "gig" means something different if it occurs in a discussion of music concerts than it does in article about computer hard drive space, but the appropriate definition can be determined from context. By contrast, the word "text" is used in a very specific way in WCAG 2.1, so a definition is supplied in the glossary.</p>
				</dd>
				<dt><dfn data-lt="user agents">user agent</dfn></dt>
				<dd>
					<p>any software that retrieves and presents Web content for users</p>
					<p>Web browsers, media players, plug-ins, and other programs — including <a>assistive technologies</a> — that help in retrieving, rendering, and interacting with Web content.</p>
				</dd>
				<dt><dfn>user-controllable</dfn></dt>
				<dd>
					<p>data that is intended to be accessed by users</p>
					<p>This does not refer to such things as Internet logs and search engine monitoring data.</p>
					<p>Name and address fields for a user's account.</p>
				</dd>
				<dt><dfn data-lt="user interface components">user interface component</dfn></dt>
				<dd>
					<p>a part of the content that is perceived by users as a single control for a distinct function</p>
					<p>Multiple user interface components may be implemented as a single programmatic element. Components here is not tied to programming techniques, but rather to what the user perceives as separate controls.</p>
					<p>User interface components include form elements and links as well as components generated by scripts.</p>
					<p>What is meant by "component" or "user interface component" here is also sometimes called "user interface element".</p>
					<p>An applet has a "control" that can be used to move through content by line or page or random access. Since each of these would need to have a name and be settable independently, they would each be a "user interface component."</p>
				</dd>
				<dt><dfn>video</dfn></dt>
				<dd>
					<p>the technology of moving or sequenced pictures or images</p>
					<p>Video can be made up of animated or photographic images, or both.</p>
				</dd>
				<dt><dfn>video-only</dfn></dt>
				<dd>
					<p>a time-based presentation that contains only <a>video</a> (no <a>audio</a> and no interaction)</p>
				</dd>
				<dt><dfn>viewport</dfn></dt>
				<dd>
					<p>object in which the user agent presents content</p>
					<p>The <a>user agent</a> presents content through one or more viewports. Viewports include windows, frames, loudspeakers, and virtual magnifying glasses. A viewport may contain another viewport (e.g., nested frames). Interface components created by the user agent such as prompts, menus, and alerts are not viewports.</p>
					<p>This definition is based on <a href="http://www.w3.org/TR/WAI-USERAGENT/glossary.html">User Agent Accessibility Guidelines 1.0 Glossary</a>.</p>
				</dd>
				<dt><dfn>visually customized</dfn></dt>
				<dd>
					<p>the font, size, color, and background can be set</p>
				</dd>
				<dt><dfn data-lt="web page(s)|web pages">Web page</dfn></dt>
				<dd>
					<p>a non-embedded resource obtained from a single URI using HTTP plus any other resources that are used in the rendering or intended to be rendered together with it by a <a>user agent</a></p>
					<p>Although any "other resources" would be rendered together with the primary resource, they would not necessarily be rendered simultaneously with each other.</p>
					<p>For the purposes of conformance with these guidelines, a resource must be "non-embedded" within the scope of conformance to be considered a Web page.</p>
					<p>A Web resource including all embedded images and media.</p>
					<p>A Web mail program built using Asynchronous JavaScript and XML (AJAX). The program lives entirely at http://example.com/mail, but includes an inbox, a contacts area and a calendar. Links or buttons are provided that cause the inbox, contacts, or calendar to display, but do not change the URI of the page as a whole.</p>
					<p>A customizable portal site, where users can choose content to display from a set of different content modules.</p>
					<p>When you enter "http://shopping.example.com/" in your browser, you enter a movie-like interactive shopping environment where you visually move around in a store dragging products off of the shelves around you and into a visual shopping cart in front of you. Clicking on a product causes it to be demonstrated with a specification sheet floating alongside. This might be a single-page Web site or just one page within a Web site.</p>
				</dd>
				<dt class="proposed"><dfn data-lt="word frequencies">word frequency</dfn></dt>
				<dd class="proposed">
					<p class="change">Proposed</p>
					<p>lists of a language's words grouped by frequency of occurrence within some given text corpus</p>
					<p>Word lists should also give the meaning of the usage.</p>
				</dd>
			</dl>
		</section>

		<div data-include="../acknowledgements.html" data-include-replace="true">
			<p>Acknowledgements</p>
		</div>
	</body>
</html><|MERGE_RESOLUTION|>--- conflicted
+++ resolved
@@ -1443,16 +1443,12 @@
 				<dd>
 					<p>any sequence where words and paragraphs are presented in an order that does not change the meaning of the content</p>
 				</dd>
-<<<<<<< HEAD
-        <dt class="proposed"><dfn data-lt="CSS pixels">CSS pixel</dfn></dt>
-=======
         <dt class="proposed"><dfn>critical features</dfn></dt>
         <dd class="proposed">
         	<p class="change">Proposed</p>
           <p>features that are required to complete the main role or tasks of the user interface</p>
         </dd>
-        <dt class="proposed"><dfn>CSS pixels</dfn></dt>
->>>>>>> 060b9d99
+        <dt class="proposed"><dfn data-lt="CSS pixels">CSS pixel</dfn></dt>
         <dd class="proposed">
         	<p class="change">Proposed</p>
 					<p>visual angle of about 0.0213 degrees</p>
@@ -1704,18 +1700,13 @@
 				<dd>
 					<p>stopped by user request and not resumed until requested by user</p>
 				</dd>
-<<<<<<< HEAD
-        <dt class="proposed"><dfn data-lt="pointer inputs">pointer input</dfn></dt>
-				<dd class="proposed">
-=======
 				<dt class="proposed"><dfn>personalization</dfn></dt>
         <dd class="proposed">
         	<p class="change">Proposed</p>
           <p>user interface that is driven by the individual user's preferences</p>
         </dd>
-        <dt class="proposed"><dfn data-lt="pointer input">pointer inputs</dfn></dt>
-				<dd class="proposed"> 
->>>>>>> 060b9d99
+        <dt class="proposed"><dfn data-lt="pointer inputs">pointer input</dfn></dt>
+				<dd class="proposed">
 					<p class="change">Proposed</p>
 					<p>input device that can target a specific coordinate (or set of coordinates) on a screen, such as a mouse, pen, or touch contact</p>
 					<p>See also <a href="https://www.w3.org/TR/pointerevents2/#dfn-pointer">Pointer Events Level 2 pointer definition</a> [[!pointerevents2]].</p>

<!DOCTYPE html>
<html xmlns="http://www.w3.org/1999/xhtml" lang="en" xml:lang="en">
    <head>
        <meta charset="UTF-8" />

        <title>Web Content Accessibility Guidelines (WCAG) 2.1</title>
    	<script src="https://www.w3.org/Tools/respec/respec-w3c-common" class="remove"></script>
    	<script src="../biblio.js" class="remove"></script>
    	<script src="../script/wcag21.js" class="remove"></script>
    	<script src="respec-config.js" class="remove"></script>
    	<link rel="stylesheet" type="text/css" href="../css/sources.css" class="remove" />
        <link rel="stylesheet" type="text/css" href="../css/additional.css" class="remove" />
        <link rel="stylesheet" type="text/css" href="guidelines.css" />
    </head>
    <body>
        <section id="abstract">
            <p>Web Content Accessibility Guidelines (WCAG) 2.1 covers a wide range of recommendations for making Web content more accessible. Following these guidelines will make content accessible to a wider range of people with disabilities, including blindness and low vision, deafness and hearing loss, learning disabilities, cognitive limitations, limited movement, speech disabilities, photosensitivity, and combinations of these. These guidelines address accessibility of web content on desktops, laptops, tablets, and mobile devices. Following these guidelines will also often make your Web content more usable to users in general.</p>
            <p>WCAG 2.1 success criteria are written as testable statements that are not technology-specific. Guidance about satisfying the success criteria in specific technologies, as well as general information about interpreting the success criteria, is provided in separate documents. See <a href="http://www.w3.org/WAI/intro/wcag.php">Web Content Accessibility Guidelines (WCAG) Overview</a> for an introduction and links to WCAG technical and educational material.</p>
            <p>WCAG 2.1 extends <a href="http://www.w3.org/TR/WCAG10/">Web Content Accessibility Guidelines 2.0</a> [[!WCAG20]], which was published as a W3C Recommendation December 2008. Content that conforms to WCAG 2.1 also conforms to WCAG 2.0, and therefore to policies that reference WCAG 2.0. <!--The W3C recommends that new and updated content use WCAG 2.1 to maximize future applicability of accessibility efforts. The W3C also recommends that new or updated Web accessibility policies reference WCAG 2.1.--></p>
        	<p>Until WCAG 2.1 advances to W3C Recommendation, the current and referenceable document is Web Content Accessibility Guidelines 2.0 [[WCAG20]], published as a W3C Recommendation December 2008.</p>
        </section>
        <section id="sotd">
            <p>To comment, <a href="https://github.com/w3c/wcag21/issues/new">file an issue in the <abbr title="World Wide Web Consortium">W3C</abbr> WCAG 2.1 GitHub repository</a>. Although the proposed Success Criteria in this document reference issues tracking discussion, the Working Group requests that public comments be filed as new issues, one issue per discrete comment. It is free to create a GitHub account to file issues. If filing issues in GitHub is not feasible, send email to <a href="mailto:public-agwg-comments@w3.org?subject=WCAG%202.1%20public%20comment">public-agwg-comments@w3.org</a> (<a href="https://lists.w3.org/Archives/Public/public-agwg-comments/">comment archive</a>). </p>
        </section>
        <section class="informative introductory" id="intro">
            <h2>Introduction</h2>

            <section>
                <h3>About This Draft</h3>
                <p>This is a draft of the guidelines, published to allow initial review of the structure, approach, and types of new success criteria. It does not yet include all the Success Criteria that have been proposed for WCAG 2.1, nor are the ones present necessarily in their final form.</p>
                <p>Because WCAG 2.1 extends WCAG 2.0, all the Success Criteria from WCAG 2.0 are included. To differentiate new Success Criteria, they are labeled as "[New]" and displayed in a <span class="new">green box</span>. In this draft the WCAG 2.0 Success Criteria remain unchanged. This does create some redundancy but the Working Group seeks review of the new Success Criteria at this time and will evaluate where to modify existing WCAG 2.0 Success Criteria later in the process. </p>
                <p>Not all Success Criteria proposals are included in the above list. The Working Group maintains a <a href="https://github.com/w3c/wcag21/issues/">full set of current Success Criterion proposals</a> which is also available for review and consideration for inclusion in future drafts.</p>
            </section>

            <section>
                <h3>Background on WCAG 2</h3>
                <p>Web Content Accessibility Guidelines (WCAG) 2.1 defines how to make Web content more accessible to people with disabilities. Accessibility involves a wide range of disabilities, including visual, auditory, physical, speech, cognitive, language, learning, and neurological disabilities. Although these guidelines cover a wide range of issues, they are not able to address the needs of people with all types, degrees, and combinations of disability. These guidelines also make Web content more usable by older individuals with changing abilities due to aging and often improve usability for users in general.</p>
                <p>WCAG 2.1 is developed through the <a href="http://www.w3.org/WAI/intro/w3c-process.php">W3C process</a> in cooperation with individuals and organizations around the world, with a goal of providing a shared standard for Web content accessibility that meets the needs of individuals, organizations, and governments internationally. WCAG 2.1 builds on WCAG 2.0 [[!WCAG20]], which in turn built on WCAG 1.0 [[WAI-WEBCONTENT]] and is designed to apply broadly to different Web technologies now and in the future, and to be testable with a combination of automated testing and human evaluation. For an introduction to WCAG, see the <a href="http://www.w3.org/WAI/intro/wcag.php">Web Content Accessibility Guidelines (WCAG) Overview</a>.</p>
                <p>Web accessibility depends not only on accessible content but also on accessible Web browsers and other user agents. Authoring tools also have an important role in Web accessibility. For an overview of how these components of Web development and interaction work together, see:</p>
                <ul>
                    <li><strong><a href="http://www.w3.org/WAI/intro/components">Essential Components of Web Accessibility</a></strong></li>
                    <li><strong><a href="http://www.w3.org/WAI/intro/uaag.php">User Agent Accessibility Guidelines (UAAG) Overview</a></strong></li>
                    <li><strong><a href="http://www.w3.org/WAI/intro/atag.php">Authoring Tool Accessibility Guidelines (ATAG) Overview</a></strong></li>
                </ul>
                <p>Further introductory information about the structure of WCAG 2.0, inherited by WCAG 2.1, is available in the introduction to WCAG 2.0. For brevity in this draft it is not repeated here but can be found at:</p>
                <ul>
                    <li><a href="https://www.w3.org/TR/WCAG20/#intro-layers-guidance">WCAG 2.0 Layers of Guidance</a></li>
                    <li><a href="https://www.w3.org/TR/WCAG20/#intro-related-docs">WCAG 2.0 Supporting Documents</a></li>
                    <li><a href="https://www.w3.org/TR/WCAG20/#new-terms">Important Terms in WCAG 2.0</a></li>
                </ul>
            </section>

            <section>
                <h3>Conformance to WCAG 2.1</h3>
                <p>WCAG 2.1 uses the same conformance model as WCAG 2.0, which is described in the <a href="#conformance">Conformance</a> section. The conformance section has not been updated in this Working Draft to describe how WCAG 2.1 conformance builds upon WCAG 2.0 conformance. In particular, it is intended that sites that conform to WCAG 2.1 also conform to WCAG 2.0, which means they meet the requirements of any policies that reference WCAG 2.0, while also better meeting the needs of users on the current Web. Conformance wording for this will be provided in a future Working Draft.</p>
            </section>

            <section>
                <h3>Future work on WCAG 2.1</h3>
                <p>The Accessibility Guidelines Working Group plans to continue developing WCAG 2.1 over the course of 2017. This work will primarily involve review and processing of the Success Criteria proposals, response to public feedback on this and later Working Drafts, and preparation of support materials similar to <a href="https://www.w3.org/TR/UNDERSTANDING-WCAG20/">Understanding WCAG 2.0</a> [[UNDERSTANDING-WCAG20]] and <a href="https://www.w3.org/TR/WCAG20-TECHS/">Techniques for WCAG 2.0</a> [[WCAG20-TECHS]]. Early feedback on this work as soon as it is available is important, because the Working Group intends to begin finalization stages towards the end of the year.</p>
                <p>Once the set of Success Criteria has been decided for WCAG 2.1, the Working Group will review the structure of the document. One goal will be to achieve the most clear backwards compatibility possible with WCAG 2.0; another will be to optimize the new Success Criteria to reduce duplication and increase clarity. The Working Group will also make final decisions about characteristics of the specification such as numbering and position of added Success Criteria. In preparation for the <a href="https://www.w3.org/2015/Process-20150901/#candidate-rec">Candidate Recommendation</a>, the Working Group will also re-evaluate testability and implementability of the Success Criteria given the technologies available at that time.</p>
            </section>

            <section>
                <h3>Later versions of Accessibility Guidelines</h3>
                <p>In parallel with WCAG 2.1, the Accessibility Guidelines Working Group is working on requirements for a 3.0 version of accessibility guidelines, developed by the <a href="https://www.w3.org/WAI/GL/task-forces/silver/">Silver Task Force</a>. The result of this work is expected to be a more substantial restructuring of web accessibility guidance than would be realistic for dot-releases of WCAG 2. The task force follows a research-focused, user-centered design methodology to produce the most effective and flexible outcome, including the roles of content authoring, user agent support, and authoring tool support. This is a multi-year effort, so WCAG 2.1 is needed as an interim measure to provide updated web accessibility guidance to reflect changes on the web since the publication of WCAG 2.0.</p>
                <p>In order for WCAG 2.1 to achieve its goal to update web accessibility guidance in a time frame that is meaningful before the 3.0 project delivers results, WCAG 2.1 must be completed quickly. This inherently means that some proposed Success Criteria may prove too complex to include in WCAG 2.1, but nonetheless will be viewed as important accessibility guidance for current web content. The larger 3.0 project is expected to incorporate such guidance, but the Working Group could also decide that another set of guidelines between WCAG 2.1 and 3.0 is needed. In that case, a new version, WCAG 2.2, could be proposed. A decision to develop WCAG 2.2 will need to balance the benefits of providing additional accessibility guidance earlier, versus the opportunity cost the work could have on the more substantially restructured and comprehensive 3.0 project. The current <a href="https://www.w3.org/2017/01/ag-charter">Accessibility Guidelines Working Group charter</a> states "The Working Group intends to produce updated guidance for accessibility on a regular interval, starting with WCAG 2.1. Depending on the outcome of the requirements development for the next major update to WCAG, it may be necessary to pursue further dot-releases of WCAG until a major release is ready to be completed in time for a scheduled release date."</p>
            </section>

        </section>
        <section class="principle" id="perceivable">
            <h2> Perceivable </h2>
            <p>Information and user interface components must be presentable to users in ways they can perceive.</p>

            <section class="guideline">
                <h3>Text Alternatives</h3>
                <p>Provide text alternatives for any non-text content so that it can be changed into other forms people need, such as large print, braille, speech, symbols or simpler language.</p>

                <section data-include="sc/20/non-text-content.html" data-include-replace="true"></section>
            </section>

            <section class="guideline">
                <h3>Time-based Media</h3>
                <p>Provide alternatives for time-based media.</p>

                <section data-include="sc/20/audio-only-and-video-only-prerecorded.html" data-include-replace="true"></section>

                <section data-include="sc/20/captions-prerecorded.html" data-include-replace="true"></section>

                <section data-include="sc/20/audio-description-or-media-alternative-prerecorded.html" data-include-replace="true"></section>

                <section data-include="sc/20/captions-live.html" data-include-replace="true"></section>

                <section data-include="sc/20/audio-description-prerecorded.html" data-include-replace="true"></section>

                <section data-include="sc/20/sign-language-prerecorded.html" data-include-replace="true"></section>

                <section data-include="sc/20/extended-audio-description-prerecorded.html" data-include-replace="true"></section>

                <section data-include="sc/20/media-alternative-prerecorded.html" data-include-replace="true"></section>

                <section data-include="sc/20/audio-only-live.html" data-include-replace="true"></section>
            </section>

            <section class="guideline">
                <h3>Adaptable</h3>
                <p>Create content that can be presented in different ways (for example simpler layout) without losing information or structure.</p>

                <section data-include="sc/20/info-and-relationships.html" data-include-replace="true"></section>

                <section data-include="sc/20/meaningful-sequence.html" data-include-replace="true"></section>

                <section data-include="sc/20/sensory-characteristics.html" data-include-replace="true"></section>

                <section data-include="sc/21/purpose-of-controls.html" data-include-replace="true"></section>
              
                <section data-include="sc/21/contextual-information.html" data-include-replace="true"></section>

          </section>

            <section class="guideline">
                <h3>Distinguishable</h3>
                <p>Make it easier for users to see and hear content including separating foreground from background.</p>

                <section data-include="sc/20/use-of-color.html" data-include-replace="true"></section>

                <section data-include="sc/20/audio-control.html" data-include-replace="true"></section>

                <section data-include="sc/20/contrast-minimum.html" data-include-replace="true"></section>

                <section data-include="sc/20/resize-text.html" data-include-replace="true"></section>

                <section data-include="sc/20/images-of-text.html" data-include-replace="true"></section>

                <section data-include="sc/20/contrast-enhanced.html" data-include-replace="true"></section>

                <section data-include="sc/20/low-or-no-background-audio.html" data-include-replace="true"></section>

                <section data-include="sc/20/visual-presentation.html" data-include-replace="true"></section>

                <section data-include="sc/20/images-of-text-no-exception.html" data-include-replace="true"></section>

                <section data-include="sc/21/zoom-content.html" data-include-replace="true"></section>

                <section data-include="sc/21/graphics-contrast.html" data-include-replace="true"></section>

                <section data-include="sc/21/user-interface-component-contrast-minimum.html" data-include-replace="true"></section>

                <section data-include="sc/21/adapting-text.html" data-include-replace="true"></section>

                <section data-include="sc/21/content-on-hover-or-focus.html" data-include-replace="true"></section>
            </section>

        </section>
        <section class="principle" id="operable">
            <h2> Operable </h2>
            <p>User interface components and navigation must be operable.</p>

            <section class="guideline">
                <h3>Keyboard Accessible</h3>
                <p>Make all functionality available from a keyboard.</p>

                <section data-include="sc/20/keyboard.html" data-include-replace="true"></section>

                <section data-include="sc/20/no-keyboard-trap.html" data-include-replace="true"></section>

                <section data-include="sc/20/keyboard-no-exception.html" data-include-replace="true"></section>

            </section>

            <section class="guideline">
                <h3>Enough Time</h3>
                <p>Provide users enough time to read and use content.</p>

                <section data-include="sc/20/timing-adjustable.html" data-include-replace="true"></section>

                <section data-include="sc/20/pause-stop-hide.html" data-include-replace="true"></section>

                <section data-include="sc/20/no-timing.html" data-include-replace="true"></section>

                <section data-include="sc/20/interruptions.html" data-include-replace="true"></section>

                <section data-include="sc/20/re-authenticating.html" data-include-replace="true"></section>

             	  <section data-include="sc/21/accessible-authentication.html" data-include-replace="true"></section>

                <section data-include="sc/21/interruptions-minimum.html" data-include-replace="true"></section>
              
                <section data-include="sc/21/timeouts.html" data-include-replace="true"></section> 

                <section data-include="sc/21/animation-from-interactions.html" data-include-replace="true"></section>

            </section>

            <section class="guideline">
                <h3>Seizures</h3>
                <p>Do not design content in a way that is known to cause seizures.</p>

                <section data-include="sc/20/three-flashes-or-below-threshold.html" data-include-replace="true"></section>

                <section data-include="sc/20/three-flashes.html" data-include-replace="true"></section>
                
            </section>

            <section class="guideline">
                <h3>Navigable</h3>
                <p>Provide ways to help users navigate, find content, and determine where they are.</p>

                <section data-include="sc/20/bypass-blocks.html" data-include-replace="true"></section>

                <section data-include="sc/20/page-titled.html" data-include-replace="true"></section>

                <section data-include="sc/20/focus-order.html" data-include-replace="true"></section>

                <section data-include="sc/20/link-purpose-in-context.html" data-include-replace="true"></section>

                <section data-include="sc/20/multiple-ways.html" data-include-replace="true"></section>

                <section data-include="sc/20/headings-and-labels.html" data-include-replace="true"></section>

                <section data-include="sc/20/focus-visible.html" data-include-replace="true"></section>

                <section data-include="sc/20/location.html" data-include-replace="true"></section>

                <section data-include="sc/20/link-purpose-link-only.html" data-include-replace="true"></section>

                <section data-include="sc/20/section-headings.html" data-include-replace="true"></section>

                <section data-include="sc/21/character-key-shortcuts.html" data-include-replace="true"></section>
                
            </section>

            <section class="guideline new">
                <h3>Pointer Accessible</h3>
                <p class="change">New</p>
                <p>Make it easier for users to operate pointer functionality</p>

                <section data-include="sc/21/pointer-gestures.html" data-include-replace="true"></section>

                <section data-include="sc/21/concurrent-input-mechanisms.html" data-include-replace="true"></section>

                <section data-include="sc/21/target-size.html" data-include-replace="true"></section>

                <section data-include="sc/21/target-size-no-exception.html" data-include-replace="true"></section>

            </section>

            <section class="guideline new">
                <h3>Additional sensor inputs</h3>
                <p class="change">New</p>
            	
            	<p class="ednote">Guideline text needed</p>

                <section data-include="sc/21/device-sensors.html" data-include-replace="true"></section>

                <section data-include="sc/21/orientation.html" data-include-replace="true"></section>

            </section>

            <section class="guideline new">
                <h3>Speech</h3>
                <p class="change">New</p>
            	
            	<p class="ednote">Guideline text needed</p>

                <section data-include="sc/21/accessible-name.html" data-include-replace="true"></section>

            </section>
          
        </section>
        <section class="principle" id="understandable">
            <h2> Understandable </h2>
            <p>Information and the operation of user interface must be understandable.</p>

            <section class="guideline">
                <h3>Readable</h3>
                <p>Make text content readable and understandable.</p>

                <section data-include="sc/20/language-of-page.html" data-include-replace="true"></section>

                <section data-include="sc/20/language-of-parts.html" data-include-replace="true"></section>

                <section data-include="sc/20/unusual-words.html" data-include-replace="true"></section>

                <section data-include="sc/20/abbreviations.html" data-include-replace="true"></section>

                <section data-include="sc/20/reading-level.html" data-include-replace="true"></section>

                <section data-include="sc/20/pronunciation.html" data-include-replace="true"></section>

            </section>

            <section class="guideline">
                <h3>Predictable</h3>
                <p>Make Web pages appear and operate in predictable ways.</p>

                <section data-include="sc/20/on-focus.html" data-include-replace="true"></section>

                <section data-include="sc/20/on-input.html" data-include-replace="true"></section>

                <section data-include="sc/20/consistent-navigation.html" data-include-replace="true"></section>

                <section data-include="sc/20/consistent-identification.html" data-include-replace="true"></section>

                <section data-include="sc/20/change-on-request.html" data-include-replace="true"></section>

                <section data-include="sc/21/accidental-activation.html" data-include-replace="true"></section>

                <section data-include="sc/21/change-of-content.html" data-include-replace="true"></section>
                
            </section>

            <section class="guideline">
                <h3>Input Assistance</h3>
                <p>Help users avoid and correct mistakes.</p>

                <section data-include="sc/20/error-identification.html" data-include-replace="true"></section>

                <section data-include="sc/20/labels-or-instructions.html" data-include-replace="true"></section>

                <section data-include="sc/20/error-suggestion.html" data-include-replace="true"></section>

                <section data-include="sc/20/error-prevention-legal-financial-data.html" data-include-replace="true"></section>

                <section data-include="sc/20/help.html" data-include-replace="true"></section>

                <section data-include="sc/20/error-prevention-all.html" data-include-replace="true"></section>

            </section>

        </section>
        <section class="principle" id="robust">
            <h2> Robust </h2>
            <p>Content must be robust enough that it can be interpreted by by a wide variety of user agents, including assistive technologies.</p>

            <section class="guideline">
                <h3>Compatible</h3>
                <p>Maximize compatibility with current and future user agents, including assistive technologies.</p>

                <section data-include="sc/20/parsing.html" data-include-replace="true"></section>

                <section data-include="sc/20/name-role-value.html" data-include-replace="true"></section>
                
            </section>

        </section>
        <section id="conformance">
            <!--<h1>Conformance</h1>-->
            <p>This section lists requirements for <a>conformance</a> to WCAG 2.1. It also gives information about how to make conformance claims, which are optional. Finally, it describes what it means to be <a>accessibility supported</a>, since only accessibility-supported ways of using technologies can be <a>relied upon</a> for conformance. <a href="https://www.w3.org/TR/UNDERSTANDING-WCAG20/conformance">Understanding Conformance</a> includes further explanation of the accessibility-supported concept.</p>

            <section id="conformance-reqs">
                <h2>Conformance Requirements</h2>
                <p>In order for a Web page to conform to WCAG 2.1, all of the following conformance requirements must be satisfied:</p>

                <section id="cc1">
                    <h3>Conformance Level</h3>
                    <p>One of the following levels of conformance is met in full.</p>
                    <ul>
                        <li>For Level A conformance (the minimum level of conformance), the <a>Web page</a>
                            <a>satisfies</a> all the Level A Success Criteria, or a <a>conforming alternate version</a> is provided.</li>
                        <li>For Level AA conformance, the Web page satisfies all the Level A and Level AA Success Criteria, or a Level AA conforming alternate version is provided.</li>
                        <li>For Level AAA conformance, the Web page satisfies all the Level A, Level AA and Level AAA Success Criteria, or a Level AAA conforming alternate version is provided.</li>
                    </ul>
                    <p>Although conformance can only be achieved at the stated levels, authors are encouraged to report (in their claim) any progress toward meeting success criteria from all levels beyond the achieved level of conformance.</p>
                    <p>It is not recommended that Level AAA conformance be required as a general policy for entire sites because it is not possible to satisfy all Level AAA Success Criteria for some content.</p>
                </section>

                <section id="cc2">
                    <h3>Full pages</h3>
                    <p><a>Conformance</a> (and conformance level) is for full <a>Web page(s)</a> only, and cannot be achieved if part of a Web page is excluded.</p>
                    <p class="note">For the purpose of determining conformance, alternatives to part of a page's content are considered part of the page when the alternatives can be obtained directly from the page, e.g., a long description or an alternative presentation of a video.</p>
                    <p class="note">Authors of Web pages that cannot conform due to content outside of the author's control may consider a <a href="#conformance-partial">Statement of Partial Conformance</a>.</p>
                  <p class="note new"><span class="change">New</span> A full page includes each variation of the page that is automatically generated by the page for various screen sizes. Each of these variations needs to conform (or needs to have a conforming alternate version) in order for the entire page to conform.</p>
                </section>

                <section id="cc3">
                    <h3>Complete processes</h3>
                    <p>When a <a>Web page</a> is one of a series of Web pages presenting a <a>process</a> (i.e., a sequence of steps that need to be completed in order to accomplish an activity), all Web pages in the process conform at the specified level or better. (Conformance is not possible at a particular level if any page in the process does not conform at that level or better.)</p>
                    <p>An online store has a series of pages that are used to select and purchase products. All pages in the series from start to finish (checkout) conform in order for any page that is part of the process to conform.</p>
                </section>

                <section id="cc4">
                    <h3>Only Accessibility-Supported Ways of Using Technologies</h3>
                    <p>Only <a>accessibility-supported</a> ways of using <a>technologies</a> are <a>relied upon</a> to satisfy the success criteria. Any information or functionality that is provided in a way that is not accessibility supported is also available in a way that is accessibility supported. (See <a href="https://www.w3.org/TR/UNDERSTANDING-WCAG20/conformance">Understanding accessibility support</a>.)</p>
                </section>

                <section id="cc5">
                    <h3>Non-Interference</h3>
                    <p>If <a> technologies </a> are used in a way that is not <a>accessibility supported</a>, or if they are used in a non-conforming way, then they do not block the ability of users to access the rest of the page. In addition, the <a>Web page</a> as a whole continues to meet the conformance requirements under each of the following conditions:</p>
                    <ol>
                        <li>when any technology that is not <a>relied upon</a> is turned on in a user agent,</li>
                        <li>when any technology that is not relied upon is turned off in a user agent, and</li>
                        <li>when any technology that is not relied upon is not supported by a user agent</li>
                    </ol>
                    <p>In addition, the following success criteria apply to all content on the page, including content that is not otherwise relied upon to meet conformance, because failure to meet them could interfere with any use of the page:</p>
                    <ul>
                        <li><strong>1.4.2 - Audio Control</strong>,</li>
                        <li><strong>2.1.2 - No Keyboard Trap</strong>,</li>
                        <li><strong>2.3.1 - Three Flashes or Below Threshold</strong>, and</li>
                        <li><strong>2.2.2 - Pause, Stop, Hide</strong>.</li>
                    </ul>
                    <p class="note">If a page cannot conform (for example, a conformance test page or an example page), it cannot be included in the scope of conformance or in a conformance claim.</p>
                    <p>For more information, including examples, see <a href="https://www.w3.org/TR/UNDERSTANDING-WCAG20/conformance">Understanding Conformance Requirements</a>.</p>
                </section>
            </section>

            <section id="conformance-claims">
                <h2>Conformance Claims (Optional) </h2>
                <p>Conformance is defined only for <a>Web pages</a>. However, a conformance claim may be made to cover one page, a series of pages, or multiple related Web pages.</p>

                <section id="conformance-required">
                    <h3>Required Components of a Conformance Claim</h3>
                    <p>Conformance claims are <strong>not required</strong>. Authors can conform to WCAG 2.1 without making a claim. However, if a conformance claim is made, then the conformance claim <strong>must</strong> include the following information:</p>
                    <ol>
                        <li><strong>Date</strong> of the claim</li>
                        <li><strong>Guidelines title, version and URI </strong> "Web Content Accessibility Guidelines 2.1 at <a href="https://www.w3.org/TR/WCAG21/">https://www.w3.org/TR/WCAG21/</a>" <span class="ednote">In WCAG 2.0 this was a dated URI, which may need to be adjusted when this becomes a Rec.</span></li>
                        <li><strong>Conformance level</strong> satisfied: (Level A, AA or AAA)</li>
                        <li>
                            <p><strong>A concise description of the Web pages</strong>, such as a list of URIs for which the claim is made, including whether subdomains are included in the claim.</p>
                            <p>The Web pages may be described by list or by an expression that describes all of the URIs included in the claim.</p>
                            <p>Web-based products that do not have a URI prior to installation on the customer's Web site may have a statement that the product would conform when installed.</p>
                        </li>
                        <li>A list of the <strong>
                                <a>Web content technologies</a>
                                <a>relied upon</a></strong>.</li>
                    </ol>
                    <p>If a conformance logo is used, it would constitute a claim and must be accompanied by the required components of a conformance claim listed above.</p>
                </section>

                <section id="conformance-optional">
                    <h3>Optional Components of a Conformance Claim </h3>
                    <p>In addition to the required components of a conformance claim above, consider providing additional information to assist users. Recommended additional information includes:</p>
                    <ul>
                        <li>A list of success criteria beyond the level of conformance claimed that have been met. This information should be provided in a form that users can use, preferably machine-readable metadata.</li>
                        <li>A list of the specific technologies that are " <em>used but not <a>relied upon</a></em>."</li>
                        <li>A list of user agents, including assistive technologies that were used to test the content.</li>
                        <li class="new">A list of specific accessibility characteristics of the content, provided in machine-readable metadata.</li>
                        <li>Information about any additional steps taken that go beyond the success criteria to enhance accessibility.</li>
                        <li>A machine-readable metadata version of the list of specific technologies that are <a>relied upon</a>.</li>
                        <li>A machine-readable metadata version of the conformance claim.</li>
                    </ul>
                    <p>Refer to <a href="https://www.w3.org/TR/UNDERSTANDING-WCAG20/conformance">Understanding Conformance Claims</a> for more information and example conformance claims.</p>
                    <p>Refer to <a href="https://www.w3.org/TR/UNDERSTANDING-WCAG20/appendixC">Understanding Metadata</a> for more information about the use of metadata in conformance claims.</p>
                </section>
            </section>

            <section id="conformance-partial">
                <h2>Statement of Partial Conformance - Third Party Content</h2>
                <p>Sometimes, Web pages are created that will later have additional content added to them. For example, an email program, a blog, an article that allows users to add comments, or applications supporting user-contributed content. Another example would be a page, such as a portal or news site, composed of content aggregated from multiple contributors, or sites that automatically insert content from other sources over time, such as when advertisements are inserted dynamically.</p>
                <p>In these cases, it is not possible to know at the time of original posting what the uncontrolled content of the pages will be. It is important to note that the uncontrolled content can affect the accessibility of the controlled content as well. Two options are available:</p>
                <ol>
                    <li>
                        <p>A determination of conformance can be made based on best knowledge. If a page of this type is monitored and repaired (non-conforming content is removed or brought into conformance) within two business days, then a determination or claim of conformance can be made since, except for errors in externally contributed content which are corrected or removed when encountered, the page conforms. No conformance claim can be made if it is not possible to monitor or correct non-conforming content;</p>
                        <p><strong>OR</strong></p>
                    </li>
                    <li>
                        <p>A "statement of partial conformance" may be made that the page does not conform, but could conform if certain parts were removed. The form of that statement would be, "This page does not conform, but would conform to WCAG 2.1 at level X if the following parts from uncontrolled sources were removed." In addition, the following would also be true of uncontrolled content that is described in the statement of partial conformance:</p>
                        <ol>
                            <li>It is not content that is under the author's control.</li>
                            <li>It is described in a way that users can identify (e.g., they cannot be described as "all parts that we do not control" unless they are clearly marked as such.)</li>
                        </ol>
                    </li>
                </ol>
            </section>

            <section id="conformance-partial-lang">
                <h2>Statement of Partial Conformance - Language</h2>
                <p>A "statement of partial conformance due to language" may be made when the page does not conform, but would conform if <a>accessibility support</a> existed for (all of) the language(s) used on the page. The form of that statement would be, "This page does not conform, but would conform to WCAG 2.1 at level X if accessibility support existed for the following language(s):"</p>
            </section>

        </section>
        <section id="glossary">
            <h1>Glossary</h1>
            <dl id="terms">

                <dt data-include="terms/20/abbreviation.html" data-include-replace="true"></dt>
            	
            	<dt data-include="terms/21/accessible-name.html" data-include-replace="true"></dt>

                <dt data-include="terms/20/accessibility-supported.html" data-include-replace="true"></dt>

                <dt data-include="terms/21/adapt.html" data-include-replace="true"></dt>

                <dt data-include="terms/20/alternative-for-time-based-media.html" data-include-replace="true"></dt>

                <dt data-include="terms/20/ambiguous-to-users-in-general.html" data-include-replace="true"></dt>

                <dt data-include="terms/20/ascii-art.html" data-include-replace="true"></dt>

                <dt data-include="terms/20/assistive-technology.html" data-include-replace="true"></dt>

                <dt data-include="terms/20/audio.html" data-include-replace="true"></dt>

                <dt data-include="terms/20/audio-description.html" data-include-replace="true"></dt>
                
                <dt data-include="terms/20/audio-only.html" data-include-replace="true"></dt>

                <dt data-include="terms/20/blinking.html" data-include-replace="true"></dt>

                <dt data-include="terms/20/blocks-of-text.html" data-include-replace="true"></dt>

                <dt data-include="terms/20/captcha.html" data-include-replace="true"></dt>

                <dt data-include="terms/20/captions.html" data-include-replace="true"></dt>

                <dt data-include="terms/21/character-key.html" data-include-replace="true"></dt>
                
                <dt data-include="terms/21/change-of-content.html" data-include-replace="true"></dt>

                <dt data-include="terms/20/changes-of-context.html" data-include-replace="true"></dt>
                
                <dt data-include="terms/21/complex-gestures.html" data-include-replace="true"></dt>
              
                <dt data-include="terms/20/conformance.html" data-include-replace="true"></dt>

                <dt data-include="terms/20/conforming-alternate-version.html" data-include-replace="true"></dt>

                <dt data-include="terms/20/content.html" data-include-replace="true"></dt>

                <dt data-include="terms/20/context-sensitive-help.html" data-include-replace="true"></dt>

                <dt data-include="terms/21/contextual-information.html" data-include-replace="true"></dt>

                <dt data-include="terms/20/contrast-ratio.html" data-include-replace="true"></dt>
            	
               	<dt data-include="terms/21/conventional-buttons-or-controls.html" data-include-replace="true"></dt>
             	
               	<dt data-include="terms/21/conventional-form-fields.html" data-include-replace="true"></dt>
            	
              	<dt data-include="terms/21/conventional-links.html" data-include-replace="true"></dt>

                <dt data-include="terms/20/correct-reading-sequence.html" data-include-replace="true"></dt>

<<<<<<< HEAD
=======
                <!-- <dt data-include="terms/21/critical-features.html" data-include-replace="true"></dt> -->

                <!-- <dt data-include="terms/21/critical-service.html" data-include-replace="true"></dt> -->
                
                <!-- <dt data-include="terms/21/date-and-time-sensitive-event" data-include-replace="true"></dt> -->

                <dt data-include="terms/21/device-sensor.html" data-include-replace="true"></dt>

>>>>>>> ef87f682
                <dt data-include="terms/21/css-pixel.html" data-include-replace="true"></dt>

                <dt data-include="terms/21/display-orientation.html" data-include-replace="true"></dt> 

                <dt data-include="terms/21/easily-available.html" data-include-replace="true"></dt>

                <dt data-include="terms/20/emergency.html" data-include-replace="true"></dt>

            	<dt data-include="terms/21/essential.html" data-include-replace="true"></dt>

                <dt data-include="terms/20/extended-audio-description.html" data-include-replace="true"></dt>

                <dt data-include="terms/20/flash.html" data-include-replace="true"></dt>

                <dt data-include="terms/20/functionality.html" data-include-replace="true"></dt>

                <dt data-include="terms/20/general-flash-and-red-flash-thresholds.html" data-include-replace="true"></dt>

                <dt data-include="terms/20/human-language.html" data-include-replace="true"></dt>

                <dt data-include="terms/20/idiom.html" data-include-replace="true"></dt>

                <dt data-include="terms/20/image-of-text.html" data-include-replace="true"></dt>

                <dt data-include="terms/20/informative.html" data-include-replace="true"></dt>

                <dt data-include="terms/20/input-error.html" data-include-replace="true"></dt>

                <dt data-include="terms/20/jargon.html" data-include-replace="true"></dt>

                <dt data-include="terms/20/keyboard-interface.html" data-include-replace="true"></dt>

                <dt data-include="terms/21/keyboard-shortcut.html" data-include-replace="true"></dt>
                
                <dt data-include="terms/20/label.html" data-include-replace="true"></dt>

                <dt data-include="terms/20/large-scale.html" data-include-replace="true"></dt>

                <dt data-include="terms/20/legal-commitments.html" data-include-replace="true"></dt>

                <dt data-include="terms/20/link-purpose.html" data-include-replace="true"></dt>

                <dt data-include="terms/20/live.html" data-include-replace="true"></dt>

                <dt data-include="terms/20/lower-secondary-education-level.html" data-include-replace="true"></dt>

                <dt data-include="terms/20/mechanism.html" data-include-replace="true"></dt>

                <dt data-include="terms/20/media-alternative-for-text.html" data-include-replace="true"></dt>

                <dt data-include="terms/20/name.html" data-include-replace="true"></dt>

                <dt data-include="terms/20/navigated-sequentially.html" data-include-replace="true"></dt>

                <dt data-include="terms/20/non-text-content.html" data-include-replace="true"></dt>
                
                <dt data-include="terms/20/normative.html" data-include-replace="true"></dt>

                <dt data-include="terms/20/on-a-full-screen-window.html" data-include-replace="true"></dt>

                <dt data-include="terms/20/paused.html" data-include-replace="true"></dt>

                <dt data-include="terms/21/pointer-input.html" data-include-replace="true"></dt>

                <dt data-include="terms/20/prerecorded.html" data-include-replace="true"></dt>

                <dt data-include="terms/20/presentation.html" data-include-replace="true"></dt>

                <dt data-include="terms/20/primary-education-level.html" data-include-replace="true"></dt>
                
                <dt data-include="terms/21/primary-purpose-of-the-page.html" data-include-replace="true"></dt>

                <dt data-include="terms/20/process.html" data-include-replace="true"></dt>

                <dt data-include="terms/20/programmatically-determined.html" data-include-replace="true"></dt>

                <dt data-include="terms/20/programmatically-determined-link-context.html" data-include-replace="true"></dt>

                <dt data-include="terms/20/programmatically-set.html" data-include-replace="true"></dt>

                <dt data-include="terms/20/pure-decoration.html" data-include-replace="true"></dt>
                
                <dt data-include="terms/20/real-time-event.html" data-include-replace="true"></dt>

                <dt data-include="terms/20/relationships.html" data-include-replace="true"></dt>

                <dt data-include="terms/20/relative-luminance.html" data-include-replace="true"></dt>

                <dt data-include="terms/20/relied-upon.html" data-include-replace="true"></dt>

                <dt data-include="terms/20/role.html" data-include-replace="true"></dt>

                <dt data-include="terms/20/same-functionality-.html" data-include-replace="true"></dt>

                <dt data-include="terms/20/same-relative-order.html" data-include-replace="true"></dt>

                <dt data-include="terms/20/satisfies-a-success-criterion.html" data-include-replace="true"></dt>

                <dt data-include="terms/20/section.html" data-include-replace="true"></dt>

                <dt data-include="terms/21/set-of-web-pages.html" data-include-replace="true"></dt>

                <dt data-include="terms/20/sign-language.html" data-include-replace="true"></dt>

                <dt data-include="terms/20/sign-language-interpretation.html" data-include-replace="true"></dt>

                <dt data-include="terms/21/single-pointer-activation.html" data-include-replace="true"></dt>
                
                <dt data-include="terms/20/specific-sensory-experience.html" data-include-replace="true"></dt>
                
                <dt data-include="terms/20/structure.html" data-include-replace="true"></dt>

                <dt data-include="terms/21/style-properties.html" data-include-replace="true"></dt>
              
                <dt data-include="terms/20/supplemental-content.html" data-include-replace="true"></dt>

                <dt data-include="terms/20/synchronized-media.html" data-include-replace="true"></dt>

                <dt data-include="terms/21/target.html" data-include-replace="true"></dt>

                <dt data-include="terms/20/technology.html" data-include-replace="true"></dt>

                <dt data-include="terms/20/text.html" data-include-replace="true"></dt>

                <dt data-include="terms/20/text-alternative.html" data-include-replace="true"></dt>

                <dt data-include="terms/21/up-event.html" data-include-replace="true"></dt>

                <dt data-include="terms/20/used-in-an-unusual-or-restricted-way.html" data-include-replace="true"></dt>
                
                <dt data-include="terms/20/user-agent.html" data-include-replace="true"></dt>

                <dt data-include="terms/20/user-controllable.html" data-include-replace="true"></dt>

                <dt data-include="terms/20/user-interface-component.html" data-include-replace="true"></dt>

                <dt data-include="terms/20/video.html" data-include-replace="true"></dt>

                <dt data-include="terms/20/video-only.html" data-include-replace="true"></dt>

                <dt data-include="terms/20/viewport.html" data-include-replace="true"></dt>

                <dt data-include="terms/20/visually-customized.html" data-include-replace="true"></dt>

                <dt data-include="terms/20/web-page.html" data-include-replace="true"></dt>

            </dl>
        </section>
    	<section class="appendix" id="changelog">
    		<h2>Change Log</h2>
    		<p>The full <a href="https://github.com/w3c/wcag21/commits/master/guidelines">commit history to WCAG 2.1</a> is available.</p>
    		<section>
    			<h2>Substantive changes since the <a href="https://www.w3.org/TR/2017/WD-WCAG21-20170816/">last public working draft</a></h2>
    			<ul>
    				<li>2017-08-18: Added <a href="#concurrent-input-mechanisms">Concurrent Input Mechanisms</a>, <a href="#timeouts">Timeouts</a>, <a href="#pointer-gestures">Pointer Gestures</a>, and a reference to machine-readable metadata about accessibility characteristics of the content in <a href="#conformance-optional">Optional Components of a Conformance Claim</a>.</li>
    				<li>2017-08-24: Added <a href="#purpose-of-controls">Purpose of Controls</a>.</li>
    				<li>2017-08-28: Added <a href="#animation-from-interactions">Animation from Interactions</a>.</li>
    			</ul>
    		</section>
    		<section>
    			<h2>Other substantive changes since the <a href="https://www.w3.org/TR/2017/WD-WCAG21-20170228/">first public working draft</a></h2>
    			<ul>
    				<li>2017-03-16: Remove Success Criteria that were listed as "proposals" in the First Public Working Draft but not yet past the Working Group consensus process.</li>
    				<li>2017-04-13: Added definition of <a>easily available</a>.</li>
    				<li>2017-04-14: Accepted new version of <a href="#accidental-activation">Accidental Activation</a>, changing "Timing of event is essential..." to "Down-event activation event is essential..." and removing note about applicability when AT that remaps touch gestures is not turned on.</li>
    				<li>2017-04-14: Added content that had been omitted from WCAG 2.0 Success Criteria <a href="#error-prevention-legal-financial-data">Error Prevention (Legal, Financial, Data)</a>, <a href="#error-prevention-all">Error Prevention (All)</a>, and <a href="#visual-presentation">Visual Presentation</a>.</li>
    				<li>2017-04-19: Added definition of <a>essential</a> (which had been omitted from WCAG 2.0 terms) and <a>css pixel</a>.</li>
    				<li>2017-05-24: Added "color" to WCAG 2.0 <a href="#sensory-characteristics">1.3.3 Sensory Characteristics</a>, and removed note about color from that and <a href="#use-of-color">1.4.1 Use of Color</a>, to reflect a <a href="https://www.w3.org/WAI/WCAG20/errata/">WCAG 2.0 erratum</a>.</li>
    				<li>2017-06-06: Added <a href="#change-of-content">Change of Content</a> and definition <a>primary purpose of the page</a>.</li>
    				<li>2017-06-09: Added <a href="#character-key-shortcuts">Character Key Shortcuts</a> (which was in the First Public Working Draft as "Single-key Shortcuts").</li>
    				<li>2017-06-23: Added <a href="#zoom-content">Zoom Content</a> (which was in the First Public Working Draft as "Resize Content"), <a href="#accessible-authentication">Accessible Authentication</a>, <a href="#user-interface-component-contrast-minimum">User Interface Component Contrast (Minimum)</a>.</li>
    				<li>2017-06-27: Added <a href="#orientation">Orientation</a>, changed term "orientation" to <a>display orientation</a>, and added examples to definition of <a>essential</a>.</li>
    				<li>2017-07-18: Added <a href="#accessible-name">Accessible Name</a>.</li>
    				<li>2017-07-25: Added <a href="#adapting-text">Adapting Text</a> with definitions for <a>adapt</a> and <a>style properties</a>.</li>
    				<li>2017-07-25: Added note to <a href="#cc2">Conformance Criterion 2</a> about full page variants.</li>
    				<li>2017-08-04: Clarified examples in the <a>set of web pages</a> term.</li>
    				<li>2017-08-09: Added <a href="#target-size">Target Size</a> and <a href="#target-size-no-exception">Target Size (no exceptions)</a>, along with term for <a>target</a>.</li>
    				<li>2017-08-15: Added <a href="#content-on-hover-or-focus">Content on Hover or Focus</a> and <a href="#contextual-information">Contextual Information</a> along with definition for <a>contextual information</a>.</li>
    			</ul>
    		</section>
    	</section>
        <div data-include="../acknowledgements.html" data-include-replace="true">
            <p>Acknowledgements</p>
        </div>
    </body>
</html><|MERGE_RESOLUTION|>--- conflicted
+++ resolved
@@ -251,7 +251,7 @@
             	
             	<p class="ednote">Guideline text needed</p>
 
-                <section data-include="sc/21/device-sensors.html" data-include-replace="true"></section>
+                <!-- <section data-include="sc/21/device-sensors.html" data-include-replace="true"></section> -->
 
                 <section data-include="sc/21/orientation.html" data-include-replace="true"></section>
 
@@ -262,6 +262,7 @@
                 <p class="change">New</p>
             	
             	<p class="ednote">Guideline text needed</p>
+                <section data-include="sc/21/device-sensors.html" data-include-replace="true"></section>
 
                 <section data-include="sc/21/accessible-name.html" data-include-replace="true"></section>
 
@@ -531,17 +532,8 @@
 
                 <dt data-include="terms/20/correct-reading-sequence.html" data-include-replace="true"></dt>
 
-<<<<<<< HEAD
-=======
-                <!-- <dt data-include="terms/21/critical-features.html" data-include-replace="true"></dt> -->
-
-                <!-- <dt data-include="terms/21/critical-service.html" data-include-replace="true"></dt> -->
-                
-                <!-- <dt data-include="terms/21/date-and-time-sensitive-event" data-include-replace="true"></dt> -->
-
                 <dt data-include="terms/21/device-sensor.html" data-include-replace="true"></dt>
 
->>>>>>> ef87f682
                 <dt data-include="terms/21/css-pixel.html" data-include-replace="true"></dt>
 
                 <dt data-include="terms/21/display-orientation.html" data-include-replace="true"></dt> 

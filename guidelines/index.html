<!DOCTYPE html>
<html xmlns="http://www.w3.org/1999/xhtml" lang="en" xml:lang="en">
    <head>
        <meta charset="UTF-8" />

        <title>Web Content Accessibility Guidelines (WCAG) 2.1</title>
    	<script src="https://www.w3.org/Tools/respec/respec-w3c-common" class="remove"></script>
    	<script src="../biblio.js" class="remove"></script>
    	<script src="../script/wcag21.js" class="remove"></script>
    	<script src="respec-config.js" class="remove"></script>
    	<link rel="stylesheet" type="text/css" href="../css/sources.css" class="remove" />
        <link rel="stylesheet" type="text/css" href="../css/additional.css" class="remove" />
        <link rel="stylesheet" type="text/css" href="guidelines.css" />
    </head>
    <body>
        <section id="abstract">
            <p>Web Content Accessibility Guidelines (WCAG) 2.1 covers a wide range of recommendations for making Web content more accessible. Following these guidelines will make content accessible to a wider range of people with disabilities, including blindness and low vision, deafness and hearing loss, learning disabilities, cognitive limitations, limited movement, speech disabilities, photosensitivity, and combinations of these. These guidelines address accessibility of web content on desktops, laptops, tablets, and mobile devices. Following these guidelines will also often make your Web content more usable to users in general.</p>
            <p>WCAG 2.1 success criteria are written as testable statements that are not technology-specific. Guidance about satisfying the success criteria in specific technologies, as well as general information about interpreting the success criteria, is provided in separate documents. See <a href="http://www.w3.org/WAI/intro/wcag.php">Web Content Accessibility Guidelines (WCAG) Overview</a> for an introduction and links to WCAG technical and educational material.</p>
            <p>WCAG 2.1 extends <a href="http://www.w3.org/TR/WCAG20/">Web Content Accessibility Guidelines 2.0</a> [[!WCAG20]], which was published as a W3C Recommendation December 2008. Content that conforms to WCAG 2.1 also conforms to WCAG 2.0, and therefore to policies that reference WCAG 2.0. <!--The W3C recommends that new and updated content use WCAG 2.1 to maximize future applicability of accessibility efforts. The W3C also recommends that new or updated Web accessibility policies reference WCAG 2.1.--></p>
        	<p>Until WCAG 2.1 advances to W3C Recommendation, the current and referenceable document is Web Content Accessibility Guidelines 2.0 [[WCAG20]], published as a W3C Recommendation December 2008.</p>
        </section>
        <section id="sotd">
            <p>To comment, <a href="https://github.com/w3c/wcag21/issues/new">file an issue in the <abbr title="World Wide Web Consortium">W3C</abbr> WCAG 2.1 GitHub repository</a>. Although the proposed Success Criteria in this document reference issues tracking discussion, the Working Group requests that public comments be filed as new issues, one issue per discrete comment. It is free to create a GitHub account to file issues. If filing issues in GitHub is not feasible, send email to <a href="mailto:public-agwg-comments@w3.org?subject=WCAG%202.1%20public%20comment">public-agwg-comments@w3.org</a> (<a href="https://lists.w3.org/Archives/Public/public-agwg-comments/">comment archive</a>). </p>
        </section>
        <section class="informative introductory" id="intro">
            <h2>Introduction</h2>

            <section>
                <h3>About This Draft</h3>
                <p>This is a draft of the guidelines, published to allow initial review of the structure, approach, and types of new success criteria. It does not yet include all the Success Criteria that have been proposed for WCAG 2.1, nor are the ones present necessarily in their final form.</p>
                <p>Because WCAG 2.1 extends WCAG 2.0, all the Success Criteria from WCAG 2.0 are included. To differentiate new Success Criteria, they are labeled as "[New]" and displayed in a <span class="new">green box</span>. In this draft the WCAG 2.0 Success Criteria remain unchanged. This does create some redundancy but the Working Group seeks review of the new Success Criteria at this time and will evaluate where to modify existing WCAG 2.0 Success Criteria later in the process. </p>
                <p>Not all Success Criteria proposals are included in the above list. The Working Group maintains a <a href="https://github.com/w3c/wcag21/issues/">full set of current Success Criterion proposals</a> which is also available for review and consideration for inclusion in future drafts.</p>
            </section>

            <section>
                <h3>Background on WCAG 2</h3>
                <p>Web Content Accessibility Guidelines (WCAG) 2.1 defines how to make Web content more accessible to people with disabilities. Accessibility involves a wide range of disabilities, including visual, auditory, physical, speech, cognitive, language, learning, and neurological disabilities. Although these guidelines cover a wide range of issues, they are not able to address the needs of people with all types, degrees, and combinations of disability. These guidelines also make Web content more usable by older individuals with changing abilities due to aging and often improve usability for users in general.</p>
                <p>WCAG 2.1 is developed through the <a href="http://www.w3.org/WAI/intro/w3c-process.php">W3C process</a> in cooperation with individuals and organizations around the world, with a goal of providing a shared standard for Web content accessibility that meets the needs of individuals, organizations, and governments internationally. WCAG 2.1 builds on WCAG 2.0 [[!WCAG20]], which in turn built on WCAG 1.0 [[WAI-WEBCONTENT]] and is designed to apply broadly to different Web technologies now and in the future, and to be testable with a combination of automated testing and human evaluation. For an introduction to WCAG, see the <a href="http://www.w3.org/WAI/intro/wcag.php">Web Content Accessibility Guidelines (WCAG) Overview</a>.</p>
                <p>Web accessibility depends not only on accessible content but also on accessible Web browsers and other user agents. Authoring tools also have an important role in Web accessibility. For an overview of how these components of Web development and interaction work together, see:</p>
                <ul>
                    <li><strong><a href="http://www.w3.org/WAI/intro/components">Essential Components of Web Accessibility</a></strong></li>
                    <li><strong><a href="http://www.w3.org/WAI/intro/uaag.php">User Agent Accessibility Guidelines (UAAG) Overview</a></strong></li>
                    <li><strong><a href="http://www.w3.org/WAI/intro/atag.php">Authoring Tool Accessibility Guidelines (ATAG) Overview</a></strong></li>
                </ul>
                <p>Further introductory information about the structure of WCAG 2.0, inherited by WCAG 2.1, is available in the introduction to WCAG 2.0. For brevity in this draft it is not repeated here but can be found at:</p>
                <ul>
                    <li><a href="https://www.w3.org/TR/WCAG20/#intro-layers-guidance">WCAG 2.0 Layers of Guidance</a></li>
                    <li><a href="https://www.w3.org/TR/WCAG20/#intro-related-docs">WCAG 2.0 Supporting Documents</a></li>
                    <li><a href="https://www.w3.org/TR/WCAG20/#new-terms">Important Terms in WCAG 2.0</a></li>
                </ul>
            </section>

            <section>
                <h3>Conformance to WCAG 2.1</h3>
                <p>WCAG 2.1 uses the same conformance model as WCAG 2.0, which is described in the <a href="#conformance">Conformance</a> section. The conformance section has not been updated in this Working Draft to describe how WCAG 2.1 conformance builds upon WCAG 2.0 conformance. In particular, it is intended that sites that conform to WCAG 2.1 also conform to WCAG 2.0, which means they meet the requirements of any policies that reference WCAG 2.0, while also better meeting the needs of users on the current Web. Conformance wording for this will be provided in a future Working Draft.</p>
            </section>

            <section>
                <h3>Future work on WCAG 2.1</h3>
                <p>The Accessibility Guidelines Working Group plans to continue developing WCAG 2.1 over the course of 2017. This work will primarily involve review and processing of the Success Criteria proposals, response to public feedback on this and later Working Drafts, and preparation of support materials similar to <a href="https://www.w3.org/TR/UNDERSTANDING-WCAG20/">Understanding WCAG 2.0</a> [[UNDERSTANDING-WCAG20]] and <a href="https://www.w3.org/TR/WCAG20-TECHS/">Techniques for WCAG 2.0</a> [[WCAG20-TECHS]]. Early feedback on this work as soon as it is available is important, because the Working Group intends to begin finalization stages towards the end of the year.</p>
                <p>Once the set of Success Criteria has been decided for WCAG 2.1, the Working Group will review the structure of the document. One goal will be to achieve the most clear backwards compatibility possible with WCAG 2.0; another will be to optimize the new Success Criteria to reduce duplication and increase clarity. The Working Group will also make final decisions about characteristics of the specification such as numbering and position of added Success Criteria. In preparation for the <a href="https://www.w3.org/2015/Process-20150901/#candidate-rec">Candidate Recommendation</a>, the Working Group will also re-evaluate testability and implementability of the Success Criteria given the technologies available at that time.</p>
            </section>

            <section>
                <h3>Later versions of Accessibility Guidelines</h3>
                <p>In parallel with WCAG 2.1, the Accessibility Guidelines Working Group is working on requirements for a 3.0 version of accessibility guidelines, developed by the <a href="https://www.w3.org/WAI/GL/task-forces/silver/">Silver Task Force</a>. The result of this work is expected to be a more substantial restructuring of web accessibility guidance than would be realistic for dot-releases of WCAG 2. The task force follows a research-focused, user-centered design methodology to produce the most effective and flexible outcome, including the roles of content authoring, user agent support, and authoring tool support. This is a multi-year effort, so WCAG 2.1 is needed as an interim measure to provide updated web accessibility guidance to reflect changes on the web since the publication of WCAG 2.0.</p>
                <p>In order for WCAG 2.1 to achieve its goal to update web accessibility guidance in a time frame that is meaningful before the 3.0 project delivers results, WCAG 2.1 must be completed quickly. This inherently means that some proposed Success Criteria may prove too complex to include in WCAG 2.1, but nonetheless will be viewed as important accessibility guidance for current web content. The larger 3.0 project is expected to incorporate such guidance, but the Working Group could also decide that another set of guidelines between WCAG 2.1 and 3.0 is needed. In that case, a new version, WCAG 2.2, could be proposed. A decision to develop WCAG 2.2 will need to balance the benefits of providing additional accessibility guidance earlier, versus the opportunity cost the work could have on the more substantially restructured and comprehensive 3.0 project. The current <a href="https://www.w3.org/2017/01/ag-charter">Accessibility Guidelines Working Group charter</a> states "The Working Group intends to produce updated guidance for accessibility on a regular interval, starting with WCAG 2.1. Depending on the outcome of the requirements development for the next major update to WCAG, it may be necessary to pursue further dot-releases of WCAG until a major release is ready to be completed in time for a scheduled release date."</p>
            </section>

        </section>
        <section class="principle" id="perceivable">
            <h2> Perceivable </h2>
            <p>Information and user interface components must be presentable to users in ways they can perceive.</p>

            <section class="guideline">
                <h3>Text Alternatives</h3>
                <p>Provide text alternatives for any non-text content so that it can be changed into other forms people need, such as large print, braille, speech, symbols or simpler language.</p>

                <section data-include="sc/20/non-text-content.html" data-include-replace="true"></section>
            </section>

            <section class="guideline">
                <h3>Time-based Media</h3>
                <p>Provide alternatives for time-based media.</p>

                <section data-include="sc/20/audio-only-and-video-only-prerecorded.html" data-include-replace="true"></section>

                <section data-include="sc/20/captions-prerecorded.html" data-include-replace="true"></section>

                <section data-include="sc/20/audio-description-or-media-alternative-prerecorded.html" data-include-replace="true"></section>

                <section data-include="sc/20/captions-live.html" data-include-replace="true"></section>

                <section data-include="sc/20/audio-description-prerecorded.html" data-include-replace="true"></section>

                <section data-include="sc/20/sign-language-prerecorded.html" data-include-replace="true"></section>

                <section data-include="sc/20/extended-audio-description-prerecorded.html" data-include-replace="true"></section>

                <section data-include="sc/20/media-alternative-prerecorded.html" data-include-replace="true"></section>

                <section data-include="sc/20/audio-only-live.html" data-include-replace="true"></section>
            </section>

            <section class="guideline">
                <h3>Adaptable</h3>
                <p>Create content that can be presented in different ways (for example simpler layout) without losing information or structure.</p>

                <section data-include="sc/20/info-and-relationships.html" data-include-replace="true"></section>

                <section data-include="sc/20/meaningful-sequence.html" data-include-replace="true"></section>

                <section data-include="sc/20/sensory-characteristics.html" data-include-replace="true"></section>

                <section data-include="sc/21/identify-common-purpose.html" data-include-replace="true"></section>
              
                <section data-include="sc/21/contextual-information.html" data-include-replace="true"></section>

          </section>

            <section class="guideline">
                <h3>Distinguishable</h3>
                <p>Make it easier for users to see and hear content including separating foreground from background.</p>

                <section data-include="sc/20/use-of-color.html" data-include-replace="true"></section>

                <section data-include="sc/20/audio-control.html" data-include-replace="true"></section>

                <section data-include="sc/20/contrast-minimum.html" data-include-replace="true"></section>

                <section data-include="sc/20/resize-text.html" data-include-replace="true"></section>

                <section data-include="sc/20/images-of-text.html" data-include-replace="true"></section>

                <section data-include="sc/20/contrast-enhanced.html" data-include-replace="true"></section>

                <section data-include="sc/20/low-or-no-background-audio.html" data-include-replace="true"></section>

                <section data-include="sc/20/visual-presentation.html" data-include-replace="true"></section>

                <section data-include="sc/20/images-of-text-no-exception.html" data-include-replace="true"></section>

                <section data-include="sc/21/reflow.html" data-include-replace="true"></section>

                <section data-include="sc/21/graphics-contrast.html" data-include-replace="true"></section>

                <section data-include="sc/21/user-interface-component-contrast-minimum.html" data-include-replace="true"></section>

                <section data-include="sc/21/text-spacing.html" data-include-replace="true"></section>

                <section data-include="sc/21/content-on-hover-or-focus.html" data-include-replace="true"></section>
            </section>

        </section>
        <section class="principle" id="operable">
            <h2> Operable </h2>
            <p>User interface components and navigation must be operable.</p>

            <section class="guideline">
                <h3>Keyboard Accessible</h3>
                <p>Make all functionality available from a keyboard.</p>

                <section data-include="sc/20/keyboard.html" data-include-replace="true"></section>

                <section data-include="sc/20/no-keyboard-trap.html" data-include-replace="true"></section>

                <section data-include="sc/20/keyboard-no-exception.html" data-include-replace="true"></section>

            </section>

            <section class="guideline">
                <h3>Enough Time</h3>
                <p>Provide users enough time to read and use content.</p>

                <section data-include="sc/20/timing-adjustable.html" data-include-replace="true"></section>

                <section data-include="sc/20/pause-stop-hide.html" data-include-replace="true"></section>

                <section data-include="sc/20/no-timing.html" data-include-replace="true"></section>

                <section data-include="sc/20/interruptions.html" data-include-replace="true"></section>

                <section data-include="sc/20/re-authenticating.html" data-include-replace="true"></section>

             	  <section data-include="sc/21/accessible-authentication.html" data-include-replace="true"></section>

                <section data-include="sc/21/interruptions-minimum.html" data-include-replace="true"></section>
              
                <section data-include="sc/21/timeouts.html" data-include-replace="true"></section> 

                <section data-include="sc/21/animation-from-interactions.html" data-include-replace="true"></section>

            </section>

            <section class="guideline">
                <h3>Seizures</h3>
                <p>Do not design content in a way that is known to cause seizures.</p>

                <section data-include="sc/20/three-flashes-or-below-threshold.html" data-include-replace="true"></section>

                <section data-include="sc/20/three-flashes.html" data-include-replace="true"></section>
                
            </section>

            <section class="guideline">
                <h3>Navigable</h3>
                <p>Provide ways to help users navigate, find content, and determine where they are.</p>

                <section data-include="sc/20/bypass-blocks.html" data-include-replace="true"></section>

                <section data-include="sc/20/page-titled.html" data-include-replace="true"></section>

                <section data-include="sc/20/focus-order.html" data-include-replace="true"></section>

                <section data-include="sc/20/link-purpose-in-context.html" data-include-replace="true"></section>

                <section data-include="sc/20/multiple-ways.html" data-include-replace="true"></section>

                <section data-include="sc/20/headings-and-labels.html" data-include-replace="true"></section>

                <section data-include="sc/20/focus-visible.html" data-include-replace="true"></section>

                <section data-include="sc/20/location.html" data-include-replace="true"></section>

                <section data-include="sc/20/link-purpose-link-only.html" data-include-replace="true"></section>

                <section data-include="sc/20/section-headings.html" data-include-replace="true"></section>

                <section data-include="sc/21/character-key-shortcuts.html" data-include-replace="true"></section>
                
            	<section data-include="sc/21/label-in-name.html" data-include-replace="true"></section>
            	
            </section>

            <section class="guideline new">
                <h3>Pointer Accessible</h3>
                <p class="change">New</p>
                <p>Make it easier for users to operate pointer functionality</p>

                <section data-include="sc/21/pointer-gestures.html" data-include-replace="true"></section>

                <section data-include="sc/21/pointer-cancellation.html" data-include-replace="true"></section>

                <section data-include="sc/21/target-size.html" data-include-replace="true"></section>

                <section data-include="sc/21/target-size-enhanced.html" data-include-replace="true"></section>

                <section data-include="sc/21/concurrent-input-mechanisms.html" data-include-replace="true"></section>

            </section>

            <section class="guideline new">
                <h3>Additional sensor inputs</h3>
                <p class="change">New</p>
            	
            	<p class="ednote">Guideline text needed</p>

                <section data-include="sc/21/motion-actuation.html" data-include-replace="true"></section>

                <section data-include="sc/21/orientation.html" data-include-replace="true"></section>

            </section>

        </section>
        <section class="principle" id="understandable">
            <h2> Understandable </h2>
            <p>Information and the operation of user interface must be understandable.</p>

            <section class="guideline">
                <h3>Readable</h3>
                <p>Make text content readable and understandable.</p>

                <section data-include="sc/20/language-of-page.html" data-include-replace="true"></section>

                <section data-include="sc/20/language-of-parts.html" data-include-replace="true"></section>

                <section data-include="sc/20/unusual-words.html" data-include-replace="true"></section>

                <section data-include="sc/20/abbreviations.html" data-include-replace="true"></section>

                <section data-include="sc/20/reading-level.html" data-include-replace="true"></section>

                <section data-include="sc/20/pronunciation.html" data-include-replace="true"></section>

            </section>

            <section class="guideline">
                <h3>Predictable</h3>
                <p>Make Web pages appear and operate in predictable ways.</p>

                <section data-include="sc/20/on-focus.html" data-include-replace="true"></section>

                <section data-include="sc/20/on-input.html" data-include-replace="true"></section>

                <section data-include="sc/20/consistent-navigation.html" data-include-replace="true"></section>

                <section data-include="sc/20/consistent-identification.html" data-include-replace="true"></section>

                <section data-include="sc/20/change-on-request.html" data-include-replace="true"></section>

                <section data-include="sc/21/status-changes.html" data-include-replace="true"></section>
                
            </section>

            <section class="guideline">
                <h3>Input Assistance</h3>
                <p>Help users avoid and correct mistakes.</p>

                <section data-include="sc/20/error-identification.html" data-include-replace="true"></section>

                <section data-include="sc/20/labels-or-instructions.html" data-include-replace="true"></section>

                <section data-include="sc/20/error-suggestion.html" data-include-replace="true"></section>

                <section data-include="sc/20/error-prevention-legal-financial-data.html" data-include-replace="true"></section>

                <section data-include="sc/20/help.html" data-include-replace="true"></section>

                <section data-include="sc/20/error-prevention-all.html" data-include-replace="true"></section>

            </section>

        </section>
        <section class="principle" id="robust">
            <h2> Robust </h2>
            <p>Content must be robust enough that it can be interpreted by by a wide variety of user agents, including assistive technologies.</p>

            <section class="guideline">
                <h3>Compatible</h3>
                <p>Maximize compatibility with current and future user agents, including assistive technologies.</p>

                <section data-include="sc/20/parsing.html" data-include-replace="true"></section>

                <section data-include="sc/20/name-role-value.html" data-include-replace="true"></section>
                
            </section>

        </section>
        <section id="conformance">
            <!--<h1>Conformance</h1>-->
            <p>This section lists requirements for <a>conformance</a> to WCAG 2.1. It also gives information about how to make conformance claims, which are optional. Finally, it describes what it means to be <a>accessibility supported</a>, since only accessibility-supported ways of using technologies can be <a>relied upon</a> for conformance. <a href="https://www.w3.org/TR/UNDERSTANDING-WCAG20/conformance">Understanding Conformance</a> includes further explanation of the accessibility-supported concept.</p>

            <section id="conformance-reqs">
                <h2>Conformance Requirements</h2>
                <p>In order for a Web page to conform to WCAG 2.1, all of the following conformance requirements must be satisfied:</p>

                <section id="cc1">
                    <h3>Conformance Level</h3>
                    <p>One of the following levels of conformance is met in full.</p>
                    <ul>
                        <li>For Level A conformance (the minimum level of conformance), the <a>Web page</a>
                            <a>satisfies</a> all the Level A Success Criteria, or a <a>conforming alternate version</a> is provided.</li>
                        <li>For Level AA conformance, the Web page satisfies all the Level A and Level AA Success Criteria, or a Level AA conforming alternate version is provided.</li>
                        <li>For Level AAA conformance, the Web page satisfies all the Level A, Level AA and Level AAA Success Criteria, or a Level AAA conforming alternate version is provided.</li>
                    </ul>
                    <p>Although conformance can only be achieved at the stated levels, authors are encouraged to report (in their claim) any progress toward meeting success criteria from all levels beyond the achieved level of conformance.</p>
                    <p>It is not recommended that Level AAA conformance be required as a general policy for entire sites because it is not possible to satisfy all Level AAA Success Criteria for some content.</p>
                </section>

                <section id="cc2">
                    <h3>Full pages</h3>
                    <p><a>Conformance</a> (and conformance level) is for full <a>Web page(s)</a> only, and cannot be achieved if part of a Web page is excluded.</p>
                    <p class="note">For the purpose of determining conformance, alternatives to part of a page's content are considered part of the page when the alternatives can be obtained directly from the page, e.g., a long description or an alternative presentation of a video.</p>
                    <p class="note">Authors of Web pages that cannot conform due to content outside of the author's control may consider a <a href="#conformance-partial">Statement of Partial Conformance</a>.</p>
                  <p class="note new"><span class="change">New</span> A full page includes each variation of the page that is automatically generated by the page for various screen sizes. Each of these variations needs to conform (or needs to have a conforming alternate version) in order for the entire page to conform.</p>
                </section>

                <section id="cc3">
                    <h3>Complete processes</h3>
                    <p>When a <a>Web page</a> is one of a series of Web pages presenting a <a>process</a> (i.e., a sequence of steps that need to be completed in order to accomplish an activity), all Web pages in the process conform at the specified level or better. (Conformance is not possible at a particular level if any page in the process does not conform at that level or better.)</p>
                    <p>An online store has a series of pages that are used to select and purchase products. All pages in the series from start to finish (checkout) conform in order for any page that is part of the process to conform.</p>
                </section>

                <section id="cc4">
                    <h3>Only Accessibility-Supported Ways of Using Technologies</h3>
                    <p>Only <a>accessibility-supported</a> ways of using <a>technologies</a> are <a>relied upon</a> to satisfy the success criteria. Any information or functionality that is provided in a way that is not accessibility supported is also available in a way that is accessibility supported. (See <a href="https://www.w3.org/TR/UNDERSTANDING-WCAG20/conformance">Understanding accessibility support</a>.)</p>
                </section>

                <section id="cc5">
                    <h3>Non-Interference</h3>
                    <p>If <a> technologies </a> are used in a way that is not <a>accessibility supported</a>, or if they are used in a non-conforming way, then they do not block the ability of users to access the rest of the page. In addition, the <a>Web page</a> as a whole continues to meet the conformance requirements under each of the following conditions:</p>
                    <ol>
                        <li>when any technology that is not <a>relied upon</a> is turned on in a user agent,</li>
                        <li>when any technology that is not relied upon is turned off in a user agent, and</li>
                        <li>when any technology that is not relied upon is not supported by a user agent</li>
                    </ol>
                    <p>In addition, the following success criteria apply to all content on the page, including content that is not otherwise relied upon to meet conformance, because failure to meet them could interfere with any use of the page:</p>
                    <ul>
                        <li><strong>1.4.2 - Audio Control</strong>,</li>
                        <li><strong>2.1.2 - No Keyboard Trap</strong>,</li>
                        <li><strong>2.3.1 - Three Flashes or Below Threshold</strong>, and</li>
                        <li><strong>2.2.2 - Pause, Stop, Hide</strong>.</li>
                    </ul>
                    <p class="note">If a page cannot conform (for example, a conformance test page or an example page), it cannot be included in the scope of conformance or in a conformance claim.</p>
                    <p>For more information, including examples, see <a href="https://www.w3.org/TR/UNDERSTANDING-WCAG20/conformance">Understanding Conformance Requirements</a>.</p>
                </section>
            </section>

            <section id="conformance-claims">
                <h2>Conformance Claims (Optional) </h2>
                <p>Conformance is defined only for <a>Web pages</a>. However, a conformance claim may be made to cover one page, a series of pages, or multiple related Web pages.</p>

                <section id="conformance-required">
                    <h3>Required Components of a Conformance Claim</h3>
                    <p>Conformance claims are <strong>not required</strong>. Authors can conform to WCAG 2.1 without making a claim. However, if a conformance claim is made, then the conformance claim <strong>must</strong> include the following information:</p>
                    <ol>
                        <li><strong>Date</strong> of the claim</li>
                        <li><strong>Guidelines title, version and URI </strong> "Web Content Accessibility Guidelines 2.1 at <a href="https://www.w3.org/TR/WCAG21/">https://www.w3.org/TR/WCAG21/</a>" <span class="ednote">In WCAG 2.0 this was a dated URI, which may need to be adjusted when this becomes a Rec.</span></li>
                        <li><strong>Conformance level</strong> satisfied: (Level A, AA or AAA)</li>
                        <li>
                            <p><strong>A concise description of the Web pages</strong>, such as a list of URIs for which the claim is made, including whether subdomains are included in the claim.</p>
                            <p>The Web pages may be described by list or by an expression that describes all of the URIs included in the claim.</p>
                            <p>Web-based products that do not have a URI prior to installation on the customer's Web site may have a statement that the product would conform when installed.</p>
                        </li>
                        <li>A list of the <strong>
                                <a>Web content technologies</a>
                                <a>relied upon</a></strong>.</li>
                    </ol>
                    <p>If a conformance logo is used, it would constitute a claim and must be accompanied by the required components of a conformance claim listed above.</p>
                </section>

                <section id="conformance-optional">
                    <h3>Optional Components of a Conformance Claim </h3>
                    <p>In addition to the required components of a conformance claim above, consider providing additional information to assist users. Recommended additional information includes:</p>
                    <ul>
                        <li>A list of success criteria beyond the level of conformance claimed that have been met. This information should be provided in a form that users can use, preferably machine-readable metadata.</li>
                        <li>A list of the specific technologies that are " <em>used but not <a>relied upon</a></em>."</li>
                        <li>A list of user agents, including assistive technologies that were used to test the content.</li>
                        <li class="new">A list of specific accessibility characteristics of the content, provided in machine-readable metadata.</li>
                        <li>Information about any additional steps taken that go beyond the success criteria to enhance accessibility.</li>
                        <li>A machine-readable metadata version of the list of specific technologies that are <a>relied upon</a>.</li>
                        <li>A machine-readable metadata version of the conformance claim.</li>
                    </ul>
                    <p>Refer to <a href="https://www.w3.org/TR/UNDERSTANDING-WCAG20/conformance">Understanding Conformance Claims</a> for more information and example conformance claims.</p>
                    <p>Refer to <a href="https://www.w3.org/TR/UNDERSTANDING-WCAG20/appendixC">Understanding Metadata</a> for more information about the use of metadata in conformance claims.</p>
                </section>
            </section>

            <section id="conformance-partial">
                <h2>Statement of Partial Conformance - Third Party Content</h2>
                <p>Sometimes, Web pages are created that will later have additional content added to them. For example, an email program, a blog, an article that allows users to add comments, or applications supporting user-contributed content. Another example would be a page, such as a portal or news site, composed of content aggregated from multiple contributors, or sites that automatically insert content from other sources over time, such as when advertisements are inserted dynamically.</p>
                <p>In these cases, it is not possible to know at the time of original posting what the uncontrolled content of the pages will be. It is important to note that the uncontrolled content can affect the accessibility of the controlled content as well. Two options are available:</p>
                <ol>
                    <li>
                        <p>A determination of conformance can be made based on best knowledge. If a page of this type is monitored and repaired (non-conforming content is removed or brought into conformance) within two business days, then a determination or claim of conformance can be made since, except for errors in externally contributed content which are corrected or removed when encountered, the page conforms. No conformance claim can be made if it is not possible to monitor or correct non-conforming content;</p>
                        <p><strong>OR</strong></p>
                    </li>
                    <li>
                        <p>A "statement of partial conformance" may be made that the page does not conform, but could conform if certain parts were removed. The form of that statement would be, "This page does not conform, but would conform to WCAG 2.1 at level X if the following parts from uncontrolled sources were removed." In addition, the following would also be true of uncontrolled content that is described in the statement of partial conformance:</p>
                        <ol>
                            <li>It is not content that is under the author's control.</li>
                            <li>It is described in a way that users can identify (e.g., they cannot be described as "all parts that we do not control" unless they are clearly marked as such.)</li>
                        </ol>
                    </li>
                </ol>
            </section>

            <section id="conformance-partial-lang">
                <h2>Statement of Partial Conformance - Language</h2>
                <p>A "statement of partial conformance due to language" may be made when the page does not conform, but would conform if <a>accessibility support</a> existed for (all of) the language(s) used on the page. The form of that statement would be, "This page does not conform, but would conform to WCAG 2.1 at level X if accessibility support existed for the following language(s):"</p>
            </section>

        </section>
        <section id="glossary">
            <h1>Glossary</h1>
            <dl id="terms">

                <dt data-include="terms/20/abbreviation.html" data-include-replace="true"></dt>
            	
                <dt data-include="terms/20/accessibility-supported.html" data-include-replace="true"></dt>

                <dt data-include="terms/20/alternative-for-time-based-media.html" data-include-replace="true"></dt>

                <dt data-include="terms/20/ambiguous-to-users-in-general.html" data-include-replace="true"></dt>

                <dt data-include="terms/20/ascii-art.html" data-include-replace="true"></dt>

                <dt data-include="terms/20/assistive-technology.html" data-include-replace="true"></dt>

                <dt data-include="terms/20/audio.html" data-include-replace="true"></dt>

                <dt data-include="terms/20/audio-description.html" data-include-replace="true"></dt>
                
                <dt data-include="terms/20/audio-only.html" data-include-replace="true"></dt>

                <dt data-include="terms/20/blinking.html" data-include-replace="true"></dt>

                <dt data-include="terms/20/blocks-of-text.html" data-include-replace="true"></dt>

                <dt data-include="terms/20/captcha.html" data-include-replace="true"></dt>

                <dt data-include="terms/20/captions.html" data-include-replace="true"></dt>

                <dt data-include="terms/21/character-key.html" data-include-replace="true"></dt>
                
                <dt data-include="terms/20/changes-of-context.html" data-include-replace="true"></dt>
                
                <dt data-include="terms/20/conformance.html" data-include-replace="true"></dt>

                <dt data-include="terms/20/conforming-alternate-version.html" data-include-replace="true"></dt>

                <dt data-include="terms/20/content.html" data-include-replace="true"></dt>

                <dt data-include="terms/20/context-sensitive-help.html" data-include-replace="true"></dt>

                <dt data-include="terms/21/contextual-information.html" data-include-replace="true"></dt>

                <dt data-include="terms/20/contrast-ratio.html" data-include-replace="true"></dt>
            	
                <dt data-include="terms/20/correct-reading-sequence.html" data-include-replace="true"></dt>

                <dt data-include="terms/21/css-pixel.html" data-include-replace="true"></dt>

<<<<<<< HEAD
=======
                <dt data-include="terms/21/display-orientation.html" data-include-replace="true"></dt> 

                <dt data-include="terms/21/down-event.html" data-include-replace="true"></dt>
				
>>>>>>> ffc229ae
                <dt data-include="terms/21/easily-available.html" data-include-replace="true"></dt>

                <dt data-include="terms/20/emergency.html" data-include-replace="true"></dt>

            	<dt data-include="terms/20/essential.html" data-include-replace="true"></dt>

                <dt data-include="terms/20/extended-audio-description.html" data-include-replace="true"></dt>

                <dt data-include="terms/20/flash.html" data-include-replace="true"></dt>

                <dt data-include="terms/20/functionality.html" data-include-replace="true"></dt>

                <dt data-include="terms/20/general-flash-and-red-flash-thresholds.html" data-include-replace="true"></dt>

                <dt data-include="terms/20/human-language.html" data-include-replace="true"></dt>

                <dt data-include="terms/20/idiom.html" data-include-replace="true"></dt>

                <dt data-include="terms/20/image-of-text.html" data-include-replace="true"></dt>

                <dt data-include="terms/20/informative.html" data-include-replace="true"></dt>

                <dt data-include="terms/20/input-error.html" data-include-replace="true"></dt>

                <dt data-include="terms/20/jargon.html" data-include-replace="true"></dt>

                <dt data-include="terms/20/keyboard-interface.html" data-include-replace="true"></dt>

                <dt data-include="terms/21/keyboard-shortcut.html" data-include-replace="true"></dt>
                
                <dt data-include="terms/20/label.html" data-include-replace="true"></dt>

                <dt data-include="terms/20/large-scale.html" data-include-replace="true"></dt>

                <dt data-include="terms/20/legal-commitments.html" data-include-replace="true"></dt>

                <dt data-include="terms/20/link-purpose.html" data-include-replace="true"></dt>

                <dt data-include="terms/20/live.html" data-include-replace="true"></dt>

                <dt data-include="terms/20/lower-secondary-education-level.html" data-include-replace="true"></dt>

                <dt data-include="terms/20/mechanism.html" data-include-replace="true"></dt>

                <dt data-include="terms/20/media-alternative-for-text.html" data-include-replace="true"></dt>

                <dt data-include="terms/20/name.html" data-include-replace="true"></dt>

                <dt data-include="terms/20/navigated-sequentially.html" data-include-replace="true"></dt>

                <dt data-include="terms/20/non-text-content.html" data-include-replace="true"></dt>
                
                <dt data-include="terms/20/normative.html" data-include-replace="true"></dt>

                <dt data-include="terms/20/on-a-full-screen-window.html" data-include-replace="true"></dt>

                <dt data-include="terms/20/paused.html" data-include-replace="true"></dt>

                <dt data-include="terms/21/pointer-input.html" data-include-replace="true"></dt>

                <dt data-include="terms/20/prerecorded.html" data-include-replace="true"></dt>

                <dt data-include="terms/20/presentation.html" data-include-replace="true"></dt>

                <dt data-include="terms/20/primary-education-level.html" data-include-replace="true"></dt>
                
                <dt data-include="terms/20/process.html" data-include-replace="true"></dt>

                <dt data-include="terms/20/programmatically-determined.html" data-include-replace="true"></dt>

                <dt data-include="terms/20/programmatically-determined-link-context.html" data-include-replace="true"></dt>

                <dt data-include="terms/20/programmatically-set.html" data-include-replace="true"></dt>

                <dt data-include="terms/20/pure-decoration.html" data-include-replace="true"></dt>
                
                <dt data-include="terms/20/real-time-event.html" data-include-replace="true"></dt>

                <dt data-include="terms/20/relationships.html" data-include-replace="true"></dt>

                <dt data-include="terms/20/relative-luminance.html" data-include-replace="true"></dt>

                <dt data-include="terms/20/relied-upon.html" data-include-replace="true"></dt>

                <dt data-include="terms/20/role.html" data-include-replace="true"></dt>

                <dt data-include="terms/20/same-functionality-.html" data-include-replace="true"></dt>

                <dt data-include="terms/20/same-relative-order.html" data-include-replace="true"></dt>

                <dt data-include="terms/20/satisfies-a-success-criterion.html" data-include-replace="true"></dt>

                <dt data-include="terms/20/section.html" data-include-replace="true"></dt>

                <dt data-include="terms/21/set-of-web-pages.html" data-include-replace="true"></dt>

                <dt data-include="terms/20/sign-language.html" data-include-replace="true"></dt>

                <dt data-include="terms/20/sign-language-interpretation.html" data-include-replace="true"></dt>

                <dt data-include="terms/21/single-pointer.html" data-include-replace="true"></dt>
                
                <dt data-include="terms/20/specific-sensory-experience.html" data-include-replace="true"></dt>
                
                <dt data-include="terms/21/state.html" data-include-replace="true"></dt>

                <dt data-include="terms/21/status-messages.html" data-include-replace="true"></dt>

                <dt data-include="terms/20/structure.html" data-include-replace="true"></dt>

                <dt data-include="terms/21/style-properties.html" data-include-replace="true"></dt>
              
                <dt data-include="terms/20/supplemental-content.html" data-include-replace="true"></dt>

                <dt data-include="terms/20/synchronized-media.html" data-include-replace="true"></dt>

                <dt data-include="terms/21/target.html" data-include-replace="true"></dt>

                <dt data-include="terms/20/technology.html" data-include-replace="true"></dt>

                <dt data-include="terms/20/text.html" data-include-replace="true"></dt>

                <dt data-include="terms/20/text-alternative.html" data-include-replace="true"></dt>

                <dt data-include="terms/21/up-event.html" data-include-replace="true"></dt>

                <dt data-include="terms/20/used-in-an-unusual-or-restricted-way.html" data-include-replace="true"></dt>
                
                <dt data-include="terms/20/user-agent.html" data-include-replace="true"></dt>

                <dt data-include="terms/20/user-controllable.html" data-include-replace="true"></dt>

                <dt data-include="terms/20/user-interface-component.html" data-include-replace="true"></dt>

                <dt data-include="terms/20/video.html" data-include-replace="true"></dt>

                <dt data-include="terms/20/video-only.html" data-include-replace="true"></dt>

                <dt data-include="terms/20/viewport.html" data-include-replace="true"></dt>

                <dt data-include="terms/20/visually-customized.html" data-include-replace="true"></dt>

                <dt data-include="terms/20/web-page.html" data-include-replace="true"></dt>

            </dl>
        </section>
    	<section id="commonpurposes">
        <h2>Common Purposes for User Interface Components</h2>
        <div data-include="controlpurposes.html" data-include-replace="true"></div>
      </section>
    	<section class="appendix" id="changelog">
    		<h2>Change Log</h2>
    		<p>The full <a href="https://github.com/w3c/wcag21/commits/master/guidelines">commit history to WCAG 2.1</a> is available.</p>
    		<section>
    			<h2>Substantive changes since the <a href="https://www.w3.org/TR/2017/WD-WCAG21-20170816/">last public working draft</a></h2>
    			<ul>
    				<li>2017-08-18: Added <a href="#concurrent-input-mechanisms">Concurrent Input Mechanisms</a>, <a href="#timeouts">Timeouts</a>, <a href="#pointer-gestures">Pointer Gestures</a>, and a reference to machine-readable metadata about accessibility characteristics of the content in <a href="#conformance-optional">Optional Components of a Conformance Claim</a>.</li>
    				<li>2017-08-24: Added <a href="#purpose-of-controls">Purpose of Controls</a>.</li>
    				<li>2017-08-28: Added <a href="#animation-from-interactions">Animation from Interactions</a>.</li>
					<li>2017-09-05: Added <a href="#device-sensors">Device Sensors</a>, along with term for <a>device sensor</a>.</li>
    			</ul>
    		</section>
    		<section>
    			<h2>Other substantive changes since the <a href="https://www.w3.org/TR/2017/WD-WCAG21-20170228/">first public working draft</a></h2>
    			<ul>
    				<li>2017-03-16: Remove Success Criteria that were listed as "proposals" in the First Public Working Draft but not yet past the Working Group consensus process.</li>
    				<li>2017-04-13: Added definition of <a>easily available</a>.</li>
    				<li>2017-04-14: Accepted new version of <a href="#accidental-activation">Accidental Activation</a>, changing "Timing of event is essential..." to "Down-event activation event is essential..." and removing note about applicability when AT that remaps touch gestures is not turned on.</li>
    				<li>2017-04-14: Added content that had been omitted from WCAG 2.0 Success Criteria <a href="#error-prevention-legal-financial-data">Error Prevention (Legal, Financial, Data)</a>, <a href="#error-prevention-all">Error Prevention (All)</a>, and <a href="#visual-presentation">Visual Presentation</a>.</li>
    				<li>2017-04-19: Added definition of <a>essential</a> (which had been omitted from WCAG 2.0 terms) and <a>css pixel</a>.</li>
    				<li>2017-05-24: Added "color" to WCAG 2.0 <a href="#sensory-characteristics">1.3.3 Sensory Characteristics</a>, and removed note about color from that and <a href="#use-of-color">1.4.1 Use of Color</a>, to reflect a <a href="https://www.w3.org/WAI/WCAG20/errata/">WCAG 2.0 erratum</a>.</li>
    				<li>2017-06-06: Added <a href="#change-of-content">Change of Content</a> and definition <a>primary purpose of the page</a>.</li>
    				<li>2017-06-09: Added <a href="#character-key-shortcuts">Character Key Shortcuts</a> (which was in the First Public Working Draft as "Single-key Shortcuts").</li>
    				<li>2017-06-23: Added <a href="#zoom-content">Zoom Content</a> (which was in the First Public Working Draft as "Resize Content"), <a href="#accessible-authentication">Accessible Authentication</a>, <a href="#user-interface-component-contrast-minimum">User Interface Component Contrast (Minimum)</a>.</li>
    				<li>2017-06-27: Added <a href="#orientation">Orientation</a>, changed term "orientation" to <a>display orientation</a>, and added examples to definition of <a>essential</a>.</li>
    				<li>2017-07-18: Added <a href="#accessible-name">Accessible Name</a>.</li>
    				<li>2017-07-25: Added <a href="#adapting-text">Adapting Text</a> with definitions for <a>adapt</a> and <a>style properties</a>.</li>
    				<li>2017-07-25: Added note to <a href="#cc2">Conformance Criterion 2</a> about full page variants.</li>
    				<li>2017-08-04: Clarified examples in the <a>set of web pages</a> term.</li>
    				<li>2017-08-09: Added <a href="#target-size">Target Size</a> and <a href="#target-size-no-exception">Target Size (no exceptions)</a>, along with term for <a>target</a>.</li>
    				<li>2017-08-15: Added <a href="#content-on-hover-or-focus">Content on Hover or Focus</a> and <a href="#contextual-information">Contextual Information</a> along with definition for <a>contextual information</a>.</li>
    			</ul>
    		</section>
    	</section>
      <div data-include="../acknowledgements.html" data-include-replace="true">
            <p>Acknowledgements</p>
        </div>
    </body>
</html><|MERGE_RESOLUTION|>--- conflicted
+++ resolved
@@ -511,13 +511,8 @@
 
                 <dt data-include="terms/21/css-pixel.html" data-include-replace="true"></dt>
 
-<<<<<<< HEAD
-=======
-                <dt data-include="terms/21/display-orientation.html" data-include-replace="true"></dt> 
-
                 <dt data-include="terms/21/down-event.html" data-include-replace="true"></dt>
 				
->>>>>>> ffc229ae
                 <dt data-include="terms/21/easily-available.html" data-include-replace="true"></dt>
 
                 <dt data-include="terms/20/emergency.html" data-include-replace="true"></dt>

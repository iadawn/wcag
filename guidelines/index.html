--- conflicted
+++ resolved
@@ -729,8 +729,8 @@
         <section class="sc proposed">
 					<h4>Touch with Assistive Technology</h4>
 					<p class="conformance-level">A</p>
+          <p class="change">Proposed</p>
 					<p class="issue">This is a proposed Success Criterion that has not yet been formally approved by the Working Group. Discussion of the issue is available in <a href="https://github.com/w3c/wcag21/issues/63">Issue 63</a> and <a href="https://github.com/w3c/wcag21/pull/131">Pull Request 131</a>.</p>       
-          <p class="change">New</p>
 					<p>All functions available by touch are still available by touch after <a>platform assistive technology that remaps touch gestures</a> is turned on.</p>
 				</section>        
         
@@ -1603,12 +1603,8 @@
 					<p>input devices that can target a specific coordinate (or set of coordinates) on a screen, such as a mouse, pen, or touch contact. (modified slightly from https://w3c.github.io/pointerevents/#glossary)</p>
         </dd>
        <dt class="proposed"><dfn>platform assistive technology that remaps touch gestures</dfn></dt>
-<<<<<<< HEAD
 				<dd class="proposed">
 					<p class="change">Proposed</p>
-=======
-			<dd class="proposed">
->>>>>>> 4a50fd3b
 					<p>Software that is integrated into the operating system, ships with the product, and/or is updated or installed via system updates. This software changes the characteristics of the touch interface when turned on. (e.g., a system screen reader may remap a right swipe gesture to move focus from item to item instead of it's default behaviour when the assistive technology is not on).</p>
 				</dd> 
 				<dt><dfn>prerecorded</dfn></dt>

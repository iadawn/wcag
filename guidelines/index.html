<!DOCTYPE html>
<html xmlns="http://www.w3.org/1999/xhtml" lang="en" xml:lang="en">
    <head>
        <meta charset="UTF-8" />

        <title>Web Content Accessibility Guidelines (WCAG) 2.1</title>
    	<script src="https://www.w3.org/Tools/respec/respec-w3c-common" class="remove"></script>
    	<script src="../biblio.js" class="remove"></script>
    	<script src="../script/wcag21.js" class="remove"></script>
    	<script src="respec-config.js" class="remove"></script>
    	<link rel="stylesheet" type="text/css" href="../css/sources.css" class="remove" />
        <link rel="stylesheet" type="text/css" href="guidelines.css" />
    </head>
    <body>
        <section id="abstract">
            <p>Web Content Accessibility Guidelines (WCAG) 2.1 covers a wide range of recommendations for making Web content more accessible. Following these guidelines will make content accessible to a wider range of people with disabilities, including blindness and low vision, deafness and hearing loss, learning disabilities, cognitive limitations, limited movement, speech disabilities, photosensitivity, and combinations of these, but do not address every user need. These guidelines address accessibility of web content on desktops, laptops, tablets, and mobile devices. Following these guidelines will also often make Web content more usable to users in general.</p>
            <p>WCAG 2.1 success criteria are written as testable statements that are not technology-specific. Guidance about satisfying the success criteria in specific technologies, as well as general information about interpreting the success criteria, is provided in separate documents. See <a href="https://www.w3.org/WAI/intro/wcag.php">Web Content Accessibility Guidelines (WCAG) Overview</a> for an introduction and links to WCAG technical and educational material.</p>
            <p>WCAG 2.1 extends <a href="https://www.w3.org/TR/WCAG20/">Web Content Accessibility Guidelines 2.0</a> [[!WCAG20]], which was published as a W3C Recommendation December 2008. Content that conforms to WCAG 2.1 also conforms to WCAG 2.0, and therefore to policies that reference WCAG 2.0. <!--The W3C recommends that new and updated content use WCAG 2.1 to maximize future applicability of accessibility efforts. The W3C also recommends that new or updated Web accessibility policies reference WCAG 2.1.--></p>
        	<p>Until WCAG 2.1 advances to W3C Recommendation, the current and referenceable document is Web Content Accessibility Guidelines 2.0 [[WCAG20]], published as a W3C Recommendation December 2008.</p>
        </section>
        <section id="sotd">
            <p>To comment, <a href="https://github.com/w3c/wcag21/issues/new">file an issue in the <abbr title="World Wide Web Consortium">W3C</abbr> WCAG 2.1 GitHub repository</a>. Although the proposed Success Criteria in this document reference issues tracking discussion, the Working Group requests that public comments be filed as new issues, one issue per discrete comment. It is free to create a GitHub account to file issues. If filing issues in GitHub is not feasible, send email to <a href="mailto:public-agwg-comments@w3.org?subject=WCAG%202.1%20public%20comment">public-agwg-comments@w3.org</a> (<a href="https://lists.w3.org/Archives/Public/public-agwg-comments/">comment archive</a>). </p>
        </section>
        <section class="informative introductory" id="intro">
			<h2>Introduction</h2>
			<section>
				<h3>Background on WCAG 2</h3>
				<p>Web Content Accessibility Guidelines (WCAG) 2.1 defines how to make Web content more accessible to people with disabilities. Accessibility involves a wide range of disabilities, including visual, auditory, physical, speech, cognitive, language, learning, and neurological disabilities. Although these guidelines cover a wide range of issues, they are not able to address the needs of people with all types, degrees, and combinations of disability. These guidelines also make Web content more usable by older individuals with changing abilities due to aging and often improve usability for users in general.</p>
				<p>WCAG 2.1 is developed through the <a href="https://www.w3.org/WAI/intro/w3c-process">W3C process</a> in cooperation with individuals and organizations around the world, with a goal of providing a shared standard for Web content accessibility that meets the needs of individuals, organizations, and governments internationally. WCAG 2.1 builds on WCAG 2.0 [[!WCAG20]], which in turn built on WCAG 1.0 [[WAI-WEBCONTENT]] and is designed to apply broadly to different Web technologies now and in the future, and to be testable with a combination of automated testing and human evaluation. For an introduction to WCAG, see the <a href="https://www.w3.org/WAI/intro/wcag">Web Content Accessibility Guidelines (WCAG) Overview</a>.</p>
				<p>Web accessibility depends not only on accessible content but also on accessible Web browsers and other user agents. Authoring tools also have an important role in Web accessibility. For an overview of how these components of Web development and interaction work together, see:</p>
				<ul>
					<li><strong><a href="https://www.w3.org/WAI/intro/components">Essential Components of Web Accessibility</a></strong></li>
					<li><strong><a href="https://www.w3.org/WAI/intro/uaag">User Agent Accessibility Guidelines (UAAG) Overview</a></strong></li>
					<li><strong><a href="https://www.w3.org/WAI/intro/atag">Authoring Tool Accessibility Guidelines (ATAG) Overview</a></strong></li>
				</ul>
			</section>
			<section>
				<h3>WCAG 2 Layers of Guidance</h3>
				<p>The individuals and organizations that use WCAG vary widely and include Web designers and developers, policy makers, purchasing agents, teachers, and students. In order to meet the varying needs of this audience, several layers of guidance are provided including overall <em>principles</em>, general <em>guidelines</em>, testable <em>success criteria</em> and a rich collection of <em>sufficient techniques</em>, <em>advisory techniques</em>, and <em>documented common failures</em> with examples, resource links and code.</p>
				<ul>
					<li>
						<p><strong>Principles</strong> - At the top are four principles that provide the foundation for Web accessibility: <em>perceivable, operable, understandable, and robust</em>. See also <a href="https://www.w3.org/WAI/WCAG21/Understanding/intro#introduction-fourprincs-head">Understanding the Four Principles of Accessibility</a>.</p>
					</li>
					<li>
						<p><strong>Guidelines</strong> - Under the principles are guidelines. The 12 guidelines provide the basic goals that authors should work toward in order to make content more accessible to users with different disabilities. The guidelines are not testable, but provide the framework and overall objectives to help authors understand the success criteria and better implement the techniques.</p>
					</li>
					<li>
						<p><strong>Success Criteria</strong> - For each guideline, testable success criteria are provided to allow WCAG 2.0 to be used where requirements and conformance testing are necessary such as in design specification, purchasing, regulation, and contractual agreements. In order to meet the needs of different groups and different situations, three levels of conformance are defined: A (lowest), AA, and AAA (highest). Additional information on WCAG levels can be found in <a href="https://www.w3.org/WAI/WCAG21/Understanding/conformance#uc-levels-head">Understanding Levels of Conformance</a>.</p>
					</li>
					<li>
						<p><strong>Sufficient and Advisory Techniques</strong> - For each of the <em>guidelines</em> and <em>success criteria</em> in the WCAG 2.0 document itself, the working group has also documented a wide variety of <em>techniques</em>. The techniques are informative and fall into two categories: those that are <em>sufficient</em> for meeting the success criteria and those that are <em>advisory</em>. The advisory techniques go beyond what is required by the individual success criteria and allow authors to better address the guidelines. Some advisory techniques address accessibility barriers that are not covered by the testable success criteria. Where common failures are known, these are also documented. See also <a href="https://www.w3.org/WAI/WCAG21/Understanding/intro#introduction-layers-techs-head">Sufficient and Advisory Techniques in Understanding WCAG 2.0</a>.</p>
					</li>
				</ul>
				<p>All of these layers of guidance (principles, guidelines, success criteria, and sufficient and advisory techniques) work together to provide guidance on how to make content more accessible. Authors are encouraged to view and apply all layers that they are able to, including the advisory techniques, in order to best address the needs of the widest possible range of users.</p>
				<p>Note that even content that conforms at the highest level (AAA) will not be accessible to individuals with all types, degrees, or combinations of disability, particularly in the cognitive language and learning areas. Authors are encouraged to consider the full range of techniques, including the advisory techniques, as well as to seek relevant advice about current best practice to ensure that Web content is accessible, as far as possible, to this community. <a href="https://www.w3.org/WAI/WCAG21/Understanding/conformance#understanding-metadata">Metadata</a> may assist users in finding content most suitable for their needs. </p>
			</section>
			<section>
				<h3>WCAG 2.1 Supporting Documents</h3>
				<p>The WCAG 2.0 document is designed to meet the needs of those who need a stable, referenceable technical standard. Other documents, called supporting documents, are based on the WCAG 2.0 document and address other important purposes, including the ability to be updated to describe how WCAG would be applied with new technologies. Supporting documents include: </p>
				<ol class="enumar">
					<li>
						<p><strong><a href="https://www.w3.org/WAI/WCAG21/quickref/">How to Meet WCAG 2.1</a></strong> - A customizable quick reference to WCAG 2.1 that includes all of the guidelines, success criteria, and techniques for authors to use as they are developing and evaluating Web content. This includes content from WCAG 2.0 and WCAG 2.1 and can be filtered in many ways to help authors focus on relevant content.</p>
					</li>
					<li>
						<p><strong><a href="https://www.w3.org/WAI/WCAG21/Understanding/">Understanding WCAG 2.1</a></strong> - A guide to understanding and implementing WCAG 2.1. There is a short "Understanding" document for each guideline and success criterion in WCAG 2.1 as well as key topics.</p>
					</li>
					<li>
						<p><strong><a href="https://www.w3.org/WAI/WCAG21/Techniques/">Techniques for WCAG 2.1</a></strong> - A collection of techniques and common failures, each in a separate document that includes a description, examples, code and tests.</p>
					</li>
					<li>
						<p><strong><a href="https://www.w3.org/WAI/intro/wcag">The WCAG Documents</a></strong> - A diagram and description of how the technical documents are related and linked.</p>
					</li>
				</ol>
				<p>See <a href="http://www.w3.org/WAI/intro/wcag.php">Web Content Accessibility Guidelines (WCAG) Overview</a> for a description of the WCAG 2.0 supporting material, including education resources related to WCAG 2. Additional resources covering topics such as the business case for Web accessibility, planning implementation to improve the accessibility of Web sites, and accessibility policies are listed in <a href="http://www.w3.org/WAI/Resources/Overview">WAI Resources</a>.</p>
			</section>
        	<section>
        		<h3>Requirements for WCAG 2.1</h3>
        		<p>WCAG 2.1 meets a set of <a href="https://w3c.github.io/wcag21/requirements/">requirements for WCAG 2.1</a> which, in turn, inherit requirements from WCAG 2.0. Requirements structure the overall framework of guidelines and ensure backwards compatibility. The Working Group also used a less formal set of acceptance criteria for success criteria, to help ensure success criteria are similar in style and quality to those in WCAG 2.0. These requirements constrained what could be included in WCAG 2.1. This constraint was important to preserve its nature as a dot-release of WCAG 2.</p>
        	</section>
			<section>
				<h3>Comparison with WCAG 2.0</h3>
				<p>WCAG 2.1 builds on and is backwards compatible with WCAG 2.0, meaning web pages that conform to WCAG 2.1 also conform to WCAG 2.0. This allows authors to update content to WCAG 2.1 while meeting policies that require conformance to WCAG 2.0. Authors following both sets of guidelines should be aware of the following differences:</p>
				<section>
					<h4>New Features in WCAG 2.1</h4>
					<p>WCAG 2.1 extends WCAG 2.0 by adding new success criteria, definitions to support them, guidelines to organize the additions, and a couple additions to the conformance section. This additive approach helps to make it clear that sites which conform to WCAG 2.1 also conform to WCAG 2.0, thereby meeting conformance obligations that are specific to WCAG 2.0. The Accessibility Guidelines Working Group recommends that sites adopt WCAG 2.1 as their new conformance target, even if formal obligations mention WCAG 2.0, to provide improved accessibility and to anticipate future policy changes.</p>
					<p>The following Success Criteria are new in WCAG 2.1:</p>
					<ul>
<<<<<<< HEAD
						<li>1.3.4 <a href="#orientation">Orientation</a> (AA)</li>
						<li>1.3.5 <a href="#identify-input-purpose">Identify Common Purpose</a> (AA)</li>
						<li>1.3.6 <a href="#identify-purpose">Identify Purpose</a> (AAA)</li>
=======
						<li>1.3.4 <a href="#identify-input-purpose">Identify Input Purpose</a> (AA)</li>
						<li>1.3.5 <a href="#identify-purpose">Identify Purpose</a> (AAA)</li>
>>>>>>> 791ae8c7
						<li>1.4.10 <a href="#reflow">Reflow</a> (AA)</li>
						<li>1.4.11 <a href="#non-text-contrast">Non-Text Contrast</a> (AA)</li>
						<li>1.4.12 <a href="#text-spacing">Text Spacing</a> (AA)</li>
						<li>1.4.13 <a href="#content-on-hover-or-focus">Content on Hover or Focus</a> (AA)</li>
						<li>2.2.6 <a href="#timeouts">Timeouts</a> (AAA)</li>
						<li>2.3.3 <a href="#animation-from-interactions">Animation from Interactions</a> (AAA)</li>
						<li>2.5.1 <a href="#pointer-gestures">Pointer Gestures</a> (A)</li>
						<li>2.5.2 <a href="#pointer-cancellation">Pointer Cancellation</a> (A)</li>
						<li>2.5.3 <a href="#character-key-shortcuts">Character Key Shortcuts</a> (A)</li>
						<li>2.5.4 <a href="#label-in-name">Label in Name</a> (A)</li>
						<li>2.5.5 <a href="#target-size">Target Size</a> (AAA)</li>
						<li>2.5.6 <a href="#concurrent-input-mechanisms">Concurrent Input Mechanisms</a> (AAA)</li>
						<li>2.5.7 <a href="#motion-actuation">Motion Actuation</a> (A)</li>
						<li>4.1.3 <a href="#status-messages">Status Messages</a> (AA)</li>
					</ul>
					<p>Many of these success criteria reference new terms that have also been added to the glossary and form part of the normative requirements of the success criteria. </p>
					<p>In the Conformance section, a third note about page variants has been added to <a href="#cc2">Full Pages</a>, and an option for machine-readable metadata added to <a href="#conformance-optional">Optional Components of a Conformance Claim</a>.</p>
				</section>
				<section>
					<h4>Numbering in WCAG 2.1</h4>
					<p>In order to avoid confusion for implementers for whom backwards compatibility to WCAG 2.0 is important, new success criteria in WCAG 2.1 have been appended to the end of the set of success criteria within their guideline. This avoids the need to change the section number of success criteria from WCAG 2.0, which would be caused by inserting new success critera between existing success ccriteria in the guideline, but it means success criteria in each guideline are no longer grouped by conformance level. The order of success criteria within each guideline does not imply information about conformance level; only the conformance level indicator (A / AA / AAA) on the success criterion itself indicates this. The <a href="https://www.w3.org/WAI/WCAG21/quickref/">WCAG 2.1 Quick Reference</a> provides ways to view success criteria grouped by conformance level, along with many other filter and sort options.</p>
				</section>
				<section>
					<h4>Conformance to WCAG 2.1</h4>
					<p>WCAG 2.1 uses the same conformance model as WCAG 2.0 with a couple additions, which is described in the <a href="#conformance">Conformance</a> section. It is intended that sites that conform to WCAG 2.1 also conform to WCAG 2.0, which means they meet the requirements of any policies that reference WCAG 2.0, while also better meeting the needs of users on the current Web. </p>
				</section>
			</section>
        	<section>
        		<h3>User Support in WCAG 2.1</h3>
        		<p>WCAG 2.1 was initiated with the goal to improve accessibility guidance for three major groups: users with cognitive or learning disabilities, users with low vision, and users with disabilities on mobile devices. Many ways to meet these needs were proposed and evaluated, and a set of these were refined by the Working Group. Structural requirements inherited from WCAG 2.0, clarity and impact of proposals, and timeline led to the final set of success criteria included in this version. The Working Group considers that WCAG 2.1 incrementally advances web content accessibility guidance for all these areas, but underscores that not all user needs are met by these guidelines. Additional non-normative guidance is available in <a href="https://www.w3.org/WAI/intro/wcag">external resources</a>, and additional normative guidance for all these areas and more is planned for future versions of Accessibility Guidelines.</p>
        	</section>
        	<section>
        		<h3>Later Versions of Accessibility Guidelines</h3>
        		<p>In parallel with WCAG 2.1, the Accessibility Guidelines Working Group is developing another major version of accessibility guidelines. The result of this work is expected to be a more substantial restructuring of web accessibility guidance than would be realistic for dot-releases of WCAG 2. The work follows a research-focused, user-centered design methodology to produce the most effective and flexible outcome, including the roles of content authoring, user agent support, and authoring tool support. This is a multi-year effort, so WCAG 2.1 is needed as an interim measure to provide updated web accessibility guidance to reflect changes on the web since the publication of WCAG 2.0. The Working Group might also develop additional interim versions, continuing with WCAG 2.2, on a similar short timeline to provide additional support while the major version is completed. </p>
        	</section>
        </section>
        <section class="principle" id="perceivable">
            <h2> Perceivable </h2>
            <p>Information and user interface components must be presentable to users in ways they can perceive.</p>

            <section class="guideline">
                <h3>Text Alternatives</h3>
                <p>Provide text alternatives for any non-text content so that it can be changed into other forms people need, such as large print, braille, speech, symbols or simpler language.</p>

                <section data-include="sc/20/non-text-content.html" data-include-replace="true"></section>
            </section>

            <section class="guideline">
                <h3>Time-based Media</h3>
                <p>Provide alternatives for time-based media.</p>

                <section data-include="sc/20/audio-only-and-video-only-prerecorded.html" data-include-replace="true"></section>

                <section data-include="sc/20/captions-prerecorded.html" data-include-replace="true"></section>

                <section data-include="sc/20/audio-description-or-media-alternative-prerecorded.html" data-include-replace="true"></section>

                <section data-include="sc/20/captions-live.html" data-include-replace="true"></section>

                <section data-include="sc/20/audio-description-prerecorded.html" data-include-replace="true"></section>

                <section data-include="sc/20/sign-language-prerecorded.html" data-include-replace="true"></section>

                <section data-include="sc/20/extended-audio-description-prerecorded.html" data-include-replace="true"></section>

                <section data-include="sc/20/media-alternative-prerecorded.html" data-include-replace="true"></section>

                <section data-include="sc/20/audio-only-live.html" data-include-replace="true"></section>
            </section>

            <section class="guideline">
                <h3>Adaptable</h3>
                <p>Create content that can be presented in different ways (for example simpler layout) without losing information or structure.</p>

                <section data-include="sc/20/info-and-relationships.html" data-include-replace="true"></section>

                <section data-include="sc/20/meaningful-sequence.html" data-include-replace="true"></section>

                <section data-include="sc/20/sensory-characteristics.html" data-include-replace="true"></section>

<<<<<<< HEAD
                <section data-include="sc/21/orientation.html" data-include-replace="true"></section>

                <section data-include="sc/21/identify-common-purpose.html" data-include-replace="true"></section>
=======
                <section data-include="sc/21/identify-input-purpose.html" data-include-replace="true"></section>
>>>>>>> 791ae8c7
              
                <section data-include="sc/21/identify-purpose.html" data-include-replace="true"></section>

          </section>

            <section class="guideline">
                <h3>Distinguishable</h3>
                <p>Make it easier for users to see and hear content including separating foreground from background.</p>

                <section data-include="sc/20/use-of-color.html" data-include-replace="true"></section>

                <section data-include="sc/20/audio-control.html" data-include-replace="true"></section>

                <section data-include="sc/20/contrast-minimum.html" data-include-replace="true"></section>

                <section data-include="sc/20/resize-text.html" data-include-replace="true"></section>

                <section data-include="sc/20/images-of-text.html" data-include-replace="true"></section>

                <section data-include="sc/20/contrast-enhanced.html" data-include-replace="true"></section>

                <section data-include="sc/20/low-or-no-background-audio.html" data-include-replace="true"></section>

                <section data-include="sc/20/visual-presentation.html" data-include-replace="true"></section>

                <section data-include="sc/20/images-of-text-no-exception.html" data-include-replace="true"></section>

                <section data-include="sc/21/reflow.html" data-include-replace="true"></section>

                <section data-include="sc/21/non-text-contrast.html" data-include-replace="true"></section>

                <section data-include="sc/21/text-spacing.html" data-include-replace="true"></section>

                <section data-include="sc/21/content-on-hover-or-focus.html" data-include-replace="true"></section>
            </section>

        </section>
        <section class="principle" id="operable">
            <h2>Operable </h2>
            <p>User interface components and navigation must be operable.</p>

            <section class="guideline">
                <h3>Keyboard Accessible</h3>
                <p>Make all functionality available from a keyboard.</p>

                <section data-include="sc/20/keyboard.html" data-include-replace="true"></section>

                <section data-include="sc/20/no-keyboard-trap.html" data-include-replace="true"></section>

                <section data-include="sc/20/keyboard-no-exception.html" data-include-replace="true"></section>
              
                <section data-include="sc/21/character-key-shortcuts.html" data-include-replace="true"></section>
                
            </section>

            <section class="guideline">
                <h3>Enough Time</h3>
                <p>Provide users enough time to read and use content.</p>

                <section data-include="sc/20/timing-adjustable.html" data-include-replace="true"></section>

                <section data-include="sc/20/pause-stop-hide.html" data-include-replace="true"></section>

                <section data-include="sc/20/no-timing.html" data-include-replace="true"></section>

                <section data-include="sc/20/interruptions.html" data-include-replace="true"></section>

                <section data-include="sc/20/re-authenticating.html" data-include-replace="true"></section>

                <section data-include="sc/21/timeouts.html" data-include-replace="true"></section> 

            </section>

            <section class="guideline new">
                <h3>Seizures and Physical Reactions</h3>
                <p>Do not design content in a way that is known to cause seizures or physical reactions.</p>

                <section data-include="sc/20/three-flashes-or-below-threshold.html" data-include-replace="true"></section>

                <section data-include="sc/20/three-flashes.html" data-include-replace="true"></section>
                
                <section data-include="sc/21/animation-from-interactions.html" data-include-replace="true"></section>

            </section>

            <section class="guideline">
                <h3>Navigable</h3>
                <p>Provide ways to help users navigate, find content, and determine where they are.</p>

                <section data-include="sc/20/bypass-blocks.html" data-include-replace="true"></section>

                <section data-include="sc/20/page-titled.html" data-include-replace="true"></section>

                <section data-include="sc/20/focus-order.html" data-include-replace="true"></section>

                <section data-include="sc/20/link-purpose-in-context.html" data-include-replace="true"></section>

                <section data-include="sc/20/multiple-ways.html" data-include-replace="true"></section>

                <section data-include="sc/20/headings-and-labels.html" data-include-replace="true"></section>

                <section data-include="sc/20/focus-visible.html" data-include-replace="true"></section>

                <section data-include="sc/20/location.html" data-include-replace="true"></section>

                <section data-include="sc/20/link-purpose-link-only.html" data-include-replace="true"></section>

                <section data-include="sc/20/section-headings.html" data-include-replace="true"></section>

            </section>

            <section class="guideline new">
                <h3>Input Modalities</h3>
                <p class="change">New</p>
                <p>Make it easier for users to operate functionality through various inputs beyond keyboard</p>

                <section data-include="sc/21/pointer-gestures.html" data-include-replace="true"></section>

                <section data-include="sc/21/pointer-cancellation.html" data-include-replace="true"></section>

              	<section data-include="sc/21/label-in-name.html" data-include-replace="true"></section>
            	
                <section data-include="sc/21/motion-actuation.html" data-include-replace="true"></section>

                <section data-include="sc/21/target-size.html" data-include-replace="true"></section>

                <section data-include="sc/21/concurrent-input-mechanisms.html" data-include-replace="true"></section>

            </section>

        </section>
        <section class="principle" id="understandable">
            <h2> Understandable </h2>
            <p>Information and the operation of user interface must be understandable.</p>

            <section class="guideline">
                <h3>Readable</h3>
                <p>Make text content readable and understandable.</p>

                <section data-include="sc/20/language-of-page.html" data-include-replace="true"></section>

                <section data-include="sc/20/language-of-parts.html" data-include-replace="true"></section>

                <section data-include="sc/20/unusual-words.html" data-include-replace="true"></section>

                <section data-include="sc/20/abbreviations.html" data-include-replace="true"></section>

                <section data-include="sc/20/reading-level.html" data-include-replace="true"></section>

                <section data-include="sc/20/pronunciation.html" data-include-replace="true"></section>

            </section>

            <section class="guideline">
                <h3>Predictable</h3>
                <p>Make Web pages appear and operate in predictable ways.</p>

                <section data-include="sc/20/on-focus.html" data-include-replace="true"></section>

                <section data-include="sc/20/on-input.html" data-include-replace="true"></section>

                <section data-include="sc/20/consistent-navigation.html" data-include-replace="true"></section>

                <section data-include="sc/20/consistent-identification.html" data-include-replace="true"></section>

                <section data-include="sc/20/change-on-request.html" data-include-replace="true"></section>

            </section>

            <section class="guideline">
                <h3>Input Assistance</h3>
                <p>Help users avoid and correct mistakes.</p>

                <section data-include="sc/20/error-identification.html" data-include-replace="true"></section>

                <section data-include="sc/20/labels-or-instructions.html" data-include-replace="true"></section>

                <section data-include="sc/20/error-suggestion.html" data-include-replace="true"></section>

                <section data-include="sc/20/error-prevention-legal-financial-data.html" data-include-replace="true"></section>

                <section data-include="sc/20/help.html" data-include-replace="true"></section>

                <section data-include="sc/20/error-prevention-all.html" data-include-replace="true"></section>

            </section>

        </section>
        <section class="principle" id="robust">
            <h2> Robust </h2>
            <p>Content must be robust enough that it can be interpreted by by a wide variety of user agents, including assistive technologies.</p>

            <section class="guideline">
                <h3>Compatible</h3>
                <p>Maximize compatibility with current and future user agents, including assistive technologies.</p>

                <section data-include="sc/20/parsing.html" data-include-replace="true"></section>

                <section data-include="sc/20/name-role-value.html" data-include-replace="true"></section>
                
                <section data-include="sc/21/status-messages.html" data-include-replace="true"></section>
                
           </section>

        </section>
        <section>
            <h1>Conformance</h1>
            <p>This section lists requirements for <a>conformance</a> to WCAG 2.1. It also gives information about how to make conformance claims, which are optional. Finally, it describes what it means to be <a>accessibility supported</a>, since only accessibility-supported ways of using technologies can be <a>relied upon</a> for conformance. <a href="https://www.w3.org/TR/UNDERSTANDING-WCAG20/conformance">Understanding Conformance</a> includes further explanation of the accessibility-supported concept.</p>
        	
        	<section>
        		<h2>Interpreting Normative Requirements</h2>
        		
        		<p>The main content of WCAG 2.1 is <a>normative</a> and defines requirements that impact conformance claims. Introductory material, appendices, sections marked as "non-normative", diagrams, examples, and notes are <a>informative</a> (non-normative). Non-normative material provides advisory information to help interpret the guidelines but does not create requirements that impact a conformance claim.</p>
        		<p>The key words MAY, MUST, MUST NOT, NOT RECOMMENDED, RECOMMENDED, SHOULD, and SHOULD NOT are to be interpreted as described in [[RFC2119]].</p>
        	</section>

            <section id="conformance-reqs">
                <h2>Conformance Requirements</h2>
                <p>In order for a Web page to conform to WCAG 2.1, all of the following conformance requirements must be satisfied:</p>

                <section id="cc1">
                    <h3>Conformance Level</h3>
                    <p>One of the following levels of conformance is met in full.</p>
                    <ul>
                        <li>For Level A conformance (the minimum level of conformance), the <a>Web page</a>
                            <a>satisfies</a> all the Level A Success Criteria, or a <a>conforming alternate version</a> is provided.</li>
                        <li>For Level AA conformance, the Web page satisfies all the Level A and Level AA Success Criteria, or a Level AA conforming alternate version is provided.</li>
                        <li>For Level AAA conformance, the Web page satisfies all the Level A, Level AA and Level AAA Success Criteria, or a Level AAA conforming alternate version is provided.</li>
                    </ul>
                    <p class="note">Although conformance can only be achieved at the stated levels, authors are encouraged to report (in their claim) any progress toward meeting success criteria from all levels beyond the achieved level of conformance.</p>
                    <p class="note">It is not recommended that Level AAA conformance be required as a general policy for entire sites because it is not possible to satisfy all Level AAA Success Criteria for some content.</p>
                </section>

                <section id="cc2">
                    <h3>Full pages</h3>
                    <p><a>Conformance</a> (and conformance level) is for full <a>Web page(s)</a> only, and cannot be achieved if part of a Web page is excluded.</p>
                    <p class="note">For the purpose of determining conformance, alternatives to part of a page's content are considered part of the page when the alternatives can be obtained directly from the page, e.g., a long description or an alternative presentation of a video.</p>
                    <p class="note">Authors of Web pages that cannot conform due to content outside of the author's control may consider a <a href="#conformance-partial">Statement of Partial Conformance</a>.</p>
                  <p class="note new"><span class="change">New</span> A full page includes each variation of the page that is automatically presented by the page for various screen sizes (e.g. variations in a responsive Web page). Each of these variations needs to conform (or needs to have a conforming alternate version) in order for the entire page to conform.</p>
                </section>

                <section id="cc3">
                    <h3>Complete processes</h3>
                    <p>When a <a>Web page</a> is one of a series of Web pages presenting a <a>process</a> (i.e., a sequence of steps that need to be completed in order to accomplish an activity), all Web pages in the process conform at the specified level or better. (Conformance is not possible at a particular level if any page in the process does not conform at that level or better.)</p>
                    <p class="example">An online store has a series of pages that are used to select and purchase products. All pages in the series from start to finish (checkout) conform in order for any page that is part of the process to conform.</p>
                </section>

                <section id="cc4">
                    <h3>Only Accessibility-Supported Ways of Using Technologies</h3>
                    <p>Only <a>accessibility-supported</a> ways of using <a>technologies</a> are <a>relied upon</a> to satisfy the success criteria. Any information or functionality that is provided in a way that is not accessibility supported is also available in a way that is accessibility supported. (See <a href="https://www.w3.org/TR/UNDERSTANDING-WCAG20/conformance">Understanding accessibility support</a>.)</p>
                </section>

                <section id="cc5">
                    <h3>Non-Interference</h3>
                    <p>If <a> technologies </a> are used in a way that is not <a>accessibility supported</a>, or if they are used in a non-conforming way, then they do not block the ability of users to access the rest of the page. In addition, the <a>Web page</a> as a whole continues to meet the conformance requirements under each of the following conditions:</p>
                    <ol>
                        <li>when any technology that is not <a>relied upon</a> is turned on in a user agent,</li>
                        <li>when any technology that is not relied upon is turned off in a user agent, and</li>
                        <li>when any technology that is not relied upon is not supported by a user agent</li>
                    </ol>
                    <p>In addition, the following success criteria apply to all content on the page, including content that is not otherwise relied upon to meet conformance, because failure to meet them could interfere with any use of the page:</p>
                    <ul>
                        <li><strong>1.4.2 - Audio Control</strong>,</li>
                        <li><strong>2.1.2 - No Keyboard Trap</strong>,</li>
                        <li><strong>2.3.1 - Three Flashes or Below Threshold</strong>, and</li>
                        <li><strong>2.2.2 - Pause, Stop, Hide</strong>.</li>
                    </ul>
                    <p class="note">If a page cannot conform (for example, a conformance test page or an example page), it cannot be included in the scope of conformance or in a conformance claim.</p>
                    <p>For more information, including examples, see <a href="https://www.w3.org/TR/UNDERSTANDING-WCAG20/conformance">Understanding Conformance Requirements</a>.</p>
                </section>
            </section>

            <section id="conformance-claims">
                <h2>Conformance Claims (Optional) </h2>
                <p>Conformance is defined only for <a>Web pages</a>. However, a conformance claim may be made to cover one page, a series of pages, or multiple related Web pages.</p>

                <section id="conformance-required">
                    <h3>Required Components of a Conformance Claim</h3>
                    <p>Conformance claims are <strong>not required</strong>. Authors can conform to WCAG 2.1 without making a claim. However, if a conformance claim is made, then the conformance claim <strong>must</strong> include the following information:</p>
                    <ol>
                        <li><strong>Date</strong> of the claim</li>
                        <li><strong>Guidelines title, version and URI </strong> "Web Content Accessibility Guidelines 2.1 at <a href="https://www.w3.org/TR/WCAG21/">https://www.w3.org/TR/WCAG21/</a>" <span class="ednote">In WCAG 2.0 this was a dated URI, which may need to be adjusted when this becomes a Rec.</span></li>
                        <li><strong>Conformance level</strong> satisfied: (Level A, AA or AAA)</li>
                        <li>
                            <p><strong>A concise description of the Web pages</strong>, such as a list of URIs for which the claim is made, including whether subdomains are included in the claim.</p>
                            <p class="note">The Web pages may be described by list or by an expression that describes all of the URIs included in the claim.</p>
                            <p class="note">Web-based products that do not have a URI prior to installation on the customer's Web site may have a statement that the product would conform when installed.</p>
                        </li>
                        <li>A list of the <strong>
                                <a>Web content technologies</a>
                                <a>relied upon</a></strong>.</li>
                    </ol>
                    <p class="note">If a conformance logo is used, it would constitute a claim and must be accompanied by the required components of a conformance claim listed above.</p>
                </section>

                <section id="conformance-optional">
                    <h3>Optional Components of a Conformance Claim </h3>
                    <p>In addition to the required components of a conformance claim above, consider providing additional information to assist users. Recommended additional information includes:</p>
                    <ul>
                        <li>A list of success criteria beyond the level of conformance claimed that have been met. This information should be provided in a form that users can use, preferably machine-readable metadata.</li>
                        <li>A list of the specific technologies that are " <em>used but not <a>relied upon</a></em>."</li>
                        <li>A list of user agents, including assistive technologies that were used to test the content.</li>
                        <li class="new">A list of specific accessibility characteristics of the content, provided in machine-readable metadata.</li>
                        <li>Information about any additional steps taken that go beyond the success criteria to enhance accessibility.</li>
                        <li>A machine-readable metadata version of the list of specific technologies that are <a>relied upon</a>.</li>
                        <li>A machine-readable metadata version of the conformance claim.</li>
                    </ul>
                    <p class="note">Refer to <a href="https://www.w3.org/TR/UNDERSTANDING-WCAG20/conformance">Understanding Conformance Claims</a> for more information and example conformance claims.</p>
                    <p class="note">Refer to <a href="https://www.w3.org/TR/UNDERSTANDING-WCAG20/appendixC">Understanding Metadata</a> for more information about the use of metadata in conformance claims.</p>
                </section>
            </section>

            <section id="conformance-partial">
                <h2>Statement of Partial Conformance - Third Party Content</h2>
                <p>Sometimes, Web pages are created that will later have additional content added to them. For example, an email program, a blog, an article that allows users to add comments, or applications supporting user-contributed content. Another example would be a page, such as a portal or news site, composed of content aggregated from multiple contributors, or sites that automatically insert content from other sources over time, such as when advertisements are inserted dynamically.</p>
                <p>In these cases, it is not possible to know at the time of original posting what the uncontrolled content of the pages will be. It is important to note that the uncontrolled content can affect the accessibility of the controlled content as well. Two options are available:</p>
                <ol>
                    <li>
                        <p>A determination of conformance can be made based on best knowledge. If a page of this type is monitored and repaired (non-conforming content is removed or brought into conformance) within two business days, then a determination or claim of conformance can be made since, except for errors in externally contributed content which are corrected or removed when encountered, the page conforms. No conformance claim can be made if it is not possible to monitor or correct non-conforming content;</p>
                        <p><strong>OR</strong></p>
                    </li>
                    <li>
                        <p>A "statement of partial conformance" may be made that the page does not conform, but could conform if certain parts were removed. The form of that statement would be, "This page does not conform, but would conform to WCAG 2.1 at level X if the following parts from uncontrolled sources were removed." In addition, the following would also be true of uncontrolled content that is described in the statement of partial conformance:</p>
                        <ol>
                            <li>It is not content that is under the author's control.</li>
                            <li>It is described in a way that users can identify (e.g., they cannot be described as "all parts that we do not control" unless they are clearly marked as such.)</li>
                        </ol>
                    </li>
                </ol>
            </section>

            <section id="conformance-partial-lang">
                <h2>Statement of Partial Conformance - Language</h2>
                <p>A "statement of partial conformance due to language" may be made when the page does not conform, but would conform if <a>accessibility support</a> existed for (all of) the language(s) used on the page. The form of that statement would be, "This page does not conform, but would conform to WCAG 2.1 at level X if accessibility support existed for the following language(s):"</p>
            </section>

        </section>
        <section id="glossary">
            <h1>Glossary</h1>
            <dl id="terms">

                <dt data-include="terms/20/abbreviation.html" data-include-replace="true"></dt>
            	
                <dt data-include="terms/20/accessibility-supported.html" data-include-replace="true"></dt>

                <dt data-include="terms/20/alternative-for-time-based-media.html" data-include-replace="true"></dt>

                <dt data-include="terms/20/ambiguous-to-users-in-general.html" data-include-replace="true"></dt>

                <dt data-include="terms/20/ascii-art.html" data-include-replace="true"></dt>

                <dt data-include="terms/20/assistive-technology.html" data-include-replace="true"></dt>

                <dt data-include="terms/20/audio.html" data-include-replace="true"></dt>

                <dt data-include="terms/20/audio-description.html" data-include-replace="true"></dt>
                
                <dt data-include="terms/20/audio-only.html" data-include-replace="true"></dt>

                <dt data-include="terms/20/blinking.html" data-include-replace="true"></dt>

                <dt data-include="terms/20/blocks-of-text.html" data-include-replace="true"></dt>

                <dt data-include="terms/20/captcha.html" data-include-replace="true"></dt>

                <dt data-include="terms/20/captions.html" data-include-replace="true"></dt>
                
                <dt data-include="terms/20/changes-of-context.html" data-include-replace="true"></dt>
                
                <dt data-include="terms/20/conformance.html" data-include-replace="true"></dt>

                <dt data-include="terms/20/conforming-alternate-version.html" data-include-replace="true"></dt>

                <dt data-include="terms/20/content.html" data-include-replace="true"></dt>

                <dt data-include="terms/20/context-sensitive-help.html" data-include-replace="true"></dt>

                <dt data-include="terms/20/contrast-ratio.html" data-include-replace="true"></dt>
            	
                <dt data-include="terms/20/correct-reading-sequence.html" data-include-replace="true"></dt>

                <dt data-include="terms/21/css-pixel.html" data-include-replace="true"></dt>

                <dt data-include="terms/21/down-event.html" data-include-replace="true"></dt>
				
                <dt data-include="terms/20/emergency.html" data-include-replace="true"></dt>

              	<dt data-include="terms/20/essential.html" data-include-replace="true"></dt>

                <dt data-include="terms/20/extended-audio-description.html" data-include-replace="true"></dt>

                <dt data-include="terms/20/flash.html" data-include-replace="true"></dt>

                <dt data-include="terms/20/functionality.html" data-include-replace="true"></dt>

                <dt data-include="terms/20/general-flash-and-red-flash-thresholds.html" data-include-replace="true"></dt>

                <dt data-include="terms/20/human-language.html" data-include-replace="true"></dt>

                <dt data-include="terms/20/idiom.html" data-include-replace="true"></dt>

                <dt data-include="terms/20/image-of-text.html" data-include-replace="true"></dt>

                <dt data-include="terms/20/informative.html" data-include-replace="true"></dt>

                <dt data-include="terms/20/input-error.html" data-include-replace="true"></dt>

                <dt data-include="terms/20/jargon.html" data-include-replace="true"></dt>

                <dt data-include="terms/20/keyboard-interface.html" data-include-replace="true"></dt>

                <dt data-include="terms/21/keyboard-shortcut.html" data-include-replace="true"></dt>
                
                <dt data-include="terms/20/label.html" data-include-replace="true"></dt>

                <dt data-include="terms/20/large-scale.html" data-include-replace="true"></dt>

                <dt data-include="terms/20/legal-commitments.html" data-include-replace="true"></dt>

                <dt data-include="terms/20/link-purpose.html" data-include-replace="true"></dt>

                <dt data-include="terms/20/live.html" data-include-replace="true"></dt>

                <dt data-include="terms/20/lower-secondary-education-level.html" data-include-replace="true"></dt>

                <dt data-include="terms/20/mechanism.html" data-include-replace="true"></dt>

                <dt data-include="terms/20/media-alternative-for-text.html" data-include-replace="true"></dt>

                <dt data-include="terms/21/motion-animation.html" data-include-replace="true"></dt>

                <dt data-include="terms/20/name.html" data-include-replace="true"></dt>

                <dt data-include="terms/20/navigated-sequentially.html" data-include-replace="true"></dt>

                <dt data-include="terms/20/non-text-content.html" data-include-replace="true"></dt>
                
                <dt data-include="terms/20/normative.html" data-include-replace="true"></dt>

                <dt data-include="terms/20/on-a-full-screen-window.html" data-include-replace="true"></dt>

                <dt data-include="terms/20/paused.html" data-include-replace="true"></dt>

                <dt data-include="terms/21/pointer-input.html" data-include-replace="true"></dt>

                <dt data-include="terms/20/prerecorded.html" data-include-replace="true"></dt>

                <dt data-include="terms/20/presentation.html" data-include-replace="true"></dt>

                <dt data-include="terms/20/primary-education-level.html" data-include-replace="true"></dt>
                
                <dt data-include="terms/20/process.html" data-include-replace="true"></dt>

                <dt data-include="terms/20/programmatically-determined.html" data-include-replace="true"></dt>

                <dt data-include="terms/20/programmatically-determined-link-context.html" data-include-replace="true"></dt>

                <dt data-include="terms/20/programmatically-set.html" data-include-replace="true"></dt>

                <dt data-include="terms/20/pure-decoration.html" data-include-replace="true"></dt>
                
                <dt data-include="terms/20/real-time-event.html" data-include-replace="true"></dt>

                <dt data-include="terms/21/region.html" data-include-replace="true"></dt>

                <dt data-include="terms/20/relationships.html" data-include-replace="true"></dt>

                <dt data-include="terms/20/relative-luminance.html" data-include-replace="true"></dt>

                <dt data-include="terms/20/relied-upon.html" data-include-replace="true"></dt>

                <dt data-include="terms/20/role.html" data-include-replace="true"></dt>

                <dt data-include="terms/20/same-functionality.html" data-include-replace="true"></dt>

                <dt data-include="terms/20/same-relative-order.html" data-include-replace="true"></dt>

                <dt data-include="terms/20/satisfies-a-success-criterion.html" data-include-replace="true"></dt>

                <dt data-include="terms/20/section.html" data-include-replace="true"></dt>

                <dt data-include="terms/21/set-of-web-pages.html" data-include-replace="true"></dt>

                <dt data-include="terms/20/sign-language.html" data-include-replace="true"></dt>

                <dt data-include="terms/20/sign-language-interpretation.html" data-include-replace="true"></dt>

                <dt data-include="terms/21/single-pointer.html" data-include-replace="true"></dt>
                
                <dt data-include="terms/20/specific-sensory-experience.html" data-include-replace="true"></dt>
                
                <dt data-include="terms/21/state.html" data-include-replace="true"></dt>

                <dt data-include="terms/21/status-message.html" data-include-replace="true"></dt>

                <dt data-include="terms/20/structure.html" data-include-replace="true"></dt>

                <dt data-include="terms/21/style-property.html" data-include-replace="true"></dt>
              
                <dt data-include="terms/20/supplemental-content.html" data-include-replace="true"></dt>

                <dt data-include="terms/20/synchronized-media.html" data-include-replace="true"></dt>

                <dt data-include="terms/21/target.html" data-include-replace="true"></dt>

                <dt data-include="terms/20/technology.html" data-include-replace="true"></dt>

                <dt data-include="terms/20/text.html" data-include-replace="true"></dt>

                <dt data-include="terms/20/text-alternative.html" data-include-replace="true"></dt>

                <dt data-include="terms/21/up-event.html" data-include-replace="true"></dt>

                <dt data-include="terms/20/used-in-an-unusual-or-restricted-way.html" data-include-replace="true"></dt>
                
                <dt data-include="terms/20/user-agent.html" data-include-replace="true"></dt>

                <dt data-include="terms/20/user-controllable.html" data-include-replace="true"></dt>

                <dt data-include="terms/20/user-interface-component.html" data-include-replace="true"></dt>
            	
            	<dt data-include="terms/21/user-inactivity.html" data-include-replace="true"></dt>

                <dt data-include="terms/20/video.html" data-include-replace="true"></dt>

                <dt data-include="terms/20/video-only.html" data-include-replace="true"></dt>

                <dt data-include="terms/20/viewport.html" data-include-replace="true"></dt>

                <dt data-include="terms/20/visually-customized.html" data-include-replace="true"></dt>

                <dt data-include="terms/20/web-page.html" data-include-replace="true"></dt>

            </dl>
        </section>

      <div data-include="input-purposes.html" data-include-replace="true"></div>
      
    	<section class="appendix" id="changelog">
    		<h2>Change Log</h2>
    		<p>The full <a href="https://github.com/w3c/wcag21/commits/master/guidelines">commit history to WCAG 2.1</a> is available.</p>
    		<section>
    			<h2>Substantive changes since the <a href="https://www.w3.org/TR/2017/WD-WCAG21-20170816/">last public working draft</a></h2>
    			<ul>
    				<li>2017-12-11: Remove redundant "Credit Card" value and changed "Name on Credit Card" to "Credit Card Holder Name" in Common Input Control Purposes (since removed).</li>
					<li>2017-12-14: Changed reference to Pointer Events to reference the W3C Recommendation version.</li>
					<li>2017-12-21: Removed Interruptions (Minimum) and term for easily available.</li>
					<li>2018-01-03: Removed Accessible Authentication, changed Contextual Information to <a href="#identify-purpose">Identify Purpose</a> with rewording and removed term contextual information, and reworded <a href="#animation-from-interactions">Animation from Interactions</a>.</li>
					<li>2018-01-08: Reworded Graphics Contrast (since renamed <a href="#non-text-contrast">Non-Text Contrast</a>), added "Main content" to Common Control Purposes (since removed).</li>
					<li>2018-01-11: Reworded <a href="#text-spacing">Text Spacing</a>.</li>
					<li>2018-01-13: Reworded term <a>target</a> and added guideline text for <a href="#additional-sensor-inputs">Additional Sensor Inputs</a>.</li>
					<li>2018-01-14: Clarified which sections of spec participate in the conformance model.</li>
					<li>2018-01-17: Reworded <a href="#timeouts">Timeouts</a>, <a href="#motion-actuation">Motion Actuation</a>, clarified "visually" in <a href="#label-in-name">Label in Name</a>.</li>
					<li>2018-01-19: Clarified "without a path-based gesture" in <a href="#pointer-gestures">Pointer Gestures</a> and reworded term <a>single pointer</a>, added exception to <a href="text-spacing">Text Spacing</a>, removed Target Size, reworded <a href="#identify-common-purpose">Identify Common Purpose</a> and removed Common Control Purposes section, reworded <a href="#reflow">Reflow</a>, reworded <a href="#animation-from-interactions">Animation from Interactions</a> and added definition for <a>motion animation</a>, reworded <a href="#character-key-shortcuts">Character Key Shortcuts</a> and removed definition for character key, reworded <a href="#content-on-hover-or-focus">Content on Hover or Focus</a>, changed Graphics Contrast to <a href="#non-text-contrast">Non-Text Contrast</a> and reworded.</li>
    				<li>2018-01-23: Renamed Target Size (Enhanced) to <a href="#target-size">Target Size</a>.</li>
				</ul>
    		</section>
    		<section>
    			<h2>Other substantive changes since the <a href="https://www.w3.org/TR/2017/WD-WCAG21-20170228/">first public working draft</a></h2>
    			<ul>
    				<li>2017-03-16: Remove Success Criteria that were listed as "proposals" in the First Public Working Draft but not yet past the Working Group consensus process.</li>
    				<li>2017-04-13: Added definition of easily available (since removed).</li>
    				<li>2017-04-14: Accepted new version of Accidental Activation (since renamed <a href="#pointer-cancellation">Pointer Cancellation</a>), changing "Timing of event is essential..." to "Down-event activation event is essential..." and removing note about applicability when AT that remaps touch gestures is not turned on.</li>
    				<li>2017-04-14: Added content that had been omitted from WCAG 2.0 Success Criteria <a href="#error-prevention-legal-financial-data">Error Prevention (Legal, Financial, Data)</a>, <a href="#error-prevention-all">Error Prevention (All)</a>, and <a href="#visual-presentation">Visual Presentation</a>.</li>
    				<li>2017-04-19: Added definition of <a>essential</a> (which had been omitted from WCAG 2.0 terms) and <a>css pixel</a>.</li>
    				<li>2017-05-24: Added "color" to WCAG 2.0 <a href="#sensory-characteristics">1.3.3 Sensory Characteristics</a>, and removed note about color from that and <a href="#use-of-color">1.4.1 Use of Color</a>, to reflect a <a href="https://www.w3.org/WAI/WCAG20/errata/">WCAG 2.0 erratum</a>.</li>
    				<li>2017-06-06: Added Change of Content (since renamed <a href="#status-messages">Status Messages</a>) and definition primary purpose of the page.</li>
    				<li>2017-06-09: Added <a href="#character-key-shortcuts">Character Key Shortcuts</a> (which was in the First Public Working Draft as "Single-key Shortcuts").</li>
    				<li>2017-06-23: Added Zoom Content (which was in the First Public Working Draft as "Resize Content" and since renamed <a href="#reflow">Reflow</a>), Accessible Authentication (since removed), User Interface Component Contrast (Minimum) (later removed).</li>
    				<li>2017-06-27: Added <a href="#orientation">Orientation</a>, changed term "orientation" to display orientation (since removed), and added examples to definition of <a>essential</a>.</li>
    				<li>2017-07-18: Added Accessible Name (since renamed <a href="#label-in-name">Label in Name</a>).</li>
    				<li>2017-07-25: Added Adapting Text (since renamed <a href="#text-spacing">Text Spacing</a>), with definitions for adapt (since removed) and <a>style properties</a>.</li>
    				<li>2017-07-25: Added note to <a href="#cc2">Conformance Criterion 2</a> about full page variants.</li>
    				<li>2017-08-04: Clarified examples in the <a>set of web pages</a> term.</li>
    				<li>2017-08-09: Added Target Size (since removed) and Target Size (no exceptions) (since renamed Target Size (Enhanced)) (since renamed <a href="#target-size">Target Size</a>), along with term for <a>target</a>.</li>
    				<li>2017-08-15: Added <a href="#content-on-hover-or-focus">Content on Hover or Focus</a> and Contextual Information (since renamed <a href="#identify-common-purpose">Identify Common Purpose</a>) along with definition for contextual information.</li>
					<li>2017-08-18: Added <a href="#concurrent-input-mechanisms">Concurrent Input Mechanisms</a>, <a href="#timeouts">Timeouts</a>, <a href="#pointer-gestures">Pointer Gestures</a>, and a reference to machine-readable metadata about accessibility characteristics of the content in <a href="#conformance-optional">Optional Components of a Conformance Claim</a>.</li>
    				<li>2017-08-24: Added Purpose of Controls (later renamed <a href="#identify-common-purpose">Identify Common Purpose</a>).</li>
					<li>2017-08-28: Added <a href="#animation-from-interactions">Animation from Interactions</a>.</li>
					<li>2017-09-05: Added Device Sensors (since renamed <a href="#motion-actuation">Motion Actuation</a>), along with term for device sensor.</li>
    				<li>2017-09-26: Editorial clarifications to Accessible Authentication (since removed).</li>
    				<li>2017-09-29: Restored original WCAG 2.0 definition of <a>essential</a> and added note to <a href="#orientation">Orientation</a> to clarify aspects that had been in the definition.</li>
    				<li>2017-10-10: Changed Accessible Name to <a href="#label-in-name">Label in Name</a> and reworded.</li>
    				<li>2017-10-20: Wording clarifications in Change of Content (later renamed <a href="#status-messages">Status Messages</a>).</li>
    				<li>2017-10-31: Reworded note about examples in User Interface Component Contrast (Minimum) (later removed).</li>
    				<li>2017-11-05: Reworded <a href="#label-in-name">Label in Name</a>.</li>
    				<li>2017-11-15: Reworded <a href="#character-key-shortcuts">Character Key Shortcuts</a>.</li>
    				<li>2017-11-29: Changed Adapting Text to <a href="#text-spacing">Text Spacing</a> and made some rewording. Moved <a href="#concurrent-input-mechanisms">Concurrent Input Mechanisms</a> from AA to AAA and made editorial clarification. Reworded <a href="#orientation">Orientation</a>. Expanded wording of <a href="#pointer-gestures">Pointer Gestures</a>. Restructured Graphics Contrast (since renamed <a href="#non-text-contrast">Non-Text Contrast</a>). Removed User Interface Component Contrast (Minimum). Rename Zoom Content to <a href="#reflow">Reflow</a> with corresponding wording changes. </li>
    				<li>2017-12-01: Adjusted values and conditions of Target Size and changed Target Size (No Exception) to Target Size (Enhanced) (since renamed <a href="#target-size">Target Size</a>) with less exceptions. </li>
    				<li>2017-12-05: Reworded <a href="#timeouts">Timeouts</a> with definition for <a>user inactivity</a> and changed maximum time limit. Renamed Purpose of Controls to <a href="#identify-common-purpose">Identify Common Purpose</a> and restructured to remove definitions for conventional buttons or controls, fields and links, and instead reference a new section Common Control Purposes (since removed). Restructured <a href="#content-on-hover-or-focus">Content on Hover or Focus</a>. Changed Device Sensors to <a href="#motion-actuation">Motion Actuation</a>, restructured, and removed term for device sensor. Changed Accidental Activation to <a href="#pointer-cancellation">Pointer Cancellation</a>, restructured, added term for <a>down-event</a> and <a>single pointer</a>, and removed term for single pointer activation. Changed Change of Content to <a href="#status-messages">Status Messages</a>, simplified wording, added term for <a>status messages</a>, and removed terms for change of content
						and primary purpose of the page.</li>
    				<li>2017-12-06: Reworded Graphics Contrast (since renamed <a href="#non-text-contrast">Non-Text Contrast</a>) and added definition for <a>state</a>. Removed terms for adapt and display orientation. </li>
    			</ul>
    		</section>
    	</section>
      <div data-include="../acknowledgements.html" data-include-replace="true">
            <p>Acknowledgements</p>
        </div>
    </body>
</html><|MERGE_RESOLUTION|>--- conflicted
+++ resolved
@@ -85,14 +85,9 @@
 					<p>WCAG 2.1 extends WCAG 2.0 by adding new success criteria, definitions to support them, guidelines to organize the additions, and a couple additions to the conformance section. This additive approach helps to make it clear that sites which conform to WCAG 2.1 also conform to WCAG 2.0, thereby meeting conformance obligations that are specific to WCAG 2.0. The Accessibility Guidelines Working Group recommends that sites adopt WCAG 2.1 as their new conformance target, even if formal obligations mention WCAG 2.0, to provide improved accessibility and to anticipate future policy changes.</p>
 					<p>The following Success Criteria are new in WCAG 2.1:</p>
 					<ul>
-<<<<<<< HEAD
 						<li>1.3.4 <a href="#orientation">Orientation</a> (AA)</li>
-						<li>1.3.5 <a href="#identify-input-purpose">Identify Common Purpose</a> (AA)</li>
+						<li>1.3.5 <a href="#identify-input-purpose">Identify Input Purpose</a> (AA)</li>
 						<li>1.3.6 <a href="#identify-purpose">Identify Purpose</a> (AAA)</li>
-=======
-						<li>1.3.4 <a href="#identify-input-purpose">Identify Input Purpose</a> (AA)</li>
-						<li>1.3.5 <a href="#identify-purpose">Identify Purpose</a> (AAA)</li>
->>>>>>> 791ae8c7
 						<li>1.4.10 <a href="#reflow">Reflow</a> (AA)</li>
 						<li>1.4.11 <a href="#non-text-contrast">Non-Text Contrast</a> (AA)</li>
 						<li>1.4.12 <a href="#text-spacing">Text Spacing</a> (AA)</li>
@@ -173,13 +168,9 @@
 
                 <section data-include="sc/20/sensory-characteristics.html" data-include-replace="true"></section>
 
-<<<<<<< HEAD
                 <section data-include="sc/21/orientation.html" data-include-replace="true"></section>
 
-                <section data-include="sc/21/identify-common-purpose.html" data-include-replace="true"></section>
-=======
                 <section data-include="sc/21/identify-input-purpose.html" data-include-replace="true"></section>
->>>>>>> 791ae8c7
               
                 <section data-include="sc/21/identify-purpose.html" data-include-replace="true"></section>
 
@@ -715,7 +706,7 @@
 
             </dl>
         </section>
-
+    	    	
       <div data-include="input-purposes.html" data-include-replace="true"></div>
       
     	<section class="appendix" id="changelog">

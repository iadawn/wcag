<!DOCTYPE html>
<html lang="en" xml:lang="en" xmlns="http://www.w3.org/1999/xhtml">
	<head>
		<title>Web Content Accessibility Guidelines (WCAG) 2.1</title>
		<script src="../biblio.js" class="remove"></script>
		<script src="respec-config.js" class="remove"></script>
		<script src="https://www.w3.org/Tools/respec/respec-w3c-common" class="remove"></script>
		<link rel="stylesheet" type="text/css" href="../css/sources.css" />
		<link rel="stylesheet" type="text/css" href="../css/additional.css" />
		<link rel="stylesheet" type="text/css" href="guidelines.css" />
	</head>
	<body>
		<section id="abstract">
			<p>Web Content Accessibility Guidelines (WCAG) 2.1 covers a wide range of recommendations for making Web content more accessible. Following these guidelines will make content accessible to a wider range of people with disabilities, including blindness and low vision, deafness and hearing loss, learning disabilities, cognitive limitations, limited movement, speech disabilities, photosensitivity, and combinations of these. These guidelines address accessibility of web content on desktops, laptops, tablets, and mobile devices. Following these guidelines will also often make your Web content more usable to users in general.</p>
			<p>WCAG 2.1 success criteria are written as testable statements that are not technology-specific. Guidance about satisfying the success criteria in specific technologies, as well as general information about interpreting the success criteria, is provided in separate documents. See <a href="http://www.w3.org/WAI/intro/wcag.php">Web Content Accessibility Guidelines (WCAG) Overview</a> for an introduction and links to WCAG technical and educational material.</p>
			<p>WCAG 2.1 extends <a href="http://www.w3.org/TR/WCAG10/">Web Content Accessibility Guidelines 2.0</a> [[!WCAG20]], which was published as a W3C Recommendation December 2008. Content that conforms to WCAG 2.1 also conforms to WCAG 2.0, and therefore to policies that reference WCAG 2.0. Tthe W3C recommends that new and updated content use WCAG 2.1 to maximize future applicability of accessibility efforts. The W3C also recommends that new or updated Web accessibility policies reference WCAG 2.1.</p>
		</section>

		<section id="sotd"></section>

		<section class="informative" id="intro">
			<h2>Introduction </h2>
			<section>
				<h3>About This Draft</h3>
				<p>This is a First Public Working Draft of WCAG 2.1. As such, it is an early version
					of the guidelines, published to allow initial review of the structure, approach,
					and types of new success criteria. It does not yet include all the Success
					Criteria that have been proposed for WCAG 2.1, nor are the ones present
					necessarily in their final form.</p>
				<p>Because WCAG 2.1 extends WCAG 2.0, all the Success Criteria from WCAG 2.0 are
					included. To differentiate new Success Criteria, they are labeled as "new" and
					displayed in a <span class="new">green box</span>. In this draft the WCAG 2.0 Success Criteria remain unchanged. This does create some redundancy but the Working Group seeks review of the new Success Criteria at this time and will evaluate where to modify existing WCAG 2.0 Success Criteria later in the process. New Success Criteria
					include:</p>
				<ul>
					<li>@@<a href="@@">links to each new SC</a></li>
				</ul>
				<p>This draft also includes some proposed success criteria that have not yet been
					approved by the Working Group. These are included to provide a broader
					perspective of the sort of new Success Criteria that are anticipated for WCAG
					2.1, and to support wider review of these proposals. They are labeled as
					"proposed" and displayed in an <span class="proposed">orange box</span>. Because
					they have not yet undergone the careful review of the Working Group, these
					proposals could change significantly before final approval, and some might be
					dropped. Proposed Success Criteria included in this draft include:</p>
				<ul>
					<li>@@<a href="@@">links to each proposed SC</a></li>
				</ul>
				<p>Not all Success Criteria proposals are included in the above list. The Working
					Group maintains a <a href="https://github.com/w3c/wcag21/issues/">full set of
						current Success Criterion proposals</a> which is also available review.</p>
			</section>
			<section>
				<h3>Background on WCAG 2</h3>
				<p>Web Content Accessibility Guidelines (WCAG) 2.1 defines how to make Web content more accessible to people with disabilities. Accessibility involves a wide range of disabilities, including visual, auditory, physical, speech, cognitive, language, learning, and neurological disabilities. Although these guidelines cover a wide range of issues, they are not able to address the needs of people with all types, degrees, and combinations of disability. These guidelines also make Web content more usable by older individuals with changing abilities due to aging and often improve usability for users in general.</p>
				<p>WCAG 2.1 is developed through the <a href="http://www.w3.org/WAI/intro/w3c-process.php">W3C process</a> in cooperation with individuals and organizations around the world, with a goal of providing a shared standard for Web content accessibility that meets the needs of individuals, organizations, and governments internationally. WCAG 2.1 builds on WCAG 2.0 [[!WCAG20]], which in turn built on WCAG 1.0 [[WAI-WEBCONTENT]] and is designed to apply broadly to different Web technologies now and in the future, and to be testable with a combination of automated testing and human evaluation. For an introduction to WCAG, see the <a href="http://www.w3.org/WAI/intro/wcag.php">Web Content Accessibility Guidelines (WCAG) Overview</a>.</p>
				<p>Web accessibility depends not only on accessible content but also on accessible Web browsers and other user agents. Authoring tools also have an important role in Web accessibility. For an overview of how these components of Web development and interaction work together, see:</p>
				<ul>
					<li><strong><a href="http://www.w3.org/WAI/intro/components">Essential Components of Web Accessibility</a></strong></li>
					<li><strong><a href="http://www.w3.org/WAI/intro/uaag.php">User Agent Accessibility Guidelines (UAAG) Overview</a></strong></li>
					<li><strong><a href="http://www.w3.org/WAI/intro/atag.php">Authoring Tool Accessibility Guidelines (ATAG) Overview</a></strong></li>
				</ul>
				<p>Further introductory information about the structure of WCAG 2.0, inherited by WCAG 2.1, is available in the introduction to WCAG 2.0. For brevity in this draft it is not repeated here but can be found at:</p>
				<ul>
					<li><a href="https://www.w3.org/TR/WCAG20/#intro-layers-guidance">WCAG 2.0 Layers of Guidance</a></li>
					<li><a href="https://www.w3.org/TR/WCAG20/#intro-related-docs">WCAG 2.0 Supporting Documents</a></li>
					<li><a href="https://www.w3.org/TR/WCAG20/#new-terms">Important Terms in WCAG 2.0</a></li>
				</ul>
			</section>
			<section>
				<h3>Conformance to WCAG 2.1</h3>
				<p>WCAG 2.1 uses the same conformance model as WCAG 2.0, which is described in the <a
					href="#conformance">Conformance</a> section. The conformance section has not
					been updated in this Working Draft to describe how WCAG 2.1 conformance builds upon
					WCAG 2.0 conformance. In particular, it is intended that sites that conform to WCAG
					2.1 also conform to WCAG 2.0, which means they meet the requirements of any policies
					that reference WCAG 2.0, while also better meeting the needs of users on the current
					Web. Conformance wording for this will be provided in a future Working Draft.</p>
			</section>
			<section>
				<h3>Future work on WCAG 2.1</h3>
				<p>The Accessibility Guidelines Working Group plans to continue developing WCAG 2.1
					over the course of 2017. This work will primarily involve review and processing
					of the Success Criteria proposals, response to public feedback on this and later
					Working Drafts, and preparation of support materials similar to <a
						href="https://www.w3.org/TR/UNDERSTANDING-WCAG20/">Understanding WCAG
						2.0</a> [[UNDERSTANDING-WCAG20]] and <a
						href="https://www.w3.org/TR/WCAG20-TECHS/">Techniques for WCAG 2.0</a>
					[[WCAG20-TECHS]]. Early feedback on this work as soon as it is available is
					important, because the Working Group intends to begin finalization stages
					towards the end of the year.</p>
				<p>Once the set of Success Criteria has been decided for WCAG 2.1, the Working Group
					will review the structure of the document. One goal will be to achieve the most
					clear backwards compatibility possible with WCAG 2.0; another will be to
					optimize the new Success Criteria to reduce duplication and increase clarity.
					The Working Group will also make final decisions about characteristics of the
					specification such as numbering and position of added Success Criteria. In
					preparation for the <a
						href="https://www.w3.org/2015/Process-20150901/#candidate-rec">Candidate
						Recommendation</a>, the Working Group will also re-evaluate testability and
					implementability of the Success Criteria given the technologies available at
					that time.</p>
			</section>
			<section>
				<h3>Later versions of Accessibility Guidelines</h3>
				<p>In parallel with WCAG 2.1, the Accessibility Guidelines Working Group is working
					on a 3.0 version of accessibility guidelines, developed by the <a
						href="https://www.w3.org/WAI/GL/task-forces/silver/">Silver Task Force</a>.
					The result of this work is expected to be a more substantial restructuring of
					web accessibility guidance than would be realistic for dot-release of WCAG 2.
					The task force follows a research-focused, user-centered design methodology to
					produce the most effective and flexible outcome, including the roles of content
					authoring, user agent support, and authoring tool support. This is a multi-year
					effort, so WCAG 2.1 is needed as an interim measure to provide updated web
					accessibility guidance to reflect changes on the web since the publication of
					WCAG 2.0.</p>
				<p>In order for WCAG 2.1 to achieve its goal to update web accessibility guidance in
					a time frame that is meaningful before the 3.0 project delivers results, WCAG
					2.1 must be completed quickly. This inherently means that some proposed Success
					Criteria may prove too complex to include in WCAG 2.1, but nonetheless will be
					viewed as important accessibility guidance for current web content. The larger
					3.0 project is expected to incorporate such guidance, but the Working Group
					could also decide that another set of guidelines between WCAG 2.1 and 3.0 is
					needed. In that case, a new version, WCAG 2.2, could be proposed. A decision to
					develop WCAG 2.2 will need to balance the benefits of providing additional
					accessibility guidance earlier, versus the opportunity cost the work could have
					on the more substantially restructured and comprehensive 3.0 project. The
					current <a href="https://www.w3.org/2017/01/ag-charter">Accessibility Guidelines
						Working Group charter</a> states "The Working Group intends to produce
					updated guidance for accessibility on a regular interval, starting with WCAG
					2.1. Depending on the outcome of the requirements development for the next major
					update to WCAG, it may be necessary to pursue further dot-releases of WCAG until
					a major release is ready to be completed in time for a scheduled release
					date."</p>
			</section>
		</section>

		<section class="principle" id="perceivable">
			<h2> Perceivable </h2>
			<p>Information and user interface components must be presentable to users in ways they can perceive.</p>

			<section class="guideline">
				<h3>Text Alternatives</h3>
				<p>Provide text alternatives for any non-text content so that it can be changed into other forms people need, such as large print, braille, speech, symbols or simpler language.</p>

				<section class="sc">
					<h4>Non-text Content</h4>
					<p class="conformance-level">A</p>
					<p>All <a>non-text content</a> that is presented to the user has a <a>text alternative</a> that serves the equivalent purpose, except for the situations listed below.</p>
					<dl>
						<dt>Controls, Input</dt>
						<dd>
							<p>If non-text content is a control or accepts user input, then it has a <a>name</a> that describes its purpose. (Refer to <a href="#ensure-compat-rsv"></a> for additional requirements for controls and content that accepts user input.)</p>
						</dd>
						<dt>Time-Based Media</dt>
						<dd>
							<p>If non-text content is time-based media, then text alternatives at least provide descriptive identification of the non-text content. (Refer to <a href="#media-equiv"></a> for additional requirements for media.)</p>
						</dd>
						<dt>Test</dt>
						<dd>
							<p>If non-text content is a test or exercise that would be invalid if presented in <a>text</a>, then text alternatives at least provide descriptive identification of the non-text content.</p>
						</dd>
						<dt>Sensory</dt>
						<dd>
							<p>If non-text content is primarily intended to create a <a>specific sensory experience</a>, then text alternatives at least provide descriptive identification of the non-text content.</p>
						</dd>
						<dt>CAPTCHA</dt>
						<dd>
							<p>If the purpose of non-text content is to confirm that content is being accessed by a person rather than a computer, then text alternatives that identify and describe the purpose of the non-text content are provided, and alternative forms of CAPTCHA using output modes for different types of sensory perception are provided to accommodate different disabilities.</p>
						</dd>
						<dt>Decoration, Formatting, Invisible</dt>
						<dd>
							<p>If non-text content is <a>pure decoration</a>, is used only for visual formatting, or is not presented to users, then it is implemented in a way that it can be ignored by <a>assistive technology</a>.</p>
						</dd>
					</dl>
				</section>
			</section>

			<section class="guideline">
				<h3>Time-based Media</h3>
				<p>Provide alternatives for time-based media.</p>

				<section class="sc">
					<h4>Audio-only and Video-only (Prerecorded)</h4>
					<p class="conformance-level">A</p>
					<p>For <a>prerecorded</a> <a>audio-only</a> and prerecorded <a>video-only</a> media, the following are true, except when the audio or video is a <a>media alternative for text</a> and is clearly labeled as such:</p>
					<dl>
						<dt>Prerecorded Audio-only</dt>
						<dd>
							<p>An <a>alternative for time-based media</a> is provided that presents equivalent information for prerecorded audio-only content.</p>
						</dd>
						<dt>Prerecorded Video-only</dt>
						<dd>
							<p>Either an alternative for time-based media or an audio track is provided that presents equivalent information for prerecorded video-only content.</p>
						</dd>
					</dl>
				</section>

				<section class="sc">
					<h4>Captions (Prerecorded)</h4>
					<p class="conformance-level">A</p>
					<p><a>Captions</a> are provided for all <a>prerecorded</a> <a>audio</a> content in <a>synchronized media</a>, except when the media is a <a>media alternative for text</a> and is clearly labeled as such.</p>
				</section>

				<section class="sc">
					<h4>Audio Description or Media Alternative (Prerecorded)</h4>
					<p class="conformance-level">A</p>
					<p>An <a>alternative for time-based media</a> or <a>audio description</a> of the <a>prerecorded</a> <a>video</a> content is provided for <a>synchronized media</a>, except when the media is a <a>media alternative for text</a> and is clearly labeled as such.</p>
				</section>

				<section class="sc">
					<h4>Captions (Live)</h4>
					<p class="conformance-level">AA</p>
					<p><a>Captions</a> are provided for all <a>live</a> <a>audio</a> content in <a>synchronized media</a>.</p>
				</section>

				<section class="sc">
					<h4>Audio Description (Prerecorded)</h4>
					<p class="conformance-level">AA</p>
					<p><a>Audio description</a> is provided for all <a>prerecorded</a> <a>video</a> content in <a>synchronized media</a>.</p>
				</section>

				<section class="sc">
					<h4>Sign Language (Prerecorded)</h4>
					<p class="conformance-level">AAA</p>
					<p><a>Sign language interpretation</a> is provided for all <a>prerecorded</a> <a>audio</a> content in <a>synchronized media</a>.</p>
				</section>

				<section class="sc">
					<h4>Extended Audio Description (Prerecorded)</h4>
					<p class="conformance-level">AAA</p>
					<p>Where pauses in foreground audio are insufficient to allow <a>audio descriptions</a> to convey the sense of the video, <a>extended audio description</a> is provided for all <a>prerecorded</a> <a>video</a> content in <a>synchronized media</a>.</p>
				</section>

				<section class="sc">
					<h4>Media Alternative (Prerecorded)</h4>
					<p class="conformance-level">AAA</p>
					<p>An <a>alternative for time-based media</a> is provided for all <a>prerecorded</a> <a>synchronized media</a> and for all prerecorded <a>video-only</a> media.</p>
				</section>

				<section class="sc">
					<h4>Audio-only (Live)</h4>
					<p class="conformance-level">AAA</p>
					<p>An <a>alternative for time-based media</a> that presents equivalent information for <a>live</a> <a>audio-only</a> content is provided.</p>
				</section>
			</section>

			<section class="guideline">
				<h3>Adaptable</h3>
				<p>Create content that can be presented in different ways (for example simpler layout) without losing information or structure.</p>

				<section class="sc">
					<h4>Info and Relationships</h4>
					<p class="conformance-level">A</p>
					<p>Information, <a>structure</a>, and <a>relationships</a> conveyed through <a>presentation</a> can be <a>programmatically determined</a> or are available in text.</p>
				</section>

				<section class="sc">
					<h4>Meaningful Sequence</h4>
					<p class="conformance-level">A</p>
					<p>When the sequence in which content is presented affects its meaning, a <a>correct reading sequence</a> can be <a>programmatically determined</a>.</p>
				</section>

				<section class="sc">
					<h4>Sensory Characteristics</h4>
					<p class="conformance-level">A</p>
					<p>Instructions provided for understanding and operating content do not rely solely on sensory characteristics of components such as shape, size, visual location, orientation, or sound.</p>
				</section>
			</section>

			<section class="guideline">
				<h3>Distinguishable</h3>
				<p>Make it easier for users to see and hear content including separating foreground from background.</p>

				<section class="sc">
					<h4>Use of Color</h4>
					<p class="conformance-level">A</p>
					<p>Color is not used as the only visual means of conveying information, indicating an action, prompting a response, or distinguishing a visual element.</p>
				</section>

				<section class="sc">
					<h4>Audio Control</h4>
					<p class="conformance-level">A</p>
					<p>If any audio on a Web page plays automatically for more than 3 seconds, either a <a>mechanism</a> is available to pause or stop the audio, or a mechanism is available to control audio volume independently from the overall system volume level.</p>
				</section>

				<section class="sc">
					<h4>Contrast (Minimum)</h4>
					<p class="conformance-level">AA</p>
					<p>The visual presentation of <a>text</a> and <a>images of text</a> has a <a>contrast ratio</a> of at least 4.5:1, except for the following:</p>
					<dl>
						<dt>Large Text</dt>
						<dd>
							<p><a>Large-scale</a> text and images of large-scale text have a contrast ratio of at least 3:1;</p>
						</dd>
						<dt>Incidental</dt>
						<dd>
							<p>Text or images of text that are part of an inactive <a>user interface component</a>, that are <a>pure decoration</a>, that are not visible to anyone, or that are part of a picture that contains significant other visual content, have no contrast requirement.</p>
						</dd>
						<dt>Logotypes</dt>
						<dd>
							<p>Text that is part of a logo or brand name has no minimum contrast requirement.</p>
						</dd>
					</dl>
				</section>

				<section class="sc">
					<h4>Resize text</h4>
					<p class="conformance-level">AA</p>
					<p>Except for <a>captions</a> and <a>images of text</a>, <a>text</a> can be resized without <a>assistive technology</a> up to 200 percent without loss of content or functionality.</p>
				</section>

				<section class="sc">
					<h4>Images of Text</h4>
					<p class="conformance-level">AA</p>
					<p>If the technologies being used can achieve the visual presentation, <a>text</a> is used to convey information rather than <a>images of text</a> except for the following:</p>
					<dl>
						<dt>Customizable</dt>
						<dd>
							<p>The image of text can be <a>visually customized</a> to the user's requirements;</p>
						</dd>
						<dt>Essential</dt>
						<dd>
							<p>A particular presentation of text is <a>essential</a> to the information being conveyed.</p>
						</dd>
					</dl>
				</section>

				<section class="sc">
					<h4>Contrast (Enhanced)</h4>
					<p class="conformance-level">AAA</p>
					<p>The visual presentation of <a>text</a> and <a>images of text</a> has a <a>contrast ratio</a> of at least 7:1, except for the following:</p>
					<dl>
						<dt>Large Text</dt>
						<dd>
							<p><a>Large-scale</a> text and images of large-scale text have a contrast ratio of at least 4.5:1;</p>
						</dd>
						<dt>Incidental</dt>
						<dd>
							<p>Text or images of text that are part of an inactive <a>user interface component</a>, that are <a>pure decoration</a>, that are not visible to anyone, or that are part of a picture that contains significant other visual content, have no contrast requirement.</p>
						</dd>
						<dt>Logotypes</dt>
						<dd>
							<p>Text that is part of a logo or brand name has no minimum contrast requirement.</p>
						</dd>
					</dl>
				</section>

				<section class="sc">
					<h4>Low or No Background Audio</h4>
					<p class="conformance-level">AAA</p>
					<p>For <a>prerecorded</a> <a>audio-only</a> content that (1) contains primarily speech in the foreground, (2) is not an audio <a>CAPTCHA</a> or audio logo, and (3) is not vocalization intended to be primarily musical expression such as singing or rapping, at least one of the following is true:</p>
					<dl>
						<dt>No Background</dt>
						<dd>
							<p>The audio does not contain background sounds.</p>
						</dd>
						<dt>Turn Off</dt>
						<dd>
							<p>The background sounds can be turned off.</p>
						</dd>
						<dt>20 dB</dt>
						<dd>
							<p>The background sounds are at least 20 decibels lower than the foreground speech content, with the exception of occasional sounds that last for only one or two seconds.</p>
							<p>Per the definition of "decibel," background sound that meets this requirement will be approximately four times quieter than the foreground speech content.</p>
						</dd>
					</dl>
				</section>

				<section class="sc">
					<h4>Visual Presentation</h4>
					<p class="conformance-level">AAA</p>
					<p>For the visual presentation of <a>blocks of text</a>, a <a>mechanism</a> is available to achieve the following:</p>
				</section>

				<section class="sc">
					<h4>Images of Text (No Exception)</h4>
					<p class="conformance-level">AAA</p>
					<p><a>Images of text</a> are only used for <a>pure decoration</a> or where a particular presentation of <a>text</a> is <a>essential</a> to the information being conveyed.</p>
				</section>
			</section>
		</section>

		<section class="principle" id="operable">
			<h2> Operable </h2>
			<p>User interface components and navigation must be operable.</p>

			<section class="guideline">
				<h3>Keyboard Accessible</h3>
				<p>Make all functionality available from a keyboard.</p>

				<section class="sc">
					<h4>Keyboard</h4>
					<p class="conformance-level">A</p>
					<p>All <a>functionality</a> of the content is operable through a <a>keyboard interface</a> without requiring specific timings for individual keystrokes, except where the underlying function requires input that depends on the path of the user's movement and not just the endpoints.</p>
				</section>

				<section class="sc">
					<h4>No Keyboard Trap</h4>
					<p class="conformance-level">A</p>
					<p>If keyboard focus can be moved to a component of the page using a <a>keyboard interface</a>, then focus can be moved away from that component using only a keyboard interface, and, if it requires more than unmodified arrow or tab keys or other standard exit methods, the user is advised of the method for moving focus away.</p>
				</section>

				<section class="sc">
					<h4>Keyboard (No Exception)</h4>
					<p class="conformance-level">AAA</p>
					<p>All <a>functionality</a> of the content is operable through a <a>keyboard interface</a> without requiring specific timings for individual keystrokes.</p>
				</section>    
        
				<section class="sc">
					<h4>Pointer inputs with additional sensors</h4>
					<p class="conformance-level">A</p>
					<p class="change">New</p>
					<p>All pointer functionality can be operated using screen coordinate information, without requiring additional pointer sensor information.</p>

          <div class="note"><p class="prefix"><em>Note: </em>Additional sensor information includes pointer pressure (for instance on pressure-sensitive touch screens), pointer tilt or/and pointer twist (for instance on advanced pen/stylus digitizers).</p></div>
				</section>
			</section>

			<section class="guideline">
				<h3>Enough Time</h3>
				<p>Provide users enough time to read and use content.</p>

				<section class="sc">
					<h4>Timing Adjustable</h4>
					<p class="conformance-level">A</p>
					<p>For each time limit that is set by the content, at least one of the following is true:</p>
					<dl>
						<dt>Turn off</dt>
						<dd>
							<p>The user is allowed to turn off the time limit before encountering it; or</p>
						</dd>
						<dt>Adjust</dt>
						<dd>
							<p>The user is allowed to adjust the time limit before encountering it over a wide range that is at least ten times the length of the default setting; or</p>
						</dd>
						<dt>Extend</dt>
						<dd>
							<p>The user is warned before time expires and given at least 20 seconds to extend the time limit with a simple action (for example, "press the space bar"), and the user is allowed to extend the time limit at least ten times; or</p>
						</dd>
						<dt>Real-time Exception</dt>
						<dd>
							<p>The time limit is a required part of a real-time event (for example, an auction), and no alternative to the time limit is possible; or</p>
						</dd>
						<dt>Essential Exception</dt>
						<dd>
							<p>The time limit is <a>essential</a> and extending it would invalidate the activity; or</p>
						</dd>
						<dt>20 Hour Exception</dt>
						<dd>
							<p>The time limit is longer than 20 hours.</p>
						</dd>
					</dl>
				</section>

				<section class="sc">
					<h4>Pause, Stop, Hide</h4>
					<p class="conformance-level">A</p>
					<p>For moving, <a>blinking</a>, scrolling, or auto-updating information, all of the following are true:</p>
					<dl>
						<dt>Moving, blinking, scrolling</dt>
						<dd>
							<p>For any moving, blinking or scrolling information that (1) starts automatically, (2) lasts more than five seconds, and (3) is presented in parallel with other content, there is a mechanism for the user to <a>pause</a>, stop, or hide it unless the movement, blinking, or scrolling is part of an activity where it is <a>essential</a>; and</p>
						</dd>
						<dt>Auto-updating</dt>
						<dd>
							<p>For any auto-updating information that (1) starts automatically and (2) is presented in parallel with other content, there is a mechanism for the user to pause, stop, or hide it or to control the frequency of the update unless the auto-updating is part of an activity where it is essential.</p>
						</dd>
					</dl>
				</section>

				<section class="sc">
					<h4>No Timing</h4>
					<p class="conformance-level">AAA</p>
					<p>Timing is not an <a>essential</a> part of the event or activity presented by the content, except for non-interactive <a>synchronized media</a> and <a>real-time events</a>.</p>
				</section>

				<section class="sc">
					<h4>Interruptions</h4>
					<p class="conformance-level">AAA</p>
					<p>Interruptions can be postponed or suppressed by the user, except interruptions involving an <a>emergency</a>.</p>
				</section>

				<section class="sc">
					<h4>Re-authenticating</h4>
					<p class="conformance-level">AAA</p>
					<p>When an authenticated session expires, the user can continue the activity without loss of data after re-authenticating.</p>
				</section>
			</section>

			<section class="guideline">
				<h3>Seizures</h3>
				<p>Do not design content in a way that is known to cause seizures.</p>

				<section class="sc">
					<h4>Three Flashes or Below Threshold</h4>
					<p class="conformance-level">A</p>
					<p><a>Web pages</a> do not contain anything that flashes more than three times in any one second period, or the <a>flash</a> is below the <a>general flash and red flash thresholds</a>.</p>
				</section>

				<section class="sc">
					<h4>Three Flashes</h4>
					<p class="conformance-level">AAA</p>
					<p><a>Web pages</a> do not contain anything that <a>flashes</a> more than three times in any one second period.</p>
				</section>
			</section>

			<section class="guideline">
				<h3>Navigable</h3>
				<p>Provide ways to help users navigate, find content, and determine where they are.</p>

				<section class="sc">
					<h4>Bypass Blocks</h4>
					<p class="conformance-level">A</p>
					<p>A <a>mechanism</a> is available to bypass blocks of content that are repeated on multiple <a>Web pages</a>.</p>
				</section>

				<section class="sc">
					<h4>Page Titled</h4>
					<p class="conformance-level">A</p>
					<p><a>Web pages</a> have titles that describe topic or purpose.</p>
				</section>

				<section class="sc">
					<h4>Focus Order</h4>
					<p class="conformance-level">A</p>
					<p>If a <a>Web page</a> can be <a>navigated sequentially</a> and the navigation sequences affect meaning or operation, focusable components receive focus in an order that preserves meaning and operability.</p>
				</section>

				<section class="sc">
					<h4>Link Purpose (In Context)</h4>
					<p class="conformance-level">A</p>
					<p>The <a>purpose of each link</a> can be determined from the link text alone or from the link text together with its <a>programmatically determined link context</a>, except where the purpose of the link would be <a>ambiguous to users in general</a>.</p>
				</section>

				<section class="sc">
					<h4>Multiple Ways</h4>
					<p class="conformance-level">AA</p>
					<p>More than one way is available to locate a <a>Web page</a> within a <a>set of Web pages</a> except where the Web Page is the result of, or a step in, a <a>process</a>.</p>
				</section>

				<section class="sc">
					<h4>Headings and Labels</h4>
					<p class="conformance-level">AA</p>
					<p>Headings and <a>labels</a> describe topic or purpose.</p>
				</section>

				<section class="sc">
					<h4>Focus Visible</h4>
					<p class="conformance-level">AA</p>
					<p>Any keyboard operable user interface has a mode of operation where the keyboard focus indicator is visible.</p>
				</section>

				<section class="sc">
					<h4>Location</h4>
					<p class="conformance-level">AAA</p>
					<p>Information about the user's location within a <a>set of Web pages</a> is available.</p>
				</section>

				<section class="sc">
					<h4>Link Purpose (Link Only)</h4>
					<p class="conformance-level">AAA</p>
					<p>A <a>mechanism</a> is available to allow the purpose of each link to be identified from link text alone, except where the purpose of the link would be <a>ambiguous to users in general</a>.</p>
				</section>

				<section class="sc">
					<h4>Section Headings</h4>
					<p class="conformance-level">AAA</p>
					<p><a>Section</a> headings are used to organize the content.</p>
				</section>
        
        <section class="sc">
					<h4>Single key Shortcuts</h4>
					<p class="conformance-level">A</p>
					<p class="change">New</p>
          <p><a>Single character shortcuts</a> are not the only way activate a control, unless a mechanism is available to turn them off or remap them to shortcuts with two or more characters.</p>
				</section>        
			</section>
		</section>
   

	<section class="principle" id="understandable">
			<h2> Understandable </h2>
			<p>Information and the operation of user interface must be understandable.</p>

			<section class="guideline">
				<h3>Readable</h3>
				<p>Make text content readable and understandable.</p>

				<section class="sc">
					<h4>Language of Page</h4>
					<p class="conformance-level">A</p>
					<p>The default <a>human language</a> of each <a>Web page</a> can be <a>programmatically determined</a>.</p>
				</section>

				<section class="sc">
					<h4>Language of Parts</h4>
					<p class="conformance-level">AA</p>
					<p>The <a>human language</a> of each passage or phrase in the content can be <a>programmatically determined</a> except for proper names, technical terms, words of indeterminate language, and words or phrases that have become part of the vernacular of the immediately surrounding text.</p>
				</section>

				<section class="sc">
					<h4>Unusual Words</h4>
					<p class="conformance-level">AAA</p>
					<p>A <a>mechanism</a> is available for identifying specific definitions of words or phrases <a>used in an unusual or restricted way</a>, including <a>idioms</a> and <a>jargon</a>.</p>
				</section>

				<section class="sc">
					<h4>Abbreviations</h4>
					<p class="conformance-level">AAA</p>
					<p>A <a>mechanism</a> for identifying the expanded form or meaning of <a>abbreviations</a> is available.</p>
				</section>

				<section class="sc">
					<h4>Reading Level</h4>
					<p class="conformance-level">AAA</p>
					<p>When text requires reading ability more advanced than the <a>lower secondary education level</a> after removal of proper names and titles, <a>supplemental content</a>, or a version that does not require reading ability more advanced than the lower secondary education level, is available.</p>
				</section>

				<section class="sc">
					<h4>Pronunciation</h4>
					<p class="conformance-level">AAA</p>
					<p>A <a>mechanism</a> is available for identifying specific pronunciation of words where meaning of the words, in context, is ambiguous without knowing the pronunciation.</p>
				</section>
			</section>

			<section class="guideline">
				<h3>Predictable</h3>
				<p>Make Web pages appear and operate in predictable ways.</p>

				<section class="sc">
					<h4>On Focus</h4>
					<p class="conformance-level">A</p>
					<p>When any <a>user interface component</a> receives focus, it does not initiate a <a>change of context</a>.</p>
				</section>

				<section class="sc">
					<h4>On Input</h4>
					<p class="conformance-level">A</p>
					<p>Changing the setting of any <a>user interface component</a> does not automatically cause a <a>change of context</a> unless the user has been advised of the behavior before using the component.</p>
				</section>

				<section class="sc">
					<h4>Consistent Navigation</h4>
					<p class="conformance-level">AA</p>
					<p>Navigational mechanisms that are repeated on multiple <a>Web pages</a> within a <a>set of Web pages</a> occur in the <a>same relative order</a> each time they are repeated, unless a change is initiated by the user.</p>
				</section>

				<section class="sc">
					<h4>Consistent Identification</h4>
					<p class="conformance-level">AA</p>
					<p>Components that have the <a>same functionality</a> within a <a>set of Web pages</a> are identified consistently.</p>
				</section>

				<section class="sc">
					<h4>Change on Request</h4>
					<p class="conformance-level">AAA</p>
					<p><a>Changes of context</a> are initiated only by user request or a <a>mechanism</a> is available to turn off such changes.</p>
				</section>

        <section class="sc proposed">
          <h4>Change of Content</h4>
          <p class="conformance-level">AA</p>
          <p class="issue">This is a proposed Success Criterion that has not yet been formally approved by the Working Group. Discussion of the issue is available in <a href="https://github.com/w3c/wcag21/issues/2">Issue 2</a> and <a href="https://github.com/w3c/wcag21/pull/112">Pull Request 112</a>.</p>          
          <p class="change">New</p>
          <p>Programmatic notification is provided for each change in content that indicates an action was taken or that conveys information, unless one or more of the following is true: </p>
          <ol>
            <li>There is an accessibility supported relationship between the new content and the control that triggers it.</li>
            <li>The user has been advised of the behavior before using the component.</li>
            <li>There are more than 5 notifications per minute.</li>
            <li>The change in content is not not a result of a user action AND not related to the the primary purpose of the page.</li>
          </ol>
        </section>
        
                <section class="sc proposed">
                    <h4>Accidental Activation</h4>
                    <p class="conformance-level">A</p>
                    <p class="change">New</p>
                	<p class="issue">This is a proposed Success Criterion that has not yet been formally approved by the Working Group. Discussion of the issue is available in <a href="https://github.com/w3c/wcag21/issues/65">Issue 65</a> and <a href="https://github.com/w3c/wcag21/pull/111">Pull Request 111</a>.</p>
                    <p>For single pointer activation, at least one of the following is true:</p>
                    <ul>
                        <li>Activation is on the up-event, either explicitly or implicitly as a platform's generic activation/click event;</li>
                        <li>A mechanism is available that allows the user to choose the up-event as an option;</li>
                        <li>Confirmation is provided, which can dismiss activation;</li>
                        <li>Activation is reversible;</li>
                        <li>Timing of activation is essential and waiting for the up-event would invalidate the activity.</li>
                    </ul>
                    <p class="note">This success criteria applies when platform assistive technology (e.g. screen reader) that remaps touch gestures is not turned on - see proposed SC Touch with Assistive Technology.</p>
                </section>
            
            </section>

			<section class="guideline">
				<h3>Input Assistance</h3>
				<p>Help users avoid and correct mistakes.</p>

				<section class="sc">
					<h4>Error Identification</h4>
					<p class="conformance-level">A</p>
					<p>If an <a>input error</a> is automatically detected, the item that is in error is identified and the error is described to the user in text.</p>
				</section>

				<section class="sc">
					<h4>Labels or Instructions</h4>
					<p class="conformance-level">A</p>
					<p><a>Labels</a> or instructions are provided when content requires user input.</p>
				</section>

				<section class="sc">
					<h4>Error Suggestion</h4>
					<p class="conformance-level">AA</p>
					<p>If an <a>input error</a> is automatically detected and suggestions for correction are known, then the suggestions are provided to the user, unless it would jeopardize the security or purpose of the content.</p>
				</section>

				<section class="sc">
					<h4>Error Prevention (Legal, Financial, Data)</h4>
					<p class="conformance-level">AA</p>
					<p>For <a>Web pages</a> that cause <a>legal commitments</a> or financial transactions for the user to occur, that modify or delete <a>user-controllable</a> data in data storage systems, or that submit user test responses, at least one of the following is true:</p>
				</section>

				<section class="sc">
					<h4>Help</h4>
					<p class="conformance-level">AAA</p>
					<p><a>Context-sensitive help</a> is available.</p>
				</section>
				
				
				<section class="sc proposed">
					<h4>Provide Support</h4>
					<p class="conformance-level">AA</p>
					<p class="issue">This is a proposed Success Criterion that has not yet been formally approved by the Working Group. Discussion of the issue is available in <a href="https://github.com/w3c/wcag21/issues/32">Issue 32</a> and <a href="https://github.com/w3c/wcag21/pull/118">Pull Request 118</a>.</p>
					<p class="change">Content is provided that helps users understand <a>complex information</a>, <a>long documents</a>, numerical information, relative and <a>cardinal directions</a>, forms and non-standard controls.</p>
				</section>
					
				<section class="sc">
					<h4>Error Prevention (All)</h4>
					<p class="conformance-level">AAA</p>
					<p>For <a>Web pages</a> that require the user to submit information, at least one of the following is true:</p>
				</section>
				
				<section class="sc proposed">
					<h4>Minimize user errors</h4>
					<p class="conformance-level">A</p>
					<p class="issue">This is a proposed Success Criterion that has not yet been formally approved by the Working Group. Discussion of the issue is available in <a href="https://github.com/w3c/wcag21/issues/13">Issue 13</a> and <a href="https://github.com/w3c/wcag21/pull/97">Pull Request 97</a>.</p>
					<p><a>Common input errors</a> are automatically corrected where the corrections can be <a>reliably</a> made.</p>
				</section>
			</section>
		</section>

		<section class="principle" id="robust">
			<h2> Robust </h2>
			<p>Content must be robust enough that it can be interpreted reliably by a wide variety of user agents, including assistive technologies.</p>

			<section class="guideline">
				<h3>Compatible</h3>
				<p>Maximize compatibility with current and future user agents, including assistive technologies.</p>

				<section class="sc">
					<h4>Parsing</h4>
					<p class="conformance-level">A</p>
					<p>In content implemented using markup languages, elements have complete start and end tags, elements are nested according to their specifications, elements do not contain duplicate attributes, and any IDs are unique, except where the specifications allow these features.</p>
				</section>

				<section class="sc">
					<h4>Name, Role, Value</h4>
					<p class="conformance-level">A</p>
					<p>For all <a>user interface components</a> (including but not limited to: form elements, links and components generated by scripts), the <a>name</a> and <a>role</a> can be <a>programmatically determined</a>; states, properties, and values that can be set by the user can be <a>programmatically set</a>; and notification of changes to these items is available to <a>user agents</a>, including <a>assistive technologies</a>.</p>
				</section>
			</section>
		</section>

		<section id="conformance">
			<!--<h1>Conformance</h1>-->
			<p>This section lists requirements for <a>conformance</a> to WCAG 2.1. It also gives information about how to make conformance claims, which are optional. Finally, it describes what it means to be <a>accessibility supported</a>, since only accessibility-supported ways of using technologies can be <a>relied upon</a> for conformance. <a href="https://www.w3.org/TR/UNDERSTANDING-WCAG20/conformance">Understanding Conformance</a> includes further explanation of the accessibility-supported concept.</p>

			<section id="conformance-reqs">
				<h2>Conformance Requirements</h2>
				<p>In order for a Web page to conform to WCAG 2.1, all of the following conformance requirements must be satisfied:</p>

				<section id="cc1">
					<h3>Conformance Level</h3>
					<p>One of the following levels of conformance is met in full.</p>
					<ul>
						<li>For Level A conformance (the minimum level of conformance), the <a>Web page</a> <a>satisfies</a> all the Level A Success Criteria, or a <a>conforming alternate version</a> is provided.</li>
						<li>For Level AA conformance, the Web page satisfies all the Level A and Level AA Success Criteria, or a Level AA conforming alternate version is provided.</li>
						<li>For Level AAA conformance, the Web page satisfies all the Level A, Level AA and Level AAA Success Criteria, or a Level AAA conforming alternate version is provided.</li>
					</ul>
					<p>Although conformance can only be achieved at the stated levels, authors are encouraged to report (in their claim) any progress toward meeting success criteria from all levels beyond the achieved level of conformance.</p>
					<p>It is not recommended that Level AAA conformance be required as a general policy for entire sites because it is not possible to satisfy all Level AAA Success Criteria for some content.</p>
				</section>

				<section id="cc2">
					<h3>Full pages</h3>
					<p><a>Conformance</a> (and conformance level) is for full <a>Web page(s)</a> only, and cannot be achieved if part of a Web page is excluded.</p>
					<p>For the purpose of determining conformance, alternatives to part of a page's content are considered part of the page when the alternatives can be obtained directly from the page, e.g., a long description or an alternative presentation of a video.</p>
					<p>Authors of Web pages that cannot conform due to content outside of the author's control may consider a <a href="#conformance-partial">Statement of Partial Conformance</a>.</p>
				</section>

				<section id="cc3">
					<h3>Complete processes</h3>
					<p>When a <a>Web page</a> is one of a series of Web pages presenting a <a>process</a> (i.e., a sequence of steps that need to be completed in order to accomplish an activity), all Web pages in the process conform at the specified level or better. (Conformance is not possible at a particular level if any page in the process does not conform at that level or better.)</p>
					<p>An online store has a series of pages that are used to select and purchase products. All pages in the series from start to finish (checkout) conform in order for any page that is part of the process to conform.</p>
				</section>

				<section id="cc4">
					<h3>Only Accessibility-Supported Ways of Using Technologies</h3>
					<p>Only <a>accessibility-supported</a> ways of using <a>technologies</a> are <a>relied upon</a> to satisfy the success criteria. Any information or functionality that is provided in a way that is not accessibility supported is also available in a way that is accessibility supported. (See <a href="https://www.w3.org/TR/UNDERSTANDING-WCAG20/conformance">Understanding accessibility support</a>.)</p>
				</section>

				<section id="cc5">
					<h3>Non-Interference</h3>
					<p>If <a> technologies </a> are used in a way that is not <a>accessibility supported</a>, or if they are used in a non-conforming way, then they do not block the ability of users to access the rest of the page. In addition, the <a>Web page</a> as a whole continues to meet the conformance requirements under each of the following conditions:</p>
					<ol>
						<li>when any technology that is not <a>relied upon</a> is turned on in a user agent,</li>
						<li>when any technology that is not relied upon is turned off in a user agent, and</li>
						<li>when any technology that is not relied upon is not supported by a user agent</li>
					</ol>
					<p>In addition, the following success criteria apply to all content on the page, including content that is not otherwise relied upon to meet conformance, because failure to meet them could interfere with any use of the page:</p>
					<ul>
						<li><strong>1.4.2 - Audio Control</strong>,</li>
						<li><strong>2.1.2 - No Keyboard Trap</strong>,</li>
						<li><strong>2.3.1 - Three Flashes or Below Threshold</strong>, and</li>
						<li><strong>2.2.2 - Pause, Stop, Hide</strong>.</li>
					</ul>
				</section>

				<section>
					<h3></h3>
					<p>If a page cannot conform (for example, a conformance test page or an example page), it cannot be included in the scope of conformance or in a conformance claim.</p>
					<p>For more information, including examples, see <a href="https://www.w3.org/TR/UNDERSTANDING-WCAG20/conformance">Understanding Conformance Requirements</a>.</p>
				</section>
			</section>

			<section id="conformance-claims">
				<h2>Conformance Claims (Optional) </h2>
				<p>Conformance is defined only for <a>Web pages</a>. However, a conformance claim may be made to cover one page, a series of pages, or multiple related Web pages.</p>

				<section id="conformance-required">
					<h3>Required Components of a Conformance Claim</h3>
					<p>Conformance claims are <strong>not required</strong>. Authors can conform to WCAG 2.1 without making a claim. However, if a conformance claim is made, then the conformance claim <strong>must</strong> include the following information:</p>
					<ol>
						<li><strong>Date</strong> of the claim</li>
						<li><strong>Guidelines title, version and URI </strong> "Web Content Accessibility Guidelines 2.1 at <a href="https://www.w3.org/TR/WCAG21/">https://www.w3.org/TR/WCAG21/</a>" <span class="ednote">In WCAG 2.0 this was a dated URI, which may need to be adjusted when this becomes a Rec.</span></li>
						<li><strong>Conformance level</strong> satisfied: (Level A, AA or AAA)</li>
						<li><p><strong>A concise description of the Web pages</strong>, such as a list of URIs for which the claim is made, including whether subdomains are included in the claim.</p>
							<p>The Web pages may be described by list or by an expression that describes all of the URIs included in the claim.</p>
							<p>Web-based products that do not have a URI prior to installation on the customer's Web site may have a statement that the product would conform when installed.</p></li>
						<li>A list of the <strong> <a>Web content technologies</a> <a>relied upon</a></strong>.</li>
					</ol>
					<p>If a conformance logo is used, it would constitute a claim and must be accompanied by the required components of a conformance claim listed above.</p>
				</section>

				<section id="conformance-optional">
					<h3>Optional Components of a Conformance Claim </h3>
					<p>In addition to the required components of a conformance claim above, consider providing additional information to assist users. Recommended additional information includes:</p>
					<ul>
						<li>A list of success criteria beyond the level of conformance claimed that have been met. This information should be provided in a form that users can use, preferably machine-readable metadata.</li>
						<li>A list of the specific technologies that are " <em>used but not <a>relied upon</a></em>."</li>
						<li>A list of user agents, including assistive technologies that were used to test the content.</li>
						<li>Information about any additional steps taken that go beyond the success criteria to enhance accessibility.</li>
						<li>A machine-readable metadata version of the list of specific technologies that are <a>relied upon</a>.</li>
						<li>A machine-readable metadata version of the conformance claim.</li>
					</ul>
					<p>Refer to <a href="https://www.w3.org/TR/UNDERSTANDING-WCAG20/conformance">Understanding Conformance Claims</a> for more information and example conformance claims.</p>
					<p>Refer to <a href="https://www.w3.org/TR/UNDERSTANDING-WCAG20/understanding-metadata">Understanding Metadata</a> for more information about the use of metadata in conformance claims.</p>
				</section>
			</section>

			<section id="conformance-partial">
				<h2>Statement of Partial Conformance - Third Party Content</h2>
				<p>Sometimes, Web pages are created that will later have additional content added to them. For example, an email program, a blog, an article that allows users to add comments, or applications supporting user-contributed content. Another example would be a page, such as a portal or news site, composed of content aggregated from multiple contributors, or sites that automatically insert content from other sources over time, such as when advertisements are inserted dynamically.</p>
				<p>In these cases, it is not possible to know at the time of original posting what the uncontrolled content of the pages will be. It is important to note that the uncontrolled content can affect the accessibility of the controlled content as well. Two options are available:</p>
				<ol>
					<li><p>A determination of conformance can be made based on best knowledge. If a page of this type is monitored and repaired (non-conforming content is removed or brought into conformance) within two business days, then a determination or claim of conformance can be made since, except for errors in externally contributed content which are corrected or removed when encountered, the page conforms. No conformance claim can be made if it is not possible to monitor or correct non-conforming content;</p>
						<p><strong>OR</strong></p></li>
					<li><p>A "statement of partial conformance" may be made that the page does not conform, but could conform if certain parts were removed. The form of that statement would be, "This page does not conform, but would conform to WCAG 2.1 at level X if the following parts from uncontrolled sources were removed." In addition, the following would also be true of uncontrolled content that is described in the statement of partial conformance:</p>
						<ol>
							<li>It is not content that is under the author's control.</li>
							<li>It is described in a way that users can identify (e.g., they cannot be described as "all parts that we do not control" unless they are clearly marked as such.)</li>
						</ol></li>
				</ol>
			</section>

			<section id="conformance-partial-lang">
				<h2>Statement of Partial Conformance - Language</h2>
				<p>A "statement of partial conformance due to language" may be made when the page does not conform, but would conform if <a>accessibility support</a> existed for (all of) the language(s) used on the page. The form of that statement would be, "This page does not conform, but would conform to WCAG 2.1 at level X if accessibility support existed for the following language(s):"</p>
			</section>
		</section>

		<section id="glossary">
			<h1>Glossary</h1>
			<dl id="terms">
				<dt><dfn data-lt="abbreviations">abbreviation</dfn></dt>
				<dd>
					<p>shortened form of a word, phrase, or name where the abbreviation has not become part of the language</p>
					<p>This includes initialisms and acronyms where:</p>
					<ol>
						<li><p><strong>initialisms</strong> are shortened forms of a name or phrase made from the initial letters of words or syllables contained in that name or phrase</p>
							<p>Not defined in all languages.</p>
							<p>SNCF is a French initialism that contains the initial letters of the Société Nationale des Chemins de Fer, the French national railroad.</p>
							<p>ESP is an initialism for extrasensory perception.</p></li>
						<li><p><strong>acronyms</strong> are abbreviated forms made from the initial letters or parts of other words (in a name or phrase) which may be pronounced as a word</p>
							<p>NOAA is an acronym made from the initial letters of the National Oceanic and Atmospheric Administration in the United States.</p></li>
					</ol>
					<p>Some companies have adopted what used to be an initialism as their company name. In these cases, the new name of the company is the letters (for example, Ecma) and the word is no longer considered an abbreviation.</p>
				</dd>
				<dt><dfn data-lt="accessibility-supported|accessibility support">accessibility supported</dfn></dt>
				<dd>
					<p>supported by users' <a>assistive technologies</a> as well as the accessibility features in browsers and other <a>user agents</a></p>
					<p>To qualify as an accessibility-supported use of a Web content technology (or feature of a technology), both 1 and 2 must be satisfied for a Web content technology (or feature):</p>
					<ol>
						<li><p><strong>The way that the <a>Web content technology</a> is used must be supported by users' assistive technology (AT). </strong> This means that the way that the technology is used has been tested for interoperability with users' assistive technology in the <a>human language(s)</a> of the content,</p>
							<p><strong>AND</strong></p></li>
						<li><p><strong>The Web content technology must have accessibility-supported user agents that are available to users. </strong> This means that at least one of the following four statements is true:</p>
							<ol>
								<li><p>The technology is supported natively in widely-distributed user agents that are also accessibility supported (such as HTML and CSS);</p>
									<p><strong>OR</strong></p></li>
								<li><p>The technology is supported in a widely-distributed plug-in that is also accessibility supported;</p>
									<p><strong>OR</strong></p></li>
								<li><p>The content is available in a closed environment, such as a university or corporate network, where the user agent required by the technology and used by the organization is also accessibility supported;</p>
									<p><strong>OR</strong></p></li>
								<li><p>The user agent(s) that support the technology are accessibility supported and are available for download or purchase in a way that:</p>
									<ul>
										<li>does not cost a person with a disability any more than a person without a disability <strong>and</strong></li>
										<li>is as easy to find and obtain for a person with a disability as it is for a person without disabilities.</li>
									</ul></li>
							</ol></li>
					</ol>
					<p>The WCAG Working group and the W3C do not specify which or how much support by assistive technologies there must be for a particular use of a Web technology in order for it to be classified as accessibility supported. (See <a href="https://www.w3.org/TR/UNDERSTANDING-WCAG20/conformance">Level of Assistive Technology Support Needed for "Accessibility Support"</a>.)</p>
					<p>Web technologies can be used in ways that are not accessibility supported as long as they are not <a>relied upon</a> and the page as a whole meets the conformance requirements, including <a href="#cc4"></a> and <a href="#cc5"></a>, are met.</p>
					<p>When a <a>Web Technology</a> is used in a way that is "accessibility supported," it does not imply that the entire technology or all uses of the technology are supported. Most technologies, including HTML, lack support for at least one feature or use. Pages conform to WCAG only if the uses of the technology that are accessibility supported can be relied upon to meet WCAG requirements.</p>
					<p>When citing Web content technologies that have multiple versions, the version(s) supported should be specified.</p>
					<p>One way for authors to locate uses of a technology that are accessibility supported would be to consult compilations of uses that are documented to be accessibility supported. (See <a href="https://www.w3.org/TR/UNDERSTANDING-WCAG20/conformance">Understanding Accessibility-Supported Web Technology Uses</a>.) Authors, companies, technology vendors, or others may document accessibility-supported ways of using Web content technologies. However, all ways of using technologies in the documentation would need to meet the definition of accessibility-supported Web content technologies above.</p>
				</dd>
				<dt><dfn>alternative for time-based media</dfn></dt>
				<dd>
					<p>document including correctly sequenced text descriptions of time-based visual and auditory information and providing a means for achieving the outcomes of any time-based interaction</p>
					<p>A screenplay used to create the synchronized media content would meet this definition only if it was corrected to accurately represent the final synchronized media after editing.</p>
				</dd>
				<dt><dfn>ambiguous to users in general</dfn></dt>
				<dd>
					<p>the purpose cannot be determined from the link and all information of the Web page presented to the user simultaneously with the link (i.e., readers without disabilities would not know what a link would do until they activated it)</p>
					<p>The word guava in the following sentence "One of the notable exports is guava" is a link. The link could lead to a definition of guava, a chart listing the quantity of guava exported or a photograph of people harvesting guava. Until the link is activated, all readers are unsure and the person with a disability is not at any disadvantage.</p>
				</dd>
				<dt><dfn>ASCII art</dfn></dt>
				<dd>
					<p>picture created by a spatial arrangement of characters or glyphs (typically from the 95 printable characters defined by ASCII).</p>
				</dd>
				<dt><dfn data-lt="assistive technologies">assistive technology</dfn> (as used in this document)</dt>
				<dd>
					<p>hardware and/or software that acts as a <a>user agent</a>, or along with a mainstream user agent, to provide functionality to meet the requirements of users with disabilities that go beyond those offered by mainstream user agents</p>
					<p>functionality provided by assistive technology includes alternative presentations (e.g., as synthesized speech or magnified content), alternative input methods (e.g., voice), additional navigation or orientation mechanisms, and content transformations (e.g., to make tables more accessible).</p>
					<p>Assistive technologies often communicate data and messages with mainstream user agents by using and monitoring APIs.</p>
					<p>The distinction between mainstream user agents and assistive technologies is not absolute. Many mainstream user agents provide some features to assist individuals with disabilities. The basic difference is that mainstream user agents target broad and diverse audiences that usually include people with and without disabilities. Assistive technologies target narrowly defined populations of users with specific disabilities. The assistance provided by an assistive technology is more specific and appropriate to the needs of its target users. The mainstream user agent may provide important functionality to assistive technologies like retrieving Web content from program objects or parsing markup into identifiable bundles.</p>
					<p>Assistive technologies that are important in the context of this document include the following:</p>
					<ul>
						<li>screen magnifiers, and other visual reading assistants, which are used by people with visual, perceptual and physical print disabilities to change text font, size, spacing, color, synchronization with speech, etc. in order to improve the visual readability of rendered text and images;</li>
						<li>screen readers, which are used by people who are blind to read textual information through synthesized speech or braille;</li>
						<li>text-to-speech software, which is used by some people with cognitive, language, and learning disabilities to convert text into synthetic speech;</li>
						<li>speech recognition software, which may be used by people who have some physical disabilities;</li>
						<li>alternative keyboards, which are used by people with certain physical disabilities to simulate the keyboard (including alternate keyboards that use head pointers, single switches, sip/puff and other special input devices.);</li>
						<li>alternative pointing devices, which are used by people with certain physical disabilities to simulate mouse pointing and button activations.</li>
					</ul>
				</dd>
				<dt><dfn>audio</dfn></dt>
				<dd>
					<p>the technology of sound reproduction</p>
					<p>Audio can be created synthetically (including speech synthesis), recorded from real world sounds, or both.</p>
				</dd>
				<dt><dfn data-lt="audio descriptions">audio description</dfn></dt>
				<dd>
					<p>narration added to the soundtrack to describe important visual details that cannot be understood from the main soundtrack alone</p>
					<p>Audio description of <a>video</a> provides information about actions, characters, scene changes, on-screen text, and other visual content.</p>
					<p>In standard audio description, narration is added during existing pauses in dialogue. (See also <a>extended audio description</a>.)</p>
					<p>Where all of the <a>video</a> information is already provided in existing <a>audio</a>, no additional audio description is necessary.</p>
					<p>Also called "video description" and "descriptive narration."</p>
				</dd>
				<dt><dfn>audio-only</dfn></dt>
				<dd>
					<p>a time-based presentation that contains only <a>audio</a> (no <a>video</a> and no interaction)</p>
				</dd>
				<dt><dfn>blinking</dfn></dt>
				<dd>
					<p>switch back and forth between two visual states in a way that is meant to draw attention</p>
					<p>See also <a>flash</a>. It is possible for something to be large enough and blink brightly enough at the right frequency to be also classified as a flash.</p>
				</dd>
				<dt><dfn>blocks of text</dfn></dt>
				<dd>
					<p>more than one sentence of text</p>
				</dd>
				<dt><dfn>CAPTCHA</dfn></dt>
				<dd>
					<p>initialism for "Completely Automated Public Turing test to tell Computers and Humans Apart"</p>
					<p>CAPTCHA tests often involve asking the user to type in text that is displayed in an obscured image or audio file.</p>
					<p>A Turing test is any system of tests designed to differentiate a human from a computer. It is named after famed computer scientist Alan Turing. The term was coined by researchers at Carnegie Mellon University. [[CAPTCHA]]</p>
				</dd>
				<dt><dfn>captions</dfn></dt>
				<dd>
					<p>synchronized visual and/or <a>text alternative</a> for both speech and non-speech audio information needed to understand the media content</p>
					<p>Captions are similar to dialogue-only subtitles except captions convey not only the content of spoken dialogue, but also equivalents for non-dialogue audio information needed to understand the program content, including sound effects, music, laughter, speaker identification and location.</p>
					<p>Closed Captions are equivalents that can be turned on and off with some players.</p>
					<p>Open Captions are any captions that cannot be turned off. For example, if the captions are visual equivalent <a>images of text</a> embedded in <a>video</a>.</p>
					<p>Captions should not obscure or obstruct relevant information in the video.</p>
					<p>In some countries, captions are called subtitles.</p>
					<p><a>Audio descriptions</a> can be, but do not need to be, captioned since they are descriptions of information that is already presented visually.</p>
				</dd>
<<<<<<< HEAD
				<dt class="proposed"><dfn data-lt="cardinal directions">cardinal direction</dfn></dt>
				<dd class="proposed">
					<p>points of the Compass (North, South, East and West)</p>
				</dd>
        <dt><dfn>Change of content</dfn></dt> 
        <dd>
=======
        <dt class="proposed"><dfn>Change of content</dfn></dt> 
        <dd class="proposed">
>>>>>>> b5259b79
          <p>Changes made to a web page after it has been delivered to the user agent, whether or not initiated by the user.</p>
        </dd>
				<dt><dfn data-lt="change of context">changes of context</dfn></dt>
				<dd>
					<p>major changes in the content of the <a>Web page</a> that, if made without user awareness, can disorient users who are not able to view the entire page simultaneously</p>
					<p>Changes in context include changes of:</p>
					<ol>
						<li><a>user agent</a>;</li>
						<li><a>viewport</a>;</li>
						<li>focus;</li>
						<li><a>content</a> that changes the meaning of the <a>Web page</a>.</li>
					</ol>
					<p>A change of content is not always a change of context. Changes in content, such as an expanding outline, dynamic menu, or a tab control do not necessarily change the context, unless they also change one of the above (e.g., focus).</p>
					<p>Opening a new window, moving focus to a different component, going to a new page (including anything that would look to a user as if they had moved to a new page) or significantly re-arranging the content of a page are examples of changes of context.</p>
				</dd>
				<dt class="proposed"><dfn data-lt="common input errors">common input error</dfn></dt>
				<dd class="proposed">
					<p>errors that have been documented in the understanding of the Success Criteria section or have supportive techniques or that have been reported or documented more then one time and there is a known way to identify them</p>
				</dd>
				<dt class="proposed"><dfn>complex information</dfn></dt>
				<dd class="proposed">
					<p>something with at least 3 parts where at least 2 of those parts interact with each other in multiple ways</p>
				</dd>
				<dt><dfn data-lt="conform">conformance</dfn></dt>
				<dd>
					<p>satisfying all the requirements of a given standard, guideline or specification</p>
				</dd>
				<dt><dfn>conforming alternate version</dfn></dt>
				<dd>
					<p>version that</p>
					<ol>
						<li>conforms at the designated level, and</li>
						<li>provides all of the same information and <a>functionality</a> in the same <a>human language</a>, and</li>
						<li>is as up to date as the non-conforming content, and</li>
						<li><p>for which at least one of the following is true:</p>
							<ol>
								<li>the conforming version can be reached from the non-conforming page via an <a>accessibility-supported</a> <a>mechanism</a>, or</li>
								<li>the non-conforming version can only be reached from the conforming version, or</li>
								<li>the non-conforming version can only be reached from a conforming page that also provides a mechanism to reach the conforming version</li>
							</ol></li>
					</ol>
					<p>In this definition, "can only be reached" means that there is some mechanism, such as a conditional redirect, that prevents a user from "reaching" (loading) the non-conforming page unless the user had just come from the conforming version.</p>
					<p>The alternate version does not need to be matched page for page with the original (e.g., the conforming alternate version may consist of multiple pages).</p>
					<p>If multiple language versions are available, then conforming alternate versions are required for each language offered.</p>
					<p>Alternate versions may be provided to accommodate different technology environments or user groups. Each version should be as conformant as possible. One version would need to be fully conformant in order to meet <a href="#cc1">conformance requirement 1</a>.</p>
					<p>The conforming alternative version does not need to reside within the scope of conformance, or even on the same Web site, as long as it is as freely available as the non-conforming version.</p>
					<p>Alternate versions should not be confused with <a>supplementary content</a>, which support the original page and enhance comprehension.</p>
					<p>Setting user preferences within the content to produce a conforming version is an acceptable mechanism for reaching another version as long as the method used to set the preferences is accessibility supported.</p>
					<p>See <a href="https://www.w3.org/TR/UNDERSTANDING-WCAG20/conformance">Understanding Conforming Alternate Versions</a></p>
				</dd>
				<dt><dfn>content</dfn> (Web content)</dt>
				<dd>
					<p>information and sensory experience to be communicated to the user by means of a <a>user agent</a>, including code or markup that defines the content's <a>structure</a>, <a>presentation</a>, and interactions</p>
				</dd>
				<dt><dfn>context-sensitive help</dfn></dt>
				<dd>
					<p>help text that provides information related to the function currently being performed</p>
					<p>Clear labels can act as context-sensitive help.</p>
				</dd>
				<dt><dfn>contrast ratio</dfn></dt>
				<dd>
					<p>(L1 + 0.05) / (L2 + 0.05), where</p>
					<ul>
						<li>L1 is the <a>relative luminance</a> of the lighter of the colors, and</li>
						<li>L2 is the <a>relative luminance</a> of the darker of the colors.</li>
					</ul>
					<p>Contrast ratios can range from 1 to 21 (commonly written 1:1 to 21:1).</p>
					<p>Because authors do not have control over user settings as to how text is rendered (for example font smoothing or anti-aliasing), the contrast ratio for text can be evaluated with anti-aliasing turned off.</p>
					<p>For the purpose of Success Criteria 1.4.3 and 1.4.6, contrast is measured with respect to the specified background over which the text is rendered in normal usage. If no background color is specified, then white is assumed.</p>
					<p>Background color is the specified color of content over which the text is to be rendered in normal usage. It is a failure if no background color is specified when the text color is specified, because the user's default background color is unknown and cannot be evaluated for sufficient contrast. For the same reason, it is a failure if no text color is specified when a background color is specified.</p>
					<p>When there is a border around the letter, the border can add contrast and would be used in calculating the contrast between the letter and its background. A narrow border around the letter would be used as the letter. A wide border around the letter that fills in the inner details of the letters acts as a halo and would be considered background.</p>
					<p>WCAG conformance should be evaluated for color pairs specified in the content that an author would expect to appear adjacent in typical presentation. Authors need not consider unusual presentations, such as color changes made by the user agent, except where caused by authors' code.</p>
				</dd>
				<dt><dfn>correct reading sequence</dfn></dt>
				<dd>
					<p>any sequence where words and paragraphs are presented in an order that does not change the meaning of the content</p>
				</dd>
                <dt class="proposed"><dfn>easily available</dfn> (or easily available mode or setting)</dt>
                <dd class="proposed">
                    <p>one or more of the following are true:</p>
                    <ul>
                        <li>can be set one time with as wide a scope as possible (such as using the standards of the operating system, from <a href="http://www.iso.org/iso/catalogue_detail.htm?csnumber=64840">ISO 9241-112</a> [[ISO_9241-112]] or <a href="http://gpii.net/"><abbr title="Global Public Inclusive Infrastructure">GPII</abbr></a> [[GPII]] when available)</li>
                        <li>has the option to save or change the setting, where available interoperably, but also for the scope of the set of web pages </li>
                        <li>is reachable from each screen where it may be needed, and the path and the control conforms to all of this document</li>
                    </ul>
                </dd>
				<dt><dfn>emergency</dfn></dt>
				<dd>
					<p>a sudden, unexpected situation or occurrence that requires immediate action to preserve health, safety, or property</p>
				</dd>
				<dt><dfn>essential</dfn></dt>
				<dd>
					<p>if removed, would fundamentally change the information or functionality of the content, <strong>and</strong> information and functionality cannot be achieved in another way that would conform</p>
				</dd>
				<dt><dfn>extended audio description</dfn></dt>
				<dd>
					<p>audio description that is added to an audiovisual presentation by pausing the <a>video</a> so that there is time to add additional description</p>
					<p>This technique is only used when the sense of the <a>video</a> would be lost without the additional <a>audio description</a> and the pauses between dialogue/narration are too short.</p>
				</dd>
				<dt><dfn data-lt="flashes">flash</dfn></dt>
				<dd>
					<p>a pair of opposing changes in <a>relative luminance</a> that can cause seizures in some people if it is large enough and in the right frequency range</p>
					<p>See <a>general flash and red flash thresholds</a> for information about types of flash that are not allowed.</p>
					<p>See also <a>blinking</a>.</p>
				</dd>
				<dt><dfn>functionality</dfn></dt>
				<dd>
					<p><a>processes</a> and outcomes achievable through user action</p>
				</dd>
				<dt><dfn>general flash and red flash thresholds</dfn></dt>
				<dd>
					<p>a <a>flash</a> or rapidly changing image sequence is below the threshold (i.e., content <strong>passes</strong>) if any of the following are true:</p>
					<ol>
						<li>there are no more than three <strong>general flashes</strong> and / or no more than three <strong>red flashes</strong> within any one-second period; or</li>
						<li>the combined area of flashes occurring concurrently occupies no more than a total of .006 steradians within any 10 degree visual field on the screen (25% of any 10 degree visual field on the screen) at typical viewing distance</li>
					</ol>
					<p>where:</p>
					<ul>
						<li>A <strong>general flash</strong> is defined as a pair of opposing changes in <a>relative luminance</a> of 10% or more of the maximum relative luminance where the relative luminance of the darker image is below 0.80; and where "a pair of opposing changes" is an increase followed by a decrease, or a decrease followed by an increase, and</li>
						<li>A <strong>red flash</strong> is defined as any pair of opposing transitions involving a saturated red.</li>
					</ul>
					<p><em>Exception:</em> Flashing that is a fine, balanced, pattern such as white noise or an alternating checkerboard pattern with "squares" smaller than 0.1 degree (of visual field at typical viewing distance) on a side does not violate the thresholds.</p>
					<p>For general software or Web content, using a 341 x 256 pixel rectangle anywhere on the displayed screen area when the content is viewed at 1024 x 768 pixels will provide a good estimate of a 10 degree visual field for standard screen sizes and viewing distances (e.g., 15-17 inch screen at 22-26 inches). (Higher resolutions displays showing the same rendering of the content yield smaller and safer images so it is lower resolutions that are used to define the thresholds.)</p>
					<p>A transition is the change in relative luminance (or relative luminance/color for red flashing) between adjacent peaks and valleys in a plot of relative luminance (or relative luminance/color for red flashing) measurement against time. A flash consists of two opposing transitions.</p>
					<p>The current working definition in the field for <strong>"pair of opposing transitions involving a saturated red"</strong> is where, for either or both states involved in each transition, R/(R+ G + B) &gt;= 0.8, and the change in the value of (R-G-B)x320 is &gt; 20 (negative values of (R-G-B)x320 are set to zero) for both transitions. R, G, B values range from 0-1 as specified in “relative luminance” definition. [[HARDING-BINNIE]]</p>
					<p>Tools are available that will carry out analysis from video screen capture. However, no tool is necessary to evaluate for this condition if flashing is less than or equal to 3 flashes in any one second. Content automatically passes (see #1 and #2 above).</p>
				</dd>
				<dt><dfn data-lt="human language(s)">human language</dfn></dt>
				<dd>
					<p>language that is spoken, written or signed (through visual or tactile means) to communicate with humans</p>
					<p>See also <a>sign language</a>.</p>
				</dd>
				<dt><dfn data-lt="idioms">idiom</dfn></dt>
				<dd>
					<p>phrase whose meaning cannot be deduced from the meaning of the individual words and the specific words cannot be changed without losing the meaning</p>
					<p>idioms cannot be translated directly, word for word, without losing their (cultural or language-dependent) meaning.</p>
					<p>In English, "spilling the beans" means "revealing a secret." However, "knocking over the beans" or "spilling the vegetables" does not mean the same thing.</p>
					<p>In Japanese, the phrase "さじを投げる" literally translates into "he throws a spoon," but it means that there is nothing he can do and finally he gives up.</p>
					<p>In Dutch, "Hij ging met de kippen op stok" literally translates into "He went to roost with the chickens," but it means that he went to bed early.</p>
				</dd>
				<dt><dfn data-lt="images of text">image of text</dfn></dt>
				<dd>
					<p>text that has been rendered in a non-text form (e.g., an image) in order to achieve a particular visual effect</p>
					<p>This does not include <a>text</a> that is part of a picture that contains significant other visual content.</p>
					<p>A person's name on a nametag in a photograph.</p>
				</dd>
				<dt><dfn>informative</dfn></dt>
				<dd>
					<p>for information purposes and not required for conformance</p>
				</dd>
				<dt><dfn>input error</dfn></dt>
				<dd>
					<p>information provided by the user that is not accepted</p>
					<p>This includes:</p>
					<ol>
						<li>Information that is required by the <a>Web page</a> but omitted by the user</li>
						<li>Information that is provided by the user but that falls outside the required data format or values</li>
					</ol>
				</dd>
				<dt><dfn>jargon</dfn></dt>
				<dd>
					<p>words used in a particular way by people in a particular field</p>
					<p>The word StickyKeys is jargon from the field of assistive technology/accessibility.</p>
				</dd>
				<dt><dfn>keyboard interface</dfn></dt>
				<dd>
					<p>interface used by software to obtain keystroke input</p>
					<p>A keyboard interface allows users to provide keystroke input to programs even if the native technology does not contain a keyboard.</p>
					<p>A touchscreen PDA has a keyboard interface built into its operating system as well as a connector for external keyboards. Applications on the PDA can use the interface to obtain keyboard input either from an external keyboard or from other applications that provide simulated keyboard output, such as handwriting interpreters or speech-to-text applications with "keyboard emulation" functionality.</p>
					<p>Operation of the application (or parts of the application) through a keyboard-operated mouse emulator, such as MouseKeys, does not qualify as operation through a keyboard interface because operation of the program is through its pointing device interface, not through its keyboard interface.</p>
				</dd>
				<dt><dfn data-lt="labels">label</dfn></dt>
				<dd>
					<p><a>text</a> or other component with a <a>text alternative</a> that is presented to a user to identify a component within Web <a>content</a></p>
					<p>A label is presented to all users whereas the <a>name</a> may be hidden and only exposed by assistive technology. In many (but not all) cases the name and the label are the same.</p>
					<p>The term label is not limited to the label element in HTML.</p>
				</dd>
				<dt><dfn data-lt="large-scale">large scale</dfn> (text)</dt>
				<dd>
					<p>with at least 18 point or 14 point bold or font size that would yield equivalent size for Chinese, Japanese and Korean (CJK) fonts</p>
					<p>Fonts with extraordinarily thin strokes or unusual features and characteristics that reduce the familiarity of their letter forms are harder to read, especially at lower contrast levels.</p>
					<p>Font size is the size when the content is delivered. It does not include resizing that may be done by a user.</p>
					<p>The actual size of the character that a user sees is dependent both on the author-defined size and the user's display or user-agent settings. For many mainstream body text fonts, 14 and 18 point is roughly equivalent to 1.2 and 1.5 em or to 120% or 150% of the default size for body text (assuming that the body font is 100%), but authors would need to check this for the particular fonts in use. When fonts are defined in relative units, the actual point size is calculated by the user agent for display. The point size should be obtained from the user agent, or calculated based on font metrics as the user agent does, when evaluating this success criterion. Users who have low vision would be responsible for choosing appropriate settings.</p>
					<p>When using text without specifying the font size, the smallest font size used on major browsers for unspecified text would be a reasonable size to assume for the font. If a level 1 heading is rendered in 14pt bold or higher on major browsers, then it would be reasonable to assume it is large text. Relative scaling can be calculated from the default sizes in a similar fashion.</p>
					<p>The 18 and 14 point sizes for roman texts are taken from the minimum size for large print (14pt) and the larger standard font size (18pt). For other fonts such as CJK languages, the "equivalent" sizes would be the minimum large print size used for those languages and the next larger standard large print size.</p>
				</dd>
				<dt><dfn>legal commitments</dfn></dt>
				<dd>
					<p>transactions where the person incurs a legally binding obligation or benefit</p>
					<p>A marriage license, a stock trade (financial and legal), a will, a loan, adoption, signing up for the army, a contract of any type, etc.</p>
				</dd>
				<dt><dfn data-lt="purpose of each link">link purpose</dfn></dt>
				<dd>
					<p>nature of the result obtained by activating a hyperlink</p>
				</dd>
				<dt><dfn>live</dfn></dt>
				<dd>
					<p>information captured from a real-world event and transmitted to the receiver with no more than a broadcast delay</p>
					<p>A broadcast delay is a short (usually automated) delay, for example used in order to give the broadcaster time to queue or censor the audio (or video) feed, but not sufficient to allow significant editing.</p>
					<p>If information is completely computer generated, it is not live.</p>
				</dd>
				<dt class="proposed"><dfn data-lt="long documents">long document</dfn></dt>
				<dd class="proposed">
					<p>300 words or more</p>
				</dd>
				<dt><dfn>lower secondary education level</dfn></dt>
				<dd>
					<p>the two or three year period of education that begins after completion of six years of school and ends nine years after the beginning of <a>primary education</a></p>
					<p>This definition is based on the International Standard Classification of Education [[UNESCO]].</p>
				</dd>
				<dt><dfn>mechanism</dfn></dt>
				<dd>
					<p><a>process</a> or technique for achieving a result</p>
					<p>The mechanism may be explicitly provided in the content, or may be <a>relied upon</a> to be provided by either the platform or by <a>user agents</a>, including <a>assistive technologies</a>.</p>
					<p>The mechanism needs to meet all success criteria for the conformance level claimed.</p>
				</dd>
				<dt><dfn>media alternative for text</dfn></dt>
				<dd>
					<p>media that presents no more information than is already presented in text (directly or via text alternatives)</p>
					<p>A media alternative for text is provided for those who benefit from alternate representations of text. Media alternatives for text may be audio-only, video-only (including sign-language video), or audio-video.</p>
				</dd>
				<dt><dfn>name</dfn></dt>
				<dd>
					<p>text by which software can identify a component within Web content to the user</p>
					<p>The name may be hidden and only exposed by assistive technology, whereas a <a>label</a> is presented to all users. In many (but not all) cases, the label and the name are the same.</p>
					<p>This is unrelated to the name attribute in HTML.</p>
				</dd>
				<dt><dfn>navigated sequentially</dfn></dt>
				<dd>
					<p>navigated in the order defined for advancing focus (from one element to the next) using a <a>keyboard interface</a></p>
				</dd>
				<dt class="proposed"><dfn data-lt="non-numerical values">non-numerical value</dfn></dt>
				<dd class="proposed">
					<p>a value that does not rely on understanding numerical concepts and is not expressed in numbers</p>
					<p class="ednote">This definition was included in support of <a href="#provide-support">Provide Support</a>, but the term there is "numerical information", the opposite of this definition, so link to here not added.</p>
				</dd>
				<dt><dfn>non-text content</dfn></dt>
				<dd>
					<p>any content that is not a sequence of characters that can be <a>programmatically determined</a> or where the sequence is not expressing something in <a>human language</a></p>
					<p>This includes <a>ASCII Art</a> (which is a pattern of characters), emoticons, leetspeak (which uses character substitution), and images representing text</p>
				</dd>
				<dt><dfn>normative</dfn></dt>
				<dd>
					<p>required for conformance</p>
					<p>One may conform in a variety of well-defined ways to this document.</p>
				</dd>
				<dt><dfn>on a full-screen window</dfn></dt>
				<dd>
					<p>on the most common sized desktop/laptop display with the viewport maximized</p>
					<p>Since people generally keep their computers for several years, it is best not to rely on the latest desktop/laptop display resolutions but to consider the common desktop/laptop display resolutions over the course of several years when making this evaluation.</p>
				</dd>
				<dt><dfn data-lt="pause">paused</dfn></dt>
				<dd>
					<p>stopped by user request and not resumed until requested by user</p>
				</dd>
        <dt><dfn>pointer inputs: </dfn></dt>
				<dd> 
        <p>input devices that can target a specific coordinate (or set of coordinates) on a screen, such as a mouse, pen, or touch contact. (modified slightly from https://w3c.github.io/pointerevents/#glossary)</p>
        </dd>
       <dt><dfn>platform assistive technology that remaps touch gestures:</dfn></dt>
				<dd>
					<p>Software that is integrated into the operating system, ships with the product, and/or is updated or installed via system updates. This software changes the characteristics of the touch interface when turned on. (e.g., a system screen reader may remap a right swipe gesture to move focus from item to item instead of it's default behaviour when the assistive technology is not on).</p>
				</dd> 
				<dt><dfn>prerecorded</dfn></dt>
				<dd>
					<p>information that is not <a>live</a></p>
				</dd>
				<dt><dfn>presentation</dfn></dt>
				<dd>
					<p>rendering of the <a>content</a> in a form to be perceived by users</p>
				</dd>
				<dt><dfn data-lt="primary education">primary education level</dfn></dt>
				<dd>
					<p>six year time period that begins between the ages of five and seven, possibly without any previous education</p>
					<p>This definition is based on the International Standard Classification of Education [[UNESCO]].</p>
				</dd>
				<dt><dfn data-lt="processes">process</dfn></dt>
				<dd>
					<p>series of user actions where each action is required in order to complete an activity</p>
					<p>Successful use of a series of Web pages on a shopping site requires users to view alternative products, prices and offers, select products, submit an order, provide shipping information and provide payment information.</p>
					<p>An account registration page requires successful completion of a Turing test before the registration form can be accessed.</p>
				</dd>
				<dt><dfn data-lt="programmatically determinable">programmatically determined</dfn> (programmatically determinable)</dt>
				<dd>
					<p>determined by software from author-supplied data provided in a way that different <a>user agents</a>, including <a>assistive technologies</a>, can extract and present this information to users in different modalities</p>
					<p>Determined in a markup language from elements and attributes that are accessed directly by commonly available assistive technology.</p>
					<p>Determined from technology-specific data structures in a non-markup language and exposed to assistive technology via an accessibility API that is supported by commonly available assistive technology.</p>
				</dd>
				<dt><dfn>programmatically determined link context</dfn></dt>
				<dd>
					<p>additional information that can be <a>programmatically determined</a> from <a>relationships</a> with a link, combined with the link text, and presented to users in different modalities</p>
					<p>In HTML, information that is programmatically determinable from a link in English includes text that is in the same paragraph, list, or table cell as the link or in a table header cell that is associated with the table cell that contains the link.</p>
					<p>Since screen readers interpret punctuation, they can also provide the context from the current sentence, when the focus is on a link in that sentence.</p>
				</dd>
				<dt class="proposed"><dfn>Programmatic notification</dfn></dt> 
        <dd class="proposed">
					<p>Notification by software from data provided in a user-agent-supported manner. User agents can extract and present this notification to users in different modalities, such as screen readers, without further action by the user.</p>
        </dd>
        <dt><dfn>programmatically set</dfn></dt>
				<dd>
					<p>set by software using methods that are supported by user agents, including assistive technologies</p>
				</dd>
				<dt><dfn>pure decoration</dfn></dt>
				<dd>
					<p>serving only an aesthetic purpose, providing no information, and having no functionality</p>
					<p>Text is only purely decorative if the words can be rearranged or substituted without changing their purpose.</p>
					<p>The cover page of a dictionary has random words in very light text in the background.</p>
				</dd>
				<dt><dfn data-lt="real-time events">real-time event</dfn></dt>
				<dd>
					<p>event that a) occurs at the same time as the viewing and b) is not completely generated by the content</p>
					<p>A Webcast of a live performance (occurs at the same time as the viewing and is not prerecorded).</p>
					<p>An on-line auction with people bidding (occurs at the same time as the viewing).</p>
					<p>Live humans interacting in a virtual world using avatars (is not completely generated by the content and occurs at the same time as the viewing).</p>
				</dd>
				<dt><dfn>relationships</dfn></dt>
				<dd>
					<p>meaningful associations between distinct pieces of content</p>
				</dd>
				<dt><dfn>relative luminance</dfn></dt>
				<dd>
					<p>the relative brightness of any point in a colorspace, normalized to 0 for darkest black and 1 for lightest white</p>
					<p>For the sRGB colorspace, the relative luminance of a color is defined as L = 0.2126 * <strong>R</strong> + 0.7152 * <strong>G</strong> + 0.0722 * <strong>B</strong> where <strong>R</strong>, <strong>G</strong> and <strong>B</strong> are defined as:</p>
					<ul>
						<li>if RsRGB &lt;= 0.03928 then <strong>R</strong> = RsRGB/12.92 else <strong>R</strong> = ((RsRGB+0.055)/1.055) ^ 2.4</li>
						<li>if GsRGB &lt;= 0.03928 then <strong>G</strong> = GsRGB/12.92 else <strong>G</strong> = ((GsRGB+0.055)/1.055) ^ 2.4</li>
						<li>if BsRGB &lt;= 0.03928 then <strong>B</strong> = BsRGB/12.92 else <strong>B</strong> = ((BsRGB+0.055)/1.055) ^ 2.4</li>
					</ul>
					<p>and RsRGB, GsRGB, and BsRGB are defined as:</p>
					<ul>
						<li>RsRGB = R8bit/255</li>
						<li>GsRGB = G8bit/255</li>
						<li>BsRGB = B8bit/255</li>
					</ul>
					<p>The "^" character is the exponentiation operator. (Formula taken from [[sRGB]] and [[IEC-4WD]]).</p>
					<p>Almost all systems used today to view Web content assume sRGB encoding. Unless it is known that another color space will be used to process and display the content, authors should evaluate using sRGB colorspace. If using other color spaces, see <a href="https://www.w3.org/TR/UNDERSTANDING-WCAG20/visual-audio-contrast-contrast">Understanding Success Criterion 1.4.3</a>.</p>
					<p>If dithering occurs after delivery, then the source color value is used. For colors that are dithered at the source, the average values of the colors that are dithered should be used (average R, average G, and average B).</p>
					<p>Tools are available that automatically do the calculations when testing contrast and flash.</p>
					<p>A <a href="relative-luminance.xml">MathML version of the relative luminance definition</a> is available.</p>
				</dd>
				<dt class="proposed"><dfn data-lt="reliable|reliably">reliable and achievable</dfn> (known to be)</dt>
				<dd class="proposed">
					<p>identified in the WCAG techniques as possible to reliably correct an errors, or found in user testing to constantly</p>
				</dd>
				<dt><dfn>relied upon</dfn> (technologies that are)</dt>
				<dd>
					<p>the content would not <a>conform</a> if that <a>technology</a> is turned off or is not supported</p>
				</dd>
				<dt><dfn>role</dfn></dt>
				<dd>
					<p>text or number by which software can identify the function of a component within Web content</p>
					<p>A number that indicates whether an image functions as a hyperlink, command button, or check box.</p>
				</dd>
				<dt><dfn>same functionality </dfn></dt>
				<dd>
					<p>same result when used</p>
					<p>A submit "search" button on one Web page and a "find" button on another Web page may both have a field to enter a term and list topics in the Web site related to the term submitted. In this case, they would have the same functionality but would not be labeled consistently.</p>
				</dd>
				<dt><dfn>same relative order</dfn></dt>
				<dd>
					<p>same position relative to other items</p>
					<p>Items are considered to be in the same relative order even if other items are inserted or removed from the original order. For example, expanding navigation menus may insert an additional level of detail or a secondary navigation section may be inserted into the reading order.</p>
				</dd>
				<dt><dfn data-lt="satisfies">satisfies a success criterion</dfn></dt>
				<dd>
					<p>the success criterion does not evaluate to 'false' when applied to the page</p>
				</dd>
				<dt><dfn>section</dfn></dt>
				<dd>
					<p>A self-contained portion of written content that deals with one or more related topics or thoughts</p>
					<p>A section may consist of one or more paragraphs and include graphics, tables, lists and sub-sections.</p>
				</dd>
				<dt><dfn>set of Web pages</dfn></dt>
				<dd>
					<p>collection of <a>Web pages</a> that share a common purpose and that are created by the same author, group or organization</p>
					<p>Different language versions would be considered different sets of Web pages.</p>
                              <p class="changed">Example: A publication is split across multiple Web pages, where each page contains one chapter or other significant section of the work. The publication is logically a single contiguous unit, and contains navigation features that enable access to the full set of pages.</p>
					<p>Example: A publication is split across multiple Web pages, where each page contains one chapter or other significant section of the work. The publication is logically a single contiguous unit, and contains navigation features that enable access to the full set of pages.</p>
				</dd>
				<dt><dfn>sign language</dfn></dt>
				<dd>
					<p>a language using combinations of movements of the hands and arms, facial expressions, or body positions to convey meaning</p>
				</dd>
				<dt><dfn>sign language interpretation</dfn></dt>
				<dd>
					<p>translation of one language, generally a spoken language, into a <a>sign language</a></p>
					<p>True sign languages are independent languages that are unrelated to the spoken language(s) of the same country or region.</p>
				</dd>
        <dt><dfn>single character shortcut</dfn></dt>
				<dd>
					<p>Functionality added to the content which triggers a control using only one character on the keyboard without focus being on that control.</p>
				</dd>
				<dt><dfn>specific sensory experience</dfn></dt>
				<dd>
					<p>a sensory experience that is not purely decorative and does not primarily convey important information or perform a function</p>
					<p>Examples include a performance of a flute solo, works of visual art etc.</p>
				</dd>
				<dt><dfn>structure</dfn></dt>
				<dd>
					<ol>
						<li>The way the parts of a <a>Web page</a> are organized in relation to each other; and</li>
						<li>The way a collection of <a>Web pages</a> is organized</li>
					</ol>
				</dd>
				<dt><dfn data-lt="supplementary content">supplemental content</dfn></dt>
				<dd>
					<p>additional <a>content</a> that illustrates or clarifies the primary content</p>
					<p>An audio version of a <a>Web page</a>.</p>
					<p>An illustration of a complex <a>process</a>.</p>
					<p>A paragraph summarizing the major outcomes and recommendations made in a research study.</p>
				</dd>
				<dt><dfn>synchronized media</dfn></dt>
				<dd>
					<p><a>audio</a> or <a>video</a> synchronized with another format for presenting information and/or with time-based interactive components, unless the media is a <a>media alternative for text</a> that is clearly labeled as such</p>
				</dd>
				<dt><dfn data-lt="technologies|web technology|web content technology|web content technologies">technology</dfn> (Web content)</dt>
				<dd>
					<p><a>mechanism</a> for encoding instructions to be rendered, played or executed by <a>user agents</a></p>
					<p>As used in these guidelines "Web Technology" and the word "technology" (when used alone) both refer to Web Content Technologies.</p>
					<p>Web content technologies may include markup languages, data formats, or programming languages that authors may use alone or in combination to create end-user experiences that range from static Web pages to synchronized media presentations to dynamic Web applications.</p>
					<p>Some common examples of Web content technologies include HTML, CSS, SVG, PNG, PDF, Flash, and JavaScript.</p>
				</dd>
				<dt><dfn>text</dfn></dt>
				<dd>
					<p>sequence of characters that can be <a>programmatically determined</a>, where the sequence is expressing something in <a>human language</a></p>
				</dd>
				<dt><dfn>text alternative</dfn></dt>
				<dd>
					<p><a>Text</a> that is programmatically associated with <a>non-text content</a> or referred to from text that is programmatically associated with non-text content. Programmatically associated text is text whose location can be programmatically determined from the non-text content.</p>
					<p>An image of a chart is described in text in the paragraph after the chart. The short text alternative for the chart indicates that a description follows.</p>
					<p>Refer to <a href="https://www.w3.org/TR/UNDERSTANDING-WCAG20/conformance">Understanding Text Alternatives</a> for more information.</p>
				</dd>
                <dt><dfn>up-event</dfn></dt>
                <dd>The activation of a component when the trigger stimulus is released. On different platforms the "up-event" may be called different things, such as "touchend" or "mouseup".
Example: For touchscreen interaction, the event is triggered when a finger is lifted from the touchscreen at the end of a tap.</dd>
                <dt><dfn>used in an unusual or restricted way</dfn></dt>
				<dd>
					<p>words used in such a way that requires users to know exactly which definition to apply in order to understand the content correctly</p>
					<p>The term "gig" means something different if it occurs in a discussion of music concerts than it does in article about computer hard drive space, but the appropriate definition can be determined from context. By contrast, the word "text" is used in a very specific way in WCAG 2.1, so a definition is supplied in the glossary.</p>
				</dd>
				<dt><dfn data-lt="user agents">user agent</dfn></dt>
				<dd>
					<p>any software that retrieves and presents Web content for users</p>
					<p>Web browsers, media players, plug-ins, and other programs — including <a>assistive technologies</a> — that help in retrieving, rendering, and interacting with Web content.</p>
				</dd>
				<dt><dfn>user-controllable</dfn></dt>
				<dd>
					<p>data that is intended to be accessed by users</p>
					<p>This does not refer to such things as Internet logs and search engine monitoring data.</p>
					<p>Name and address fields for a user's account.</p>
				</dd>
				<dt><dfn data-lt="user interface components">user interface component</dfn></dt>
				<dd>
					<p>a part of the content that is perceived by users as a single control for a distinct function</p>
					<p>Multiple user interface components may be implemented as a single programmatic element. Components here is not tied to programming techniques, but rather to what the user perceives as separate controls.</p>
					<p>User interface components include form elements and links as well as components generated by scripts.</p>
					<p>What is meant by "component" or "user interface component" here is also sometimes called "user interface element".</p>
					<p>An applet has a "control" that can be used to move through content by line or page or random access. Since each of these would need to have a name and be settable independently, they would each be a "user interface component."</p>
				</dd>
				<dt><dfn>video</dfn></dt>
				<dd>
					<p>the technology of moving or sequenced pictures or images</p>
					<p>Video can be made up of animated or photographic images, or both.</p>
				</dd>
				<dt><dfn>video-only</dfn></dt>
				<dd>
					<p>a time-based presentation that contains only <a>video</a> (no <a>audio</a> and no interaction)</p>
				</dd>
				<dt><dfn>viewport</dfn></dt>
				<dd>
					<p>object in which the user agent presents content</p>
					<p>The <a>user agent</a> presents content through one or more viewports. Viewports include windows, frames, loudspeakers, and virtual magnifying glasses. A viewport may contain another viewport (e.g., nested frames). Interface components created by the user agent such as prompts, menus, and alerts are not viewports.</p>
					<p>This definition is based on <a href="http://www.w3.org/TR/WAI-USERAGENT/glossary.html">User Agent Accessibility Guidelines 1.0 Glossary</a>.</p>
				</dd>
				<dt><dfn>visually customized</dfn></dt>
				<dd>
					<p>the font, size, color, and background can be set</p>
				</dd>
				<dt><dfn data-lt="web page(s)|web pages">Web page</dfn></dt>
				<dd>
					<p>a non-embedded resource obtained from a single URI using HTTP plus any other resources that are used in the rendering or intended to be rendered together with it by a <a>user agent</a></p>
					<p>Although any "other resources" would be rendered together with the primary resource, they would not necessarily be rendered simultaneously with each other.</p>
					<p>For the purposes of conformance with these guidelines, a resource must be "non-embedded" within the scope of conformance to be considered a Web page.</p>
					<p>A Web resource including all embedded images and media.</p>
					<p>A Web mail program built using Asynchronous JavaScript and XML (AJAX). The program lives entirely at http://example.com/mail, but includes an inbox, a contacts area and a calendar. Links or buttons are provided that cause the inbox, contacts, or calendar to display, but do not change the URI of the page as a whole.</p>
					<p>A customizable portal site, where users can choose content to display from a set of different content modules.</p>
					<p>When you enter "http://shopping.example.com/" in your browser, you enter a movie-like interactive shopping environment where you visually move around in a store dragging products off of the shelves around you and into a visual shopping cart in front of you. Clicking on a product causes it to be demonstrated with a specification sheet floating alongside. This might be a single-page Web site or just one page within a Web site.</p>
				</dd>
			</dl>
		</section>

		<section class="appendix" id="acknowledgments">
			<h1>Acknowledgments</h1>
			<p>This publication has been funded in part with U.S. Federal funds from the Department of Education, National Institute on Disability, Independent Living, and Rehabilitation Research (NIDILRR), initially under contract number ED-OSE-10-C-0067 and currently under contract number HHSP23301500054C. The content of this publication does not necessarily reflect the views or policies of the U.S. Department of Education, nor does mention of trade names, commercial products, or organizations imply endorsement by the U.S. Government.</p>
			<p>Additional information about participation in the Web Content Accessibility Guidelines Working Group (WCAG WG) can be found on the <a href="http://www.w3.org/WAI/GL/">Working Group home page</a>.</p>

			<section id="ack_participants-active">
				<h2>Participants of the WCAG WG active in the development of this document:</h2>
				<ul>
					<li>Paul Adam (Deque)</li>
					<li>Kathleen Anderson</li>
					<li>Jon Avila (SSB Bart Group)</li>
					<li>Bruce Bailey (U.S. Access Board)</li>
					<li>Laura Carlson</li>
					<li>Louis Cheng (Google)</li>
					<li>Michael Cooper (W3C)</li>
					<li>Wayne Dick</li>
					<li>Eric Eggert (W3C)</li>
					<li>Michael Elledge</li>
					<li>Detlev Fischer</li>
					<li>John Foliot (Deque)</li>
					<li>Loretta Guarino Reid (Google)</li>
					<li>Jon Gunderson</li>
					<li>Katie Haritos-Shea</li>
					<li>Marc Johlic (IBM)</li>
					<li>Barry Johnson (Deque)</li>
					<li>Andrew Kirkpatrick (Adobe)</li>
					<li>David MacDonald</li>
					<li>Erich Manser (IBM)</li>
					<li>James Nurthen (Oracle)</li>
					<li>Joshue O Connor</li>
					<li>Jan Richards</li>
					<li>Alan Smith</li>
					<li>Adam Solomon</li>
					<li>Makoto Ueki</li>
					<li>Gregg Vanderheiden</li>
					<li>Kathleen Wahlbin</li>
					<li>Can Wang (Zhejiang University)</li>
					<li>Jason White (Educational Testing Service)</li>
					<li>Kenny Zhang (W3C)</li>
				</ul>
			</section>

			<section id="ack_participants-previous">
				<h2>Other previously active WCAG WG participants and other contributors to WCAG 2.0, WCAG 2.1, or supporting resources </h2>
				<p>Shadi Abou-Zahra, Jim Allan, Jenae Andershonis, Wilhelm Joys Andersen, Andrew Arch, Avi Arditti, Aries Arditi, Jon Avila, Mark Barratt, Mike Barta, Sandy Bartell, Kynn Bartlett, Chris Beer, Charles Belov, Marco Bertoni, Harvey Bingham, Chris Blouch, Paul Bohman, Frederick Boland, Denis Boudreau, Patrice Bourlon, Judy Brewer, Andy Brown, Dick Brown, Doyle Burnett, Raven Calais, Ben Caldwell, Alastair Campbell, Laura Carlson, Tomas Caspers, Roberto Castaldo, Sofia Celic-Li, Sambhavi Chandrashekar, Mike Cherim, Jonathan Chetwynd, Wendy Chisholm, Alan Chuter, David M Clark, Joe Clark, Darcy Clarke, James Coltham, Vivienne Conway, Earl Cousins, James Craig, Tom Croucher, Pierce Crowell, Nir Dagan, Daniel Dardailler, Geoff Deering, Sébastien Delorme, Pete DeVasto, Wayne Dick, Iyad Abu Doush, Sylvie Duchateau, Cherie Eckholm, Roberto Ellero, Don Evans, Gavin Evans, Neal Ewers, Steve Faulkner, Bengt Farre, Lainey Feingold, Wilco Fiers, Michel Fitos, Alan J. Flavell, Nikolaos
					Floratos, Kentarou Fukuda, Miguel Garcia, P.J. Gardner, Alistair Garrison, Greg Gay, Becky Gibson, Al Gilman, Kerstin Goldsmith, Michael Grade, Karl Groves, Jon Gunderson, Emmanuelle Gutiérrez y Restrepo, Brian Hardy, Eric Hansen, Benjamin Hawkes-Lewis, Sean Hayes, Shawn Henry, Hans Hillen, Donovan Hipke, Bjoern Hoehrmann, Allen Hoffman, Chris Hofstader, Yvette Hoitink, Martijn Houtepen, Carlos Iglesias, Jonas Jacek, Ian Jacobs, Phill Jenkins, Duff Johnson, Jyotsna Kaki, Shilpi Kapoor, Leonard R. Kasday, Kazuhito Kidachi, Ken Kipness, John Kirkwood, Jason Kiss, Johannes Koch, Marja-Riitta Koivunen, Maureen Kraft, Preety Kumar, Kristjan Kure, Andrew LaHart, Gez Lemon, Chuck Letourneau, Aurélien Levy, Harry Loots, Scott Luebking, Tim Lacy, Jim Ley, Alex Li, William Loughborough, Greg Lowney, N Maffeo, Mark Magennis, Kapsi Maria, Luca Mascaro, Matt May, Sheena McCullagh, Liam McGee, Jens Meiert, Niqui Merret, Jonathan Metz, Alessandro Miele, Steven Miller, Mathew J Mirabella,
					Matt May, Marti McCuller, Sorcha Moore, Mary Jo Mueller, Charles F. Munat, Robert Neff, Charles Nevile, Liddy Nevile, Dylan Nicholson, Bruno von Niman, Tim Noonan, Sebastiano Nutarelli, Graham Oliver, Sean B. Palmer, Sailesh Panchang, Devarshi Pant, Nigel Peck, Anne Pemberton, David Poehlman, Ian Pouncey, Charles Pritchard, Kerstin Probiesch, W Reagan, Adam Victor Reed, Chris Reeve, Chris Ridpath, Lee Roberts, Mark Rogers, Raph de Rooij, Gregory J. Rosmaita, Matthew Ross, Sharron Rush, Joel Sanda, Janina Sajka, Roberto Scano, Gordon Schantz, Tim van Schie, Wolf Schmidt, Stefan Schnabel, Lisa Seeman, Cynthia Shelly, Glenda Sims, John Slatin, Becky Smith, Jared Smith, Andi Snow-Weaver, Neil Soiffer, Jeanne Spellman, Mike Squillace, Michael Stenitzer, Diane Stottlemyer, Christophe Strobbe, Sarah J Swierenga, Jim Thatcher, Terry Thompson, Justin Thorp, David Todd, Mary Utt, Jean Vanderdonckt, Carlos A Velasco, Eric Velleman, Gijs Veyfeyken, Dena Wainwright, Paul Walsch, Daman
					Wandke, Richard Warren, Elle Waters, Takayuki Watanabe, Léonie Watson, Gian Wild, David Wooley, Wu Wei, Leona Zumbo.</p>
			</section>
		</section>
	</body>
</html><|MERGE_RESOLUTION|>--- conflicted
+++ resolved
@@ -743,8 +743,8 @@
 					<p class="issue">This is a proposed Success Criterion that has not yet been formally approved by the Working Group. Discussion of the issue is available in <a href="https://github.com/w3c/wcag21/issues/13">Issue 13</a> and <a href="https://github.com/w3c/wcag21/pull/97">Pull Request 97</a>.</p>
 					<p><a>Common input errors</a> are automatically corrected where the corrections can be <a>reliably</a> made.</p>
 				</section>
-			</section>
-		</section>
+				</section>
+			</section>
 
 		<section class="principle" id="robust">
 			<h2> Robust </h2>
@@ -1003,17 +1003,12 @@
 					<p>In some countries, captions are called subtitles.</p>
 					<p><a>Audio descriptions</a> can be, but do not need to be, captioned since they are descriptions of information that is already presented visually.</p>
 				</dd>
-<<<<<<< HEAD
 				<dt class="proposed"><dfn data-lt="cardinal directions">cardinal direction</dfn></dt>
 				<dd class="proposed">
 					<p>points of the Compass (North, South, East and West)</p>
 				</dd>
-        <dt><dfn>Change of content</dfn></dt> 
-        <dd>
-=======
         <dt class="proposed"><dfn>Change of content</dfn></dt> 
         <dd class="proposed">
->>>>>>> b5259b79
           <p>Changes made to a web page after it has been delivered to the user agent, whether or not initiated by the user.</p>
         </dd>
 				<dt><dfn data-lt="change of context">changes of context</dfn></dt>

<!DOCTYPE html>
<html xmlns="http://www.w3.org/1999/xhtml" lang="en" xml:lang="en">
    <head>
        <meta charset="UTF-8" />

        <title>Web Content Accessibility Guidelines (WCAG) 2.1</title>
    	<script src="https://www.w3.org/Tools/respec/respec-w3c-common" class="remove"></script>
    	<script src="../biblio.js" class="remove"></script>
    	<script src="../script/wcag21.js" class="remove"></script>
    	<script src="respec-config.js" class="remove"></script>
    	<link rel="stylesheet" type="text/css" href="../css/sources.css" class="remove" />
        <link rel="stylesheet" type="text/css" href="../css/additional.css" class="remove" />
        <link rel="stylesheet" type="text/css" href="guidelines.css" />
    </head>
    <body>
        <section id="abstract">
            <p>Web Content Accessibility Guidelines (WCAG) 2.1 covers a wide range of recommendations for making Web content more accessible. Following these guidelines will make content accessible to a wider range of people with disabilities, including blindness and low vision, deafness and hearing loss, learning disabilities, cognitive limitations, limited movement, speech disabilities, photosensitivity, and combinations of these. These guidelines address accessibility of web content on desktops, laptops, tablets, and mobile devices. Following these guidelines will also often make your Web content more usable to users in general.</p>
            <p>WCAG 2.1 success criteria are written as testable statements that are not technology-specific. Guidance about satisfying the success criteria in specific technologies, as well as general information about interpreting the success criteria, is provided in separate documents. See <a href="http://www.w3.org/WAI/intro/wcag.php">Web Content Accessibility Guidelines (WCAG) Overview</a> for an introduction and links to WCAG technical and educational material.</p>
            <p>WCAG 2.1 extends <a href="http://www.w3.org/TR/WCAG20/">Web Content Accessibility Guidelines 2.0</a> [[!WCAG20]], which was published as a W3C Recommendation December 2008. Content that conforms to WCAG 2.1 also conforms to WCAG 2.0, and therefore to policies that reference WCAG 2.0. <!--The W3C recommends that new and updated content use WCAG 2.1 to maximize future applicability of accessibility efforts. The W3C also recommends that new or updated Web accessibility policies reference WCAG 2.1.--></p>
        	<p>Until WCAG 2.1 advances to W3C Recommendation, the current and referenceable document is Web Content Accessibility Guidelines 2.0 [[WCAG20]], published as a W3C Recommendation December 2008.</p>
        </section>
        <section id="sotd">
            <p>To comment, <a href="https://github.com/w3c/wcag21/issues/new">file an issue in the <abbr title="World Wide Web Consortium">W3C</abbr> WCAG 2.1 GitHub repository</a>. Although the proposed Success Criteria in this document reference issues tracking discussion, the Working Group requests that public comments be filed as new issues, one issue per discrete comment. It is free to create a GitHub account to file issues. If filing issues in GitHub is not feasible, send email to <a href="mailto:public-agwg-comments@w3.org?subject=WCAG%202.1%20public%20comment">public-agwg-comments@w3.org</a> (<a href="https://lists.w3.org/Archives/Public/public-agwg-comments/">comment archive</a>). </p>
        </section>
        <section class="informative introductory" id="intro">
            <h2>Introduction</h2>

            <section>
                <h3>About This Draft</h3>
                <p>This is a draft of the guidelines, published to allow initial review of the structure, approach, and types of new success criteria. It does not yet include all the Success Criteria that have been proposed for WCAG 2.1, nor are the ones present necessarily in their final form.</p>
                <p>Because WCAG 2.1 extends WCAG 2.0, all the Success Criteria from WCAG 2.0 are included. To differentiate new Success Criteria, they are labeled as "[New]" and displayed in a <span class="new">green box</span>. In this draft the WCAG 2.0 Success Criteria remain unchanged. This does create some redundancy but the Working Group seeks review of the new Success Criteria at this time and will evaluate where to modify existing WCAG 2.0 Success Criteria later in the process. </p>
                <p>Not all Success Criteria proposals are included in the above list. The Working Group maintains a <a href="https://github.com/w3c/wcag21/issues/">full set of current Success Criterion proposals</a> which is also available for review and consideration for inclusion in future drafts.</p>
            </section>

            <section>
                <h3>Background on WCAG 2</h3>
                <p>Web Content Accessibility Guidelines (WCAG) 2.1 defines how to make Web content more accessible to people with disabilities. Accessibility involves a wide range of disabilities, including visual, auditory, physical, speech, cognitive, language, learning, and neurological disabilities. Although these guidelines cover a wide range of issues, they are not able to address the needs of people with all types, degrees, and combinations of disability. These guidelines also make Web content more usable by older individuals with changing abilities due to aging and often improve usability for users in general.</p>
                <p>WCAG 2.1 is developed through the <a href="http://www.w3.org/WAI/intro/w3c-process.php">W3C process</a> in cooperation with individuals and organizations around the world, with a goal of providing a shared standard for Web content accessibility that meets the needs of individuals, organizations, and governments internationally. WCAG 2.1 builds on WCAG 2.0 [[!WCAG20]], which in turn built on WCAG 1.0 [[WAI-WEBCONTENT]] and is designed to apply broadly to different Web technologies now and in the future, and to be testable with a combination of automated testing and human evaluation. For an introduction to WCAG, see the <a href="http://www.w3.org/WAI/intro/wcag.php">Web Content Accessibility Guidelines (WCAG) Overview</a>.</p>
                <p>Web accessibility depends not only on accessible content but also on accessible Web browsers and other user agents. Authoring tools also have an important role in Web accessibility. For an overview of how these components of Web development and interaction work together, see:</p>
                <ul>
                    <li><strong><a href="http://www.w3.org/WAI/intro/components">Essential Components of Web Accessibility</a></strong></li>
                    <li><strong><a href="http://www.w3.org/WAI/intro/uaag.php">User Agent Accessibility Guidelines (UAAG) Overview</a></strong></li>
                    <li><strong><a href="http://www.w3.org/WAI/intro/atag.php">Authoring Tool Accessibility Guidelines (ATAG) Overview</a></strong></li>
                </ul>
                <p>Further introductory information about the structure of WCAG 2.0, inherited by WCAG 2.1, is available in the introduction to WCAG 2.0. For brevity in this draft it is not repeated here but can be found at:</p>
                <ul>
                    <li><a href="https://www.w3.org/TR/WCAG20/#intro-layers-guidance">WCAG 2.0 Layers of Guidance</a></li>
                    <li><a href="https://www.w3.org/TR/WCAG20/#intro-related-docs">WCAG 2.0 Supporting Documents</a></li>
                    <li><a href="https://www.w3.org/TR/WCAG20/#new-terms">Important Terms in WCAG 2.0</a></li>
                </ul>
            </section>

            <section>
                <h3>Conformance to WCAG 2.1</h3>
                <p>WCAG 2.1 uses the same conformance model as WCAG 2.0, which is described in the <a href="#conformance">Conformance</a> section. The conformance section has not been updated in this Working Draft to describe how WCAG 2.1 conformance builds upon WCAG 2.0 conformance. In particular, it is intended that sites that conform to WCAG 2.1 also conform to WCAG 2.0, which means they meet the requirements of any policies that reference WCAG 2.0, while also better meeting the needs of users on the current Web. Conformance wording for this will be provided in a future Working Draft.</p>
            </section>

            <section>
                <h3>Future work on WCAG 2.1</h3>
                <p>The Accessibility Guidelines Working Group plans to continue developing WCAG 2.1 over the course of 2017. This work will primarily involve review and processing of the Success Criteria proposals, response to public feedback on this and later Working Drafts, and preparation of support materials similar to <a href="https://www.w3.org/TR/UNDERSTANDING-WCAG20/">Understanding WCAG 2.0</a> [[UNDERSTANDING-WCAG20]] and <a href="https://www.w3.org/TR/WCAG20-TECHS/">Techniques for WCAG 2.0</a> [[WCAG20-TECHS]]. Early feedback on this work as soon as it is available is important, because the Working Group intends to begin finalization stages towards the end of the year.</p>
                <p>Once the set of Success Criteria has been decided for WCAG 2.1, the Working Group will review the structure of the document. One goal will be to achieve the most clear backwards compatibility possible with WCAG 2.0; another will be to optimize the new Success Criteria to reduce duplication and increase clarity. The Working Group will also make final decisions about characteristics of the specification such as numbering and position of added Success Criteria. In preparation for the <a href="https://www.w3.org/2015/Process-20150901/#candidate-rec">Candidate Recommendation</a>, the Working Group will also re-evaluate testability and implementability of the Success Criteria given the technologies available at that time.</p>
            </section>

            <section>
                <h3>Later versions of Accessibility Guidelines</h3>
                <p>In parallel with WCAG 2.1, the Accessibility Guidelines Working Group is working on requirements for a 3.0 version of accessibility guidelines, developed by the <a href="https://www.w3.org/WAI/GL/task-forces/silver/">Silver Task Force</a>. The result of this work is expected to be a more substantial restructuring of web accessibility guidance than would be realistic for dot-releases of WCAG 2. The task force follows a research-focused, user-centered design methodology to produce the most effective and flexible outcome, including the roles of content authoring, user agent support, and authoring tool support. This is a multi-year effort, so WCAG 2.1 is needed as an interim measure to provide updated web accessibility guidance to reflect changes on the web since the publication of WCAG 2.0.</p>
                <p>In order for WCAG 2.1 to achieve its goal to update web accessibility guidance in a time frame that is meaningful before the 3.0 project delivers results, WCAG 2.1 must be completed quickly. This inherently means that some proposed Success Criteria may prove too complex to include in WCAG 2.1, but nonetheless will be viewed as important accessibility guidance for current web content. The larger 3.0 project is expected to incorporate such guidance, but the Working Group could also decide that another set of guidelines between WCAG 2.1 and 3.0 is needed. In that case, a new version, WCAG 2.2, could be proposed. A decision to develop WCAG 2.2 will need to balance the benefits of providing additional accessibility guidance earlier, versus the opportunity cost the work could have on the more substantially restructured and comprehensive 3.0 project. The current <a href="https://www.w3.org/2017/01/ag-charter">Accessibility Guidelines Working Group charter</a> states "The Working Group intends to produce updated guidance for accessibility on a regular interval, starting with WCAG 2.1. Depending on the outcome of the requirements development for the next major update to WCAG, it may be necessary to pursue further dot-releases of WCAG until a major release is ready to be completed in time for a scheduled release date."</p>
            </section>

        </section>
        <section class="principle" id="perceivable">
            <h2> Perceivable </h2>
            <p>Information and user interface components must be presentable to users in ways they can perceive.</p>

            <section class="guideline">
                <h3>Text Alternatives</h3>
                <p>Provide text alternatives for any non-text content so that it can be changed into other forms people need, such as large print, braille, speech, symbols or simpler language.</p>

                <section data-include="sc/20/non-text-content.html" data-include-replace="true"></section>
            </section>

            <section class="guideline">
                <h3>Time-based Media</h3>
                <p>Provide alternatives for time-based media.</p>

                <section data-include="sc/20/audio-only-and-video-only-prerecorded.html" data-include-replace="true"></section>

                <section data-include="sc/20/captions-prerecorded.html" data-include-replace="true"></section>

                <section data-include="sc/20/audio-description-or-media-alternative-prerecorded.html" data-include-replace="true"></section>

                <section data-include="sc/20/captions-live.html" data-include-replace="true"></section>

                <section data-include="sc/20/audio-description-prerecorded.html" data-include-replace="true"></section>

                <section data-include="sc/20/sign-language-prerecorded.html" data-include-replace="true"></section>

                <section data-include="sc/20/extended-audio-description-prerecorded.html" data-include-replace="true"></section>

                <section data-include="sc/20/media-alternative-prerecorded.html" data-include-replace="true"></section>

                <section data-include="sc/20/audio-only-live.html" data-include-replace="true"></section>
            </section>

            <section class="guideline">
                <h3>Adaptable</h3>
                <p>Create content that can be presented in different ways (for example simpler layout) without losing information or structure.</p>

                <section data-include="sc/20/info-and-relationships.html" data-include-replace="true"></section>

                <section data-include="sc/20/meaningful-sequence.html" data-include-replace="true"></section>

                <section data-include="sc/20/sensory-characteristics.html" data-include-replace="true"></section>

                <section data-include="sc/21/purpose-of-controls.html" data-include-replace="true"></section>
              
                <section data-include="sc/21/contextual-information.html" data-include-replace="true"></section>

          </section>

            <section class="guideline">
                <h3>Distinguishable</h3>
                <p>Make it easier for users to see and hear content including separating foreground from background.</p>

                <section data-include="sc/20/use-of-color.html" data-include-replace="true"></section>

                <section data-include="sc/20/audio-control.html" data-include-replace="true"></section>

                <section data-include="sc/20/contrast-minimum.html" data-include-replace="true"></section>

                <section data-include="sc/20/resize-text.html" data-include-replace="true"></section>

                <section data-include="sc/20/images-of-text.html" data-include-replace="true"></section>

                <section data-include="sc/20/contrast-enhanced.html" data-include-replace="true"></section>

                <section data-include="sc/20/low-or-no-background-audio.html" data-include-replace="true"></section>

                <section data-include="sc/20/visual-presentation.html" data-include-replace="true"></section>

                <section data-include="sc/20/images-of-text-no-exception.html" data-include-replace="true"></section>

                <section data-include="sc/21/reflow.html" data-include-replace="true"></section>

                <section data-include="sc/21/graphics-contrast.html" data-include-replace="true"></section>

                <section data-include="sc/21/user-interface-component-contrast-minimum.html" data-include-replace="true"></section>

                <section data-include="sc/21/text-spacing.html" data-include-replace="true"></section>

                <section data-include="sc/21/content-on-hover-or-focus.html" data-include-replace="true"></section>
            </section>

        </section>
        <section class="principle" id="operable">
            <h2> Operable </h2>
            <p>User interface components and navigation must be operable.</p>

            <section class="guideline">
                <h3>Keyboard Accessible</h3>
                <p>Make all functionality available from a keyboard.</p>

                <section data-include="sc/20/keyboard.html" data-include-replace="true"></section>

                <section data-include="sc/20/no-keyboard-trap.html" data-include-replace="true"></section>

                <section data-include="sc/20/keyboard-no-exception.html" data-include-replace="true"></section>

            </section>

            <section class="guideline">
                <h3>Enough Time</h3>
                <p>Provide users enough time to read and use content.</p>

                <section data-include="sc/20/timing-adjustable.html" data-include-replace="true"></section>

                <section data-include="sc/20/pause-stop-hide.html" data-include-replace="true"></section>

                <section data-include="sc/20/no-timing.html" data-include-replace="true"></section>

                <section data-include="sc/20/interruptions.html" data-include-replace="true"></section>

                <section data-include="sc/20/re-authenticating.html" data-include-replace="true"></section>

             	  <section data-include="sc/21/accessible-authentication.html" data-include-replace="true"></section>

                <section data-include="sc/21/interruptions-minimum.html" data-include-replace="true"></section>
              
                <section data-include="sc/21/timeouts.html" data-include-replace="true"></section> 

                <section data-include="sc/21/animation-from-interactions.html" data-include-replace="true"></section>

            </section>

            <section class="guideline">
                <h3>Seizures</h3>
                <p>Do not design content in a way that is known to cause seizures.</p>

                <section data-include="sc/20/three-flashes-or-below-threshold.html" data-include-replace="true"></section>

                <section data-include="sc/20/three-flashes.html" data-include-replace="true"></section>
                
            </section>

            <section class="guideline">
                <h3>Navigable</h3>
                <p>Provide ways to help users navigate, find content, and determine where they are.</p>

                <section data-include="sc/20/bypass-blocks.html" data-include-replace="true"></section>

                <section data-include="sc/20/page-titled.html" data-include-replace="true"></section>

                <section data-include="sc/20/focus-order.html" data-include-replace="true"></section>

                <section data-include="sc/20/link-purpose-in-context.html" data-include-replace="true"></section>

                <section data-include="sc/20/multiple-ways.html" data-include-replace="true"></section>

                <section data-include="sc/20/headings-and-labels.html" data-include-replace="true"></section>

                <section data-include="sc/20/focus-visible.html" data-include-replace="true"></section>

                <section data-include="sc/20/location.html" data-include-replace="true"></section>

                <section data-include="sc/20/link-purpose-link-only.html" data-include-replace="true"></section>

                <section data-include="sc/20/section-headings.html" data-include-replace="true"></section>

                <section data-include="sc/21/character-key-shortcuts.html" data-include-replace="true"></section>
                
            	<section data-include="sc/21/label-in-name.html" data-include-replace="true"></section>
            	
            </section>

            <section class="guideline new">
                <h3>Pointer Accessible</h3>
                <p class="change">New</p>
                <p>Make it easier for users to operate pointer functionality</p>

                <section data-include="sc/21/pointer-gestures.html" data-include-replace="true"></section>

                <section data-include="sc/21/accidental-activation.html" data-include-replace="true"></section>

                <section data-include="sc/21/target-size.html" data-include-replace="true"></section>

<<<<<<< HEAD
                <section data-include="sc/21/target-size-enhanced.html" data-include-replace="true"></section>
=======
                <section data-include="sc/21/concurrent-input-mechanisms.html" data-include-replace="true"></section>

                <section data-include="sc/21/target-size-no-exception.html" data-include-replace="true"></section>
>>>>>>> 8318b92e

            </section>

            <section class="guideline new">
                <h3>Additional sensor inputs</h3>
                <p class="change">New</p>
            	
            	<p class="ednote">Guideline text needed</p>

                <section data-include="sc/21/device-sensors.html" data-include-replace="true"></section>

                <section data-include="sc/21/orientation.html" data-include-replace="true"></section>

            </section>

        </section>
        <section class="principle" id="understandable">
            <h2> Understandable </h2>
            <p>Information and the operation of user interface must be understandable.</p>

            <section class="guideline">
                <h3>Readable</h3>
                <p>Make text content readable and understandable.</p>

                <section data-include="sc/20/language-of-page.html" data-include-replace="true"></section>

                <section data-include="sc/20/language-of-parts.html" data-include-replace="true"></section>

                <section data-include="sc/20/unusual-words.html" data-include-replace="true"></section>

                <section data-include="sc/20/abbreviations.html" data-include-replace="true"></section>

                <section data-include="sc/20/reading-level.html" data-include-replace="true"></section>

                <section data-include="sc/20/pronunciation.html" data-include-replace="true"></section>

            </section>

            <section class="guideline">
                <h3>Predictable</h3>
                <p>Make Web pages appear and operate in predictable ways.</p>

                <section data-include="sc/20/on-focus.html" data-include-replace="true"></section>

                <section data-include="sc/20/on-input.html" data-include-replace="true"></section>

                <section data-include="sc/20/consistent-navigation.html" data-include-replace="true"></section>

                <section data-include="sc/20/consistent-identification.html" data-include-replace="true"></section>

                <section data-include="sc/20/change-on-request.html" data-include-replace="true"></section>

                <section data-include="sc/21/change-of-content.html" data-include-replace="true"></section>
                
            </section>

            <section class="guideline">
                <h3>Input Assistance</h3>
                <p>Help users avoid and correct mistakes.</p>

                <section data-include="sc/20/error-identification.html" data-include-replace="true"></section>

                <section data-include="sc/20/labels-or-instructions.html" data-include-replace="true"></section>

                <section data-include="sc/20/error-suggestion.html" data-include-replace="true"></section>

                <section data-include="sc/20/error-prevention-legal-financial-data.html" data-include-replace="true"></section>

                <section data-include="sc/20/help.html" data-include-replace="true"></section>

                <section data-include="sc/20/error-prevention-all.html" data-include-replace="true"></section>

            </section>

        </section>
        <section class="principle" id="robust">
            <h2> Robust </h2>
            <p>Content must be robust enough that it can be interpreted by by a wide variety of user agents, including assistive technologies.</p>

            <section class="guideline">
                <h3>Compatible</h3>
                <p>Maximize compatibility with current and future user agents, including assistive technologies.</p>

                <section data-include="sc/20/parsing.html" data-include-replace="true"></section>

                <section data-include="sc/20/name-role-value.html" data-include-replace="true"></section>
                
            </section>

        </section>
        <section id="conformance">
            <!--<h1>Conformance</h1>-->
            <p>This section lists requirements for <a>conformance</a> to WCAG 2.1. It also gives information about how to make conformance claims, which are optional. Finally, it describes what it means to be <a>accessibility supported</a>, since only accessibility-supported ways of using technologies can be <a>relied upon</a> for conformance. <a href="https://www.w3.org/TR/UNDERSTANDING-WCAG20/conformance">Understanding Conformance</a> includes further explanation of the accessibility-supported concept.</p>

            <section id="conformance-reqs">
                <h2>Conformance Requirements</h2>
                <p>In order for a Web page to conform to WCAG 2.1, all of the following conformance requirements must be satisfied:</p>

                <section id="cc1">
                    <h3>Conformance Level</h3>
                    <p>One of the following levels of conformance is met in full.</p>
                    <ul>
                        <li>For Level A conformance (the minimum level of conformance), the <a>Web page</a>
                            <a>satisfies</a> all the Level A Success Criteria, or a <a>conforming alternate version</a> is provided.</li>
                        <li>For Level AA conformance, the Web page satisfies all the Level A and Level AA Success Criteria, or a Level AA conforming alternate version is provided.</li>
                        <li>For Level AAA conformance, the Web page satisfies all the Level A, Level AA and Level AAA Success Criteria, or a Level AAA conforming alternate version is provided.</li>
                    </ul>
                    <p>Although conformance can only be achieved at the stated levels, authors are encouraged to report (in their claim) any progress toward meeting success criteria from all levels beyond the achieved level of conformance.</p>
                    <p>It is not recommended that Level AAA conformance be required as a general policy for entire sites because it is not possible to satisfy all Level AAA Success Criteria for some content.</p>
                </section>

                <section id="cc2">
                    <h3>Full pages</h3>
                    <p><a>Conformance</a> (and conformance level) is for full <a>Web page(s)</a> only, and cannot be achieved if part of a Web page is excluded.</p>
                    <p class="note">For the purpose of determining conformance, alternatives to part of a page's content are considered part of the page when the alternatives can be obtained directly from the page, e.g., a long description or an alternative presentation of a video.</p>
                    <p class="note">Authors of Web pages that cannot conform due to content outside of the author's control may consider a <a href="#conformance-partial">Statement of Partial Conformance</a>.</p>
                  <p class="note new"><span class="change">New</span> A full page includes each variation of the page that is automatically generated by the page for various screen sizes. Each of these variations needs to conform (or needs to have a conforming alternate version) in order for the entire page to conform.</p>
                </section>

                <section id="cc3">
                    <h3>Complete processes</h3>
                    <p>When a <a>Web page</a> is one of a series of Web pages presenting a <a>process</a> (i.e., a sequence of steps that need to be completed in order to accomplish an activity), all Web pages in the process conform at the specified level or better. (Conformance is not possible at a particular level if any page in the process does not conform at that level or better.)</p>
                    <p>An online store has a series of pages that are used to select and purchase products. All pages in the series from start to finish (checkout) conform in order for any page that is part of the process to conform.</p>
                </section>

                <section id="cc4">
                    <h3>Only Accessibility-Supported Ways of Using Technologies</h3>
                    <p>Only <a>accessibility-supported</a> ways of using <a>technologies</a> are <a>relied upon</a> to satisfy the success criteria. Any information or functionality that is provided in a way that is not accessibility supported is also available in a way that is accessibility supported. (See <a href="https://www.w3.org/TR/UNDERSTANDING-WCAG20/conformance">Understanding accessibility support</a>.)</p>
                </section>

                <section id="cc5">
                    <h3>Non-Interference</h3>
                    <p>If <a> technologies </a> are used in a way that is not <a>accessibility supported</a>, or if they are used in a non-conforming way, then they do not block the ability of users to access the rest of the page. In addition, the <a>Web page</a> as a whole continues to meet the conformance requirements under each of the following conditions:</p>
                    <ol>
                        <li>when any technology that is not <a>relied upon</a> is turned on in a user agent,</li>
                        <li>when any technology that is not relied upon is turned off in a user agent, and</li>
                        <li>when any technology that is not relied upon is not supported by a user agent</li>
                    </ol>
                    <p>In addition, the following success criteria apply to all content on the page, including content that is not otherwise relied upon to meet conformance, because failure to meet them could interfere with any use of the page:</p>
                    <ul>
                        <li><strong>1.4.2 - Audio Control</strong>,</li>
                        <li><strong>2.1.2 - No Keyboard Trap</strong>,</li>
                        <li><strong>2.3.1 - Three Flashes or Below Threshold</strong>, and</li>
                        <li><strong>2.2.2 - Pause, Stop, Hide</strong>.</li>
                    </ul>
                    <p class="note">If a page cannot conform (for example, a conformance test page or an example page), it cannot be included in the scope of conformance or in a conformance claim.</p>
                    <p>For more information, including examples, see <a href="https://www.w3.org/TR/UNDERSTANDING-WCAG20/conformance">Understanding Conformance Requirements</a>.</p>
                </section>
            </section>

            <section id="conformance-claims">
                <h2>Conformance Claims (Optional) </h2>
                <p>Conformance is defined only for <a>Web pages</a>. However, a conformance claim may be made to cover one page, a series of pages, or multiple related Web pages.</p>

                <section id="conformance-required">
                    <h3>Required Components of a Conformance Claim</h3>
                    <p>Conformance claims are <strong>not required</strong>. Authors can conform to WCAG 2.1 without making a claim. However, if a conformance claim is made, then the conformance claim <strong>must</strong> include the following information:</p>
                    <ol>
                        <li><strong>Date</strong> of the claim</li>
                        <li><strong>Guidelines title, version and URI </strong> "Web Content Accessibility Guidelines 2.1 at <a href="https://www.w3.org/TR/WCAG21/">https://www.w3.org/TR/WCAG21/</a>" <span class="ednote">In WCAG 2.0 this was a dated URI, which may need to be adjusted when this becomes a Rec.</span></li>
                        <li><strong>Conformance level</strong> satisfied: (Level A, AA or AAA)</li>
                        <li>
                            <p><strong>A concise description of the Web pages</strong>, such as a list of URIs for which the claim is made, including whether subdomains are included in the claim.</p>
                            <p>The Web pages may be described by list or by an expression that describes all of the URIs included in the claim.</p>
                            <p>Web-based products that do not have a URI prior to installation on the customer's Web site may have a statement that the product would conform when installed.</p>
                        </li>
                        <li>A list of the <strong>
                                <a>Web content technologies</a>
                                <a>relied upon</a></strong>.</li>
                    </ol>
                    <p>If a conformance logo is used, it would constitute a claim and must be accompanied by the required components of a conformance claim listed above.</p>
                </section>

                <section id="conformance-optional">
                    <h3>Optional Components of a Conformance Claim </h3>
                    <p>In addition to the required components of a conformance claim above, consider providing additional information to assist users. Recommended additional information includes:</p>
                    <ul>
                        <li>A list of success criteria beyond the level of conformance claimed that have been met. This information should be provided in a form that users can use, preferably machine-readable metadata.</li>
                        <li>A list of the specific technologies that are " <em>used but not <a>relied upon</a></em>."</li>
                        <li>A list of user agents, including assistive technologies that were used to test the content.</li>
                        <li class="new">A list of specific accessibility characteristics of the content, provided in machine-readable metadata.</li>
                        <li>Information about any additional steps taken that go beyond the success criteria to enhance accessibility.</li>
                        <li>A machine-readable metadata version of the list of specific technologies that are <a>relied upon</a>.</li>
                        <li>A machine-readable metadata version of the conformance claim.</li>
                    </ul>
                    <p>Refer to <a href="https://www.w3.org/TR/UNDERSTANDING-WCAG20/conformance">Understanding Conformance Claims</a> for more information and example conformance claims.</p>
                    <p>Refer to <a href="https://www.w3.org/TR/UNDERSTANDING-WCAG20/appendixC">Understanding Metadata</a> for more information about the use of metadata in conformance claims.</p>
                </section>
            </section>

            <section id="conformance-partial">
                <h2>Statement of Partial Conformance - Third Party Content</h2>
                <p>Sometimes, Web pages are created that will later have additional content added to them. For example, an email program, a blog, an article that allows users to add comments, or applications supporting user-contributed content. Another example would be a page, such as a portal or news site, composed of content aggregated from multiple contributors, or sites that automatically insert content from other sources over time, such as when advertisements are inserted dynamically.</p>
                <p>In these cases, it is not possible to know at the time of original posting what the uncontrolled content of the pages will be. It is important to note that the uncontrolled content can affect the accessibility of the controlled content as well. Two options are available:</p>
                <ol>
                    <li>
                        <p>A determination of conformance can be made based on best knowledge. If a page of this type is monitored and repaired (non-conforming content is removed or brought into conformance) within two business days, then a determination or claim of conformance can be made since, except for errors in externally contributed content which are corrected or removed when encountered, the page conforms. No conformance claim can be made if it is not possible to monitor or correct non-conforming content;</p>
                        <p><strong>OR</strong></p>
                    </li>
                    <li>
                        <p>A "statement of partial conformance" may be made that the page does not conform, but could conform if certain parts were removed. The form of that statement would be, "This page does not conform, but would conform to WCAG 2.1 at level X if the following parts from uncontrolled sources were removed." In addition, the following would also be true of uncontrolled content that is described in the statement of partial conformance:</p>
                        <ol>
                            <li>It is not content that is under the author's control.</li>
                            <li>It is described in a way that users can identify (e.g., they cannot be described as "all parts that we do not control" unless they are clearly marked as such.)</li>
                        </ol>
                    </li>
                </ol>
            </section>

            <section id="conformance-partial-lang">
                <h2>Statement of Partial Conformance - Language</h2>
                <p>A "statement of partial conformance due to language" may be made when the page does not conform, but would conform if <a>accessibility support</a> existed for (all of) the language(s) used on the page. The form of that statement would be, "This page does not conform, but would conform to WCAG 2.1 at level X if accessibility support existed for the following language(s):"</p>
            </section>

        </section>
        <section id="glossary">
            <h1>Glossary</h1>
            <dl id="terms">

                <dt data-include="terms/20/abbreviation.html" data-include-replace="true"></dt>
            	
                <dt data-include="terms/20/accessibility-supported.html" data-include-replace="true"></dt>

                <dt data-include="terms/21/adapt.html" data-include-replace="true"></dt>

                <dt data-include="terms/20/alternative-for-time-based-media.html" data-include-replace="true"></dt>

                <dt data-include="terms/20/ambiguous-to-users-in-general.html" data-include-replace="true"></dt>

                <dt data-include="terms/20/ascii-art.html" data-include-replace="true"></dt>

                <dt data-include="terms/20/assistive-technology.html" data-include-replace="true"></dt>

                <dt data-include="terms/20/audio.html" data-include-replace="true"></dt>

                <dt data-include="terms/20/audio-description.html" data-include-replace="true"></dt>
                
                <dt data-include="terms/20/audio-only.html" data-include-replace="true"></dt>

                <dt data-include="terms/20/blinking.html" data-include-replace="true"></dt>

                <dt data-include="terms/20/blocks-of-text.html" data-include-replace="true"></dt>

                <dt data-include="terms/20/captcha.html" data-include-replace="true"></dt>

                <dt data-include="terms/20/captions.html" data-include-replace="true"></dt>

                <dt data-include="terms/21/character-key.html" data-include-replace="true"></dt>
                
                <dt data-include="terms/21/change-of-content.html" data-include-replace="true"></dt>

                <dt data-include="terms/20/changes-of-context.html" data-include-replace="true"></dt>
                
                <dt data-include="terms/20/conformance.html" data-include-replace="true"></dt>

                <dt data-include="terms/20/conforming-alternate-version.html" data-include-replace="true"></dt>

                <dt data-include="terms/20/content.html" data-include-replace="true"></dt>

                <dt data-include="terms/20/context-sensitive-help.html" data-include-replace="true"></dt>

                <dt data-include="terms/21/contextual-information.html" data-include-replace="true"></dt>

                <dt data-include="terms/20/contrast-ratio.html" data-include-replace="true"></dt>
            	
               	<dt data-include="terms/21/conventional-buttons-or-controls.html" data-include-replace="true"></dt>
             	
               	<dt data-include="terms/21/conventional-form-fields.html" data-include-replace="true"></dt>
            	
              	<dt data-include="terms/21/conventional-links.html" data-include-replace="true"></dt>

                <dt data-include="terms/20/correct-reading-sequence.html" data-include-replace="true"></dt>

                <dt data-include="terms/21/device-sensor.html" data-include-replace="true"></dt>

                <dt data-include="terms/21/css-pixel.html" data-include-replace="true"></dt>

                <dt data-include="terms/21/display-orientation.html" data-include-replace="true"></dt> 

                <dt data-include="terms/21/easily-available.html" data-include-replace="true"></dt>

                <dt data-include="terms/20/emergency.html" data-include-replace="true"></dt>

            	<dt data-include="terms/20/essential.html" data-include-replace="true"></dt>

                <dt data-include="terms/20/extended-audio-description.html" data-include-replace="true"></dt>

                <dt data-include="terms/20/flash.html" data-include-replace="true"></dt>

                <dt data-include="terms/20/functionality.html" data-include-replace="true"></dt>

                <dt data-include="terms/20/general-flash-and-red-flash-thresholds.html" data-include-replace="true"></dt>

                <dt data-include="terms/20/human-language.html" data-include-replace="true"></dt>

                <dt data-include="terms/20/idiom.html" data-include-replace="true"></dt>

                <dt data-include="terms/20/image-of-text.html" data-include-replace="true"></dt>

                <dt data-include="terms/20/informative.html" data-include-replace="true"></dt>

                <dt data-include="terms/20/input-error.html" data-include-replace="true"></dt>

                <dt data-include="terms/20/jargon.html" data-include-replace="true"></dt>

                <dt data-include="terms/20/keyboard-interface.html" data-include-replace="true"></dt>

                <dt data-include="terms/21/keyboard-shortcut.html" data-include-replace="true"></dt>
                
                <dt data-include="terms/20/label.html" data-include-replace="true"></dt>

                <dt data-include="terms/20/large-scale.html" data-include-replace="true"></dt>

                <dt data-include="terms/20/legal-commitments.html" data-include-replace="true"></dt>

                <dt data-include="terms/20/link-purpose.html" data-include-replace="true"></dt>

                <dt data-include="terms/20/live.html" data-include-replace="true"></dt>

                <dt data-include="terms/20/lower-secondary-education-level.html" data-include-replace="true"></dt>

                <dt data-include="terms/20/mechanism.html" data-include-replace="true"></dt>

                <dt data-include="terms/20/media-alternative-for-text.html" data-include-replace="true"></dt>

                <dt data-include="terms/20/name.html" data-include-replace="true"></dt>

                <dt data-include="terms/20/navigated-sequentially.html" data-include-replace="true"></dt>

                <dt data-include="terms/20/non-text-content.html" data-include-replace="true"></dt>
                
                <dt data-include="terms/20/normative.html" data-include-replace="true"></dt>

                <dt data-include="terms/20/on-a-full-screen-window.html" data-include-replace="true"></dt>

                <dt data-include="terms/20/paused.html" data-include-replace="true"></dt>

                <dt data-include="terms/21/pointer-input.html" data-include-replace="true"></dt>

                <dt data-include="terms/20/prerecorded.html" data-include-replace="true"></dt>

                <dt data-include="terms/20/presentation.html" data-include-replace="true"></dt>

                <dt data-include="terms/20/primary-education-level.html" data-include-replace="true"></dt>
                
                <dt data-include="terms/21/primary-purpose-of-the-page.html" data-include-replace="true"></dt>

                <dt data-include="terms/20/process.html" data-include-replace="true"></dt>

                <dt data-include="terms/20/programmatically-determined.html" data-include-replace="true"></dt>

                <dt data-include="terms/20/programmatically-determined-link-context.html" data-include-replace="true"></dt>

                <dt data-include="terms/20/programmatically-set.html" data-include-replace="true"></dt>

                <dt data-include="terms/20/pure-decoration.html" data-include-replace="true"></dt>
                
                <dt data-include="terms/20/real-time-event.html" data-include-replace="true"></dt>

                <dt data-include="terms/20/relationships.html" data-include-replace="true"></dt>

                <dt data-include="terms/20/relative-luminance.html" data-include-replace="true"></dt>

                <dt data-include="terms/20/relied-upon.html" data-include-replace="true"></dt>

                <dt data-include="terms/20/role.html" data-include-replace="true"></dt>

                <dt data-include="terms/20/same-functionality-.html" data-include-replace="true"></dt>

                <dt data-include="terms/20/same-relative-order.html" data-include-replace="true"></dt>

                <dt data-include="terms/20/satisfies-a-success-criterion.html" data-include-replace="true"></dt>

                <dt data-include="terms/20/section.html" data-include-replace="true"></dt>

                <dt data-include="terms/21/set-of-web-pages.html" data-include-replace="true"></dt>

                <dt data-include="terms/20/sign-language.html" data-include-replace="true"></dt>

                <dt data-include="terms/20/sign-language-interpretation.html" data-include-replace="true"></dt>

                <dt data-include="terms/21/single-pointer-activation.html" data-include-replace="true"></dt>
                
                <dt data-include="terms/20/specific-sensory-experience.html" data-include-replace="true"></dt>
                
                <dt data-include="terms/21/state.html" data-include-replace="true"></dt>

                <dt data-include="terms/20/structure.html" data-include-replace="true"></dt>

                <dt data-include="terms/21/style-properties.html" data-include-replace="true"></dt>
              
                <dt data-include="terms/20/supplemental-content.html" data-include-replace="true"></dt>

                <dt data-include="terms/20/synchronized-media.html" data-include-replace="true"></dt>

                <dt data-include="terms/21/target.html" data-include-replace="true"></dt>

                <dt data-include="terms/20/technology.html" data-include-replace="true"></dt>

                <dt data-include="terms/20/text.html" data-include-replace="true"></dt>

                <dt data-include="terms/20/text-alternative.html" data-include-replace="true"></dt>

                <dt data-include="terms/21/up-event.html" data-include-replace="true"></dt>

                <dt data-include="terms/20/used-in-an-unusual-or-restricted-way.html" data-include-replace="true"></dt>
                
                <dt data-include="terms/20/user-agent.html" data-include-replace="true"></dt>

                <dt data-include="terms/20/user-controllable.html" data-include-replace="true"></dt>

                <dt data-include="terms/20/user-interface-component.html" data-include-replace="true"></dt>

                <dt data-include="terms/20/video.html" data-include-replace="true"></dt>

                <dt data-include="terms/20/video-only.html" data-include-replace="true"></dt>

                <dt data-include="terms/20/viewport.html" data-include-replace="true"></dt>

                <dt data-include="terms/20/visually-customized.html" data-include-replace="true"></dt>

                <dt data-include="terms/20/web-page.html" data-include-replace="true"></dt>

            </dl>
        </section>
    	<section class="appendix" id="changelog">
    		<h2>Change Log</h2>
    		<p>The full <a href="https://github.com/w3c/wcag21/commits/master/guidelines">commit history to WCAG 2.1</a> is available.</p>
    		<section>
    			<h2>Substantive changes since the <a href="https://www.w3.org/TR/2017/WD-WCAG21-20170816/">last public working draft</a></h2>
    			<ul>
    				<li>2017-08-18: Added <a href="#concurrent-input-mechanisms">Concurrent Input Mechanisms</a>, <a href="#timeouts">Timeouts</a>, <a href="#pointer-gestures">Pointer Gestures</a>, and a reference to machine-readable metadata about accessibility characteristics of the content in <a href="#conformance-optional">Optional Components of a Conformance Claim</a>.</li>
    				<li>2017-08-24: Added <a href="#purpose-of-controls">Purpose of Controls</a>.</li>
    				<li>2017-08-28: Added <a href="#animation-from-interactions">Animation from Interactions</a>.</li>
					<li>2017-09-05: Added <a href="#device-sensors">Device Sensors</a>, along with term for <a>device sensor</a>.</li>
    			</ul>
    		</section>
    		<section>
    			<h2>Other substantive changes since the <a href="https://www.w3.org/TR/2017/WD-WCAG21-20170228/">first public working draft</a></h2>
    			<ul>
    				<li>2017-03-16: Remove Success Criteria that were listed as "proposals" in the First Public Working Draft but not yet past the Working Group consensus process.</li>
    				<li>2017-04-13: Added definition of <a>easily available</a>.</li>
    				<li>2017-04-14: Accepted new version of <a href="#accidental-activation">Accidental Activation</a>, changing "Timing of event is essential..." to "Down-event activation event is essential..." and removing note about applicability when AT that remaps touch gestures is not turned on.</li>
    				<li>2017-04-14: Added content that had been omitted from WCAG 2.0 Success Criteria <a href="#error-prevention-legal-financial-data">Error Prevention (Legal, Financial, Data)</a>, <a href="#error-prevention-all">Error Prevention (All)</a>, and <a href="#visual-presentation">Visual Presentation</a>.</li>
    				<li>2017-04-19: Added definition of <a>essential</a> (which had been omitted from WCAG 2.0 terms) and <a>css pixel</a>.</li>
    				<li>2017-05-24: Added "color" to WCAG 2.0 <a href="#sensory-characteristics">1.3.3 Sensory Characteristics</a>, and removed note about color from that and <a href="#use-of-color">1.4.1 Use of Color</a>, to reflect a <a href="https://www.w3.org/WAI/WCAG20/errata/">WCAG 2.0 erratum</a>.</li>
    				<li>2017-06-06: Added <a href="#change-of-content">Change of Content</a> and definition <a>primary purpose of the page</a>.</li>
    				<li>2017-06-09: Added <a href="#character-key-shortcuts">Character Key Shortcuts</a> (which was in the First Public Working Draft as "Single-key Shortcuts").</li>
    				<li>2017-06-23: Added <a href="#zoom-content">Zoom Content</a> (which was in the First Public Working Draft as "Resize Content"), <a href="#accessible-authentication">Accessible Authentication</a>, <a href="#user-interface-component-contrast-minimum">User Interface Component Contrast (Minimum)</a>.</li>
    				<li>2017-06-27: Added <a href="#orientation">Orientation</a>, changed term "orientation" to <a>display orientation</a>, and added examples to definition of <a>essential</a>.</li>
    				<li>2017-07-18: Added <a href="#accessible-name">Accessible Name</a>.</li>
    				<li>2017-07-25: Added <a href="#adapting-text">Adapting Text</a> with definitions for <a>adapt</a> and <a>style properties</a>.</li>
    				<li>2017-07-25: Added note to <a href="#cc2">Conformance Criterion 2</a> about full page variants.</li>
    				<li>2017-08-04: Clarified examples in the <a>set of web pages</a> term.</li>
    				<li>2017-08-09: Added <a href="#target-size">Target Size</a> and <a href="#target-size-no-exception">Target Size (no exceptions)</a>, along with term for <a>target</a>.</li>
    				<li>2017-08-15: Added <a href="#content-on-hover-or-focus">Content on Hover or Focus</a> and <a href="#contextual-information">Contextual Information</a> along with definition for <a>contextual information</a>.</li>
    			</ul>
    		</section>
    	</section>
        <div data-include="../acknowledgements.html" data-include-replace="true">
            <p>Acknowledgements</p>
        </div>
    </body>
</html><|MERGE_RESOLUTION|>--- conflicted
+++ resolved
@@ -241,15 +241,11 @@
 
                 <section data-include="sc/21/accidental-activation.html" data-include-replace="true"></section>
 
+                <section data-include="sc/21/concurrent-input-mechanisms.html" data-include-replace="true"></section>
+
                 <section data-include="sc/21/target-size.html" data-include-replace="true"></section>
 
-<<<<<<< HEAD
                 <section data-include="sc/21/target-size-enhanced.html" data-include-replace="true"></section>
-=======
-                <section data-include="sc/21/concurrent-input-mechanisms.html" data-include-replace="true"></section>
-
-                <section data-include="sc/21/target-size-no-exception.html" data-include-replace="true"></section>
->>>>>>> 8318b92e
 
             </section>
 

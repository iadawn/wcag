--- conflicted
+++ resolved
@@ -639,7 +639,6 @@
 					<p class="conformance-level">AAA</p>
 					<p><a>Changes of context</a> are initiated only by user request or a <a>mechanism</a> is available to turn off such changes.</p>
 				</section>
-<<<<<<< HEAD
 
                 <section class="sc">
                     <h4>Accidental Activation</h4>
@@ -657,23 +656,6 @@
                 </section>
             
             </section>
-=======
-			</section>
-      
-      	<section class="sc">
-					<h4>Change of Content</h4>
-					<p class="conformance-level">AA</p>
-					<p class="change">New</p>
-					<p>Programmatic notification is provided for each change in content that indicates an action was taken or that conveys information, unless one or more of the following is true: </p>
-<dl>
-            <dt>There is an accessibility supported relationship between the new content and the control that triggers it.</dt>
-            <dt>The user has been advised of the behavior before using the component.</dt>
-            <dt>There are more than 5 notifications per minute.</dt>
-            <dt>The change in content is not not a result of a user action AND not related to the the primary purpose of the page.</dt>
-          </dl>
-         	</section>
-			</section>
->>>>>>> 60f17ab3
 
 			<section class="guideline">
 				<h3>Input Assistance</h3>
@@ -974,15 +956,11 @@
 					<p>In some countries, captions are called subtitles.</p>
 					<p><a>Audio descriptions</a> can be, but do not need to be, captioned since they are descriptions of information that is already presented visually.</p>
 				</dd>
-<<<<<<< HEAD
-				<dt><dfn data-lt="change of context">changes of context</dfn></dt>
-=======
-        <dt><dfn>Change of content </dfn></dt> 
+        <dt><dfn data-lt="change of content">Change of content </dfn></dt> 
         <dd>
           <p>Changes made to a web page after it has been delivered to the user agent, whether or not initiated by the user.</p>
         </dd>
-				<dt><dfn>changes of context</dfn></dt>
->>>>>>> 60f17ab3
+				<dt><dfn data-lt="change of context">changes of context</dfn></dt>
 				<dd>
 					<p>major changes in the content of the <a>Web page</a> that, if made without user awareness, can disorient users who are not able to view the entire page simultaneously</p>
 					<p>Changes in context include changes of:</p>

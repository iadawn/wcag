<dt class="new"><dfn>focus indicator</dfn></dt>
<dd class="new">
	<p class="change">New</p>	
<<<<<<< HEAD
   <p>pixels that are changed to visually indicate when a user interface component is in a focused state.
=======
   <p>pixels that are changed to visually indicate when a user interface component is in a focused state
>>>>>>> 9366c1e7
    </p>
   				
</dd><|MERGE_RESOLUTION|>--- conflicted
+++ resolved
@@ -1,11 +1,9 @@
 <dt class="new"><dfn>focus indicator</dfn></dt>
 <dd class="new">
 	<p class="change">New</p>	
-<<<<<<< HEAD
-   <p>pixels that are changed to visually indicate when a user interface component is in a focused state.
-=======
+
    <p>pixels that are changed to visually indicate when a user interface component is in a focused state
->>>>>>> 9366c1e7
+
     </p>
    				
 </dd>
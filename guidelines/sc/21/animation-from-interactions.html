<section class="sc new">
   					
   <h4>Animation from Interactions</h4>
   					
   <p class="conformance-level">AAA</p>
   					
   <p class="change">New</p>
   					
<<<<<<< HEAD
	  <p><a>Motion animation</a> triggered by interaction can be disabled, unless the animation is <a>essential</a> to the functionality or the information being conveyed.</p>
=======
	  <p>Animations triggered by user interaction can be disabled, unless the animation is <a>essential</a> to the functionality or the information being conveyed.</p>
>>>>>>> 2184f934
   				
</section><|MERGE_RESOLUTION|>--- conflicted
+++ resolved
@@ -5,11 +5,7 @@
    <p class="conformance-level">AAA</p>
    					
    <p class="change">New</p>
-   					
-<<<<<<< HEAD
-	  <p><a>Motion animation</a> triggered by interaction can be disabled, unless the animation is <a>essential</a> to the functionality or the information being conveyed.</p>
-=======
-	  <p>Animations triggered by user interaction can be disabled, unless the animation is <a>essential</a> to the functionality or the information being conveyed.</p>
->>>>>>> 2184f934
+
+  <p><a>Motion animation</a> triggered by interaction can be disabled, unless the animation is <a>essential</a> to the functionality or the information being conveyed.</p>
    				
 </section>
--- conflicted
+++ resolved
@@ -13,12 +13,6 @@
   
    <p class="note">320 CSS pixels is equivalent to a starting viewport width of 1280 CSS pixels wide at 400% zoom. For web content which is designed to scroll horizontally (e.g., with vertical text), 256 CSS pixels is equivalent to a starting viewport height of 1024 CSS pixels at 400% zoom.</p>
    
-<<<<<<< HEAD
-   <p class="note">Examples of content which requires two-dimensional layout are images, maps, diagrams, 
-     video, games, presentations, data tables, and interfaces where it is necessary to keep toolbars in view while
-     manipulating content. It is acceptable to provide two-dimensional scrolling for such parts of the content.</p>
-=======
    <p class="note">Examples of content which requires two-dimensional layout are images required for understanding (such as maps and diagrams), video, games, presentations, data tables (not individual cells), and interfaces where it is necessary to keep toolbars in view while manipulating content. It is acceptable to provide two-dimensional scrolling for such parts of the content.</p>
->>>>>>> b6282015
    				
 </section>
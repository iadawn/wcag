--- conflicted
+++ resolved
@@ -10,12 +10,7 @@
       Working Group. Discussion of the issue is available in <a href="https://github.com/w3c/wcag21/issues/10">Issue 10</a> and <a href="https://github.com/w3c/wcag21/pull/128">Pull Request 128</a>. To file comments on this proposal, please <a href="https://github.com/w3c/wcag21/issues/new">raise new issues</a> for each discrete comment in GitHub.
    </p>
    					
-<<<<<<< HEAD
-   <p>The visual presentation of <a>essential</a> graphical objects for <a>user interface component</a>(s) has a <a>contrast ratio</a> of at least 4.5:1 against the immediate surrounding color(s), except for the situations
-      listed below:
-=======
   <p>The visual presentation of all <a>essential</a> graphical objects for <a>user interface components</a> has a contrast ratio of at least 4.5:1 against the immediate surrounding color(s), except for the situations listed below
->>>>>>> d72cd176
    </p>
    					
    <ul>

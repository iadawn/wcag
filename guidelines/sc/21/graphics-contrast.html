<section class="sc new">
   					
   <h4>Graphics Contrast</h4>
   					
   <p class="conformance-level">AA</p>
   					
   <p class="change">New</p>
   					
	<p class="ednote">Discussion of the issue is available in <a href="https://github.com/w3c/wcag21/issues/9">Issue 9</a>. To file comments on this proposal, please <a href="https://github.com/w3c/wcag21/issues/new">raise new issues</a> for each discrete comment in GitHub.
		
   </p>

<<<<<<< HEAD
   <p>The visual presentation of non-text content has a <a>contrast ratio</a> of at least 3:1 against adjacent color(s) for each of the following:</p>
=======
   <p>The visual presentation of non-text content has a <a>contrast ratio</a> of at least 3:1 against adjacent color(s) for each of the following: (Level AA)</p>
>>>>>>> f485cbd1
   					
   <dl>
      						
      <dt>Controls</dt>
      						
      <dd>Visual information used to indicate state for active user interface components, except where the appearance of the component is determined by the user agent and not modified by the author.</dd>
                  
      <dt>Graphical objects</dt>

      <dd>Parts of graphics required to understand the content, except when a particular presentation of graphics is essential to the information being conveyed.</dd>
    </dl>
<<<<<<< HEAD
    
    <p>Except for the following:</p>

    <dl>
      						
      <dt>Logotypes</dt>
      						
      <dd>Graphics that are part of a logo or brand name.</dd>
      						
      <dt>Essential</dt>
      						
      <dd>A particular presentation of the graphic is essential to the information being conveyed.</dd>
      					
   </dl>
=======
>>>>>>> f485cbd1
   				
</section><|MERGE_RESOLUTION|>--- conflicted
+++ resolved
@@ -10,11 +10,7 @@
 		
    </p>
 
-<<<<<<< HEAD
-   <p>The visual presentation of non-text content has a <a>contrast ratio</a> of at least 3:1 against adjacent color(s) for each of the following:</p>
-=======
    <p>The visual presentation of non-text content has a <a>contrast ratio</a> of at least 3:1 against adjacent color(s) for each of the following: (Level AA)</p>
->>>>>>> f485cbd1
    					
    <dl>
       						
@@ -26,22 +22,5 @@
 
       <dd>Parts of graphics required to understand the content, except when a particular presentation of graphics is essential to the information being conveyed.</dd>
     </dl>
-<<<<<<< HEAD
-    
-    <p>Except for the following:</p>
-
-    <dl>
-      						
-      <dt>Logotypes</dt>
-      						
-      <dd>Graphics that are part of a logo or brand name.</dd>
-      						
-      <dt>Essential</dt>
-      						
-      <dd>A particular presentation of the graphic is essential to the information being conveyed.</dd>
-      					
-   </dl>
-=======
->>>>>>> f485cbd1
    				
 </section>
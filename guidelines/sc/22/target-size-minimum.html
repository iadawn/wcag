--- conflicted
+++ resolved
@@ -7,19 +7,11 @@
     
     <p>The size of the <a>target</a> for <a>pointer inputs</a> is at least 24 by 24 <a>CSS pixels</a>, except where:</p>
     <ul>
-<<<<<<< HEAD
-        <li><strong>Spacing:</strong> The <a>target offset</a> is at least 24 CSS pixels to every adjacent target;</li>
+        <li><strong>Spacing:</strong> Undersized targets (those less than 24 by 24 CSS pixels) are positioned so that if a 24 CSS pixel diameter circle is centered on the <a>bounding box</a> of each, the circles do not intersect another target or the circle for another undersized target;</li>
         <li><strong>Equivalent:</strong> The function can be achieved through a different control on the same page that meets this criterion;</li>
-        <li><strong>Inline:</strong> The target is in a sentence or block of text;</li>
-        <li><strong>User agent control:</strong> The size of the target is determined by the user agent and is not modified by the author;</li>
-        <li><strong>Essential:</strong> A particular presentation of the target is <a>essential</a> or is legally required for the information being conveyed.</li>
-=======
-        <li><strong>Spacing:</strong> Undersized targets (those less than 24 by 24 CSS pixels) are positioned so that if a 24 CSS pixel diameter circle is centered on the <a>bounding box</a> of each, the circles do not intersect another target or the circle for another undersized target;</li>
-        <li><strong>Equivalent:</strong> The function can be achieved through a different control on the same page that meets this criterion.</li>
         <li><strong>Inline:</strong> The target is in a sentence or its size is otherwise constrained by the line-height of non-target text;</li>
         <li><strong>User agent control:</strong> The size of the target is determined by the <a>user agent</a> and is not modified by the author;</li>
         <li><strong>Essential:</strong> A particular <a>presentation</a> of the target is <a>essential</a> or is legally required for the information being conveyed.</li>
->>>>>>> e919a0a6
     </ul>
     <p class="note">Targets that allow for values to be selected spatially based on position within the target are considered one target for the purpose of the success criterion. Examples include sliders with granular values, color pickers displaying a gradient of colors, or editable areas where you position the cursor.</p>
     <p class="note">For inline targets the line-height should be interpreted as perpendicular to the flow of text. For example, in a language displayed vertically, the line-height would be horizontal.</p>

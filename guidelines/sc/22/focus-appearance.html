--- conflicted
+++ resolved
@@ -7,11 +7,8 @@
     
     <p>When the keyboard <a>focus indicator</a> is visible, one or both of the following is true:</p>
     <ol>
-<<<<<<< HEAD
         <li>The entire <a>focus indicator</a>:
-=======
-        <li>The focus indicator:
->>>>>>> 9366c1e7
+
             <ul>
                 <li><a>encloses</a> the visual presentation of the user interface component, and</li>
                 <li>has a contrast ratio of at least 3:1 between the same pixels in the focused and unfocused states, and</li>

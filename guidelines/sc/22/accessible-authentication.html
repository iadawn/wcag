--- conflicted
+++ resolved
@@ -7,7 +7,6 @@
     
     <p>For each step in an authentication process that relies on a <a>cognitive function test</a> (such as remembering a password or solving a puzzle), at least one other authentication method is available that does not rely on a cognitive function test, or a mechanism is available to assist the user in completing the cognitive function test.</p>
     <p>Exception: When the cognitive function test is to recognize objects, or content the user provided to the website.</p>
-<<<<<<< HEAD
     <p class="note">Objects and content for the exception may be represented by images, text, video or audio.</p>
     <div class="note">Examples of mechanisms that satisfy this criterion include:
         <ol>
@@ -15,9 +14,6 @@
             <li>copy and paste to reduce the cognitive burden of re-typing.</li>
         </ol>
     </div>
-=======
-    <p class="note">Objects and content for the exception may be represented by images, text, video, or audio.</p>
-    <p class="note">Examples of mechanisms include: 1) support for password entry by password managers to address the memorization cognitive function test, and 2) copy and paste to help address the transcription cognitive function test.</p>
->>>>>>> 1f8a4604
+
     
  </section>
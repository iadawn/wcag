--- conflicted
+++ resolved
@@ -8,10 +8,6 @@
 	
 	<xsl:param name="base.dir">file:///C:/Documents/code/GitHub/w3c/wcag/guidelines/</xsl:param>
 	
-<<<<<<< HEAD
-	<xsl:include href="base.xslt"/>
-	
-=======
 	<xsl:output method="xhtml" indent="yes" encoding="UTF-8" include-content-type="no" omit-xml-declaration="yes"/>
 	
 	<xsl:include href="base.xslt"/>
@@ -24,7 +20,6 @@
 		</xsl:copy>
 	</xsl:template>
 	
->>>>>>> a7e2b7fc
 	<xsl:template match="node()|@*">
 		<xsl:copy>
 			<xsl:apply-templates select="node()|@*"/>

<!DOCTYPE html>
<html lang="en" xml:lang="en" xmlns="http://www.w3.org/1999/xhtml">
   <head>
      <title>Using the scope attribute to associate header cells with data cells in data tables</title>
      <link rel="stylesheet" type="text/css" href="../../css/editors.css" class="remove"></link>
   </head>
   <body>
      <h1>Using the <code class="att">scope</code> attribute to associate header cells with data cells in data tables</h1>
      <section class="meta">
         <p class="id">ID: H63</p>
         <p class="technology">Technology: html</p>
         <p class="type">Type: Technique</p>
      </section>
      <section id="applicability">
         <h2>When to Use</h2>
         <p>HTML</p>
      </section>
      <section id="description">
         <h2>Description</h2>
      <p>The objective of this technique is to associate header cells with data cells in complex tables using the <code class="att">scope</code> attribute. The <code class="att">scope</code> attribute may be used to clarify the scope of any cell used as a header. The <code class="att">scope</code> identifies whether the cell is a header for a row, column, or group of rows or columns. The values <code class="attval">row</code>, <code class="attval">col</code>, <code class="attval">rowgroup</code>, and <code class="attval">colgroup</code> identify these possible scopes respectively.</p>
      <p>For simple data tables where the header is not in the first row or column, like the one in Example 1, this technique can be used.</p>
      <div class="note">
<<<<<<< HEAD
         <p>For simple tables that have the headers in the first row or column, it is sufficient to simply use the <code class="el">th</code> elements without <code class="att">scope</code>.</p>
         <p>For complex tables use <code class="att">id</code>s and <code class="att">headers</code> as in <a href="../html/H43">Using <code class="att">id</code> and <code class="att">headers</code> attributes to associate data cells with header cells in data tables</a>.</p>
=======
         <p>For simple tables that have the headers in the first row or column then it is
              sufficient to simply use the TH elements without scope. </p>
         <p>For complex tables use ids and headers as in <a href="../html/H43">H43</a>. </p>
>>>>>>> 003e86d8
         <p>Some users may find it easier to work with several simple tables than one more complex table. Authors may wish to consider whether they can convert complex tables to one or more simple tables.</p>
      </div>
   </section>
   <section id="examples">
      <h2>Examples</h2>
      <section class="example">
         <h3>A simple schedule</h3>
         <p>In the following example, column #1 contains serial numbers for rows in the table and the second column contains the key value for the row. The cells in the second column may then use <code class="att">scope="row"</code>. The cells in the first row too are marked up with <code class="el">td</code> and use <code class="att">scope="col"</code>.</p>
         
<pre xml:space="preserve"> &lt;table&gt;
  &lt;caption&gt;Contact Information&lt;/caption&gt;
  &lt;tr&gt;
    &lt;td&gt;&lt;/td&gt;
    &lt;th scope="col"&gt;Name&lt;/th&gt;
    &lt;th scope="col"&gt;Phone Number&lt;/th&gt;
    &lt;th scope="col"&gt;City&lt;/th&gt;
  &lt;/tr&gt;
  &lt;tr&gt;
    &lt;td&gt;1.&lt;/td&gt;
    &lt;th scope="row"&gt;Charlotte Smith&lt;/th&gt;
    &lt;td&gt;412-212-5421&lt;/td&gt;
    &lt;td&gt;Pittsburgh&lt;/td&gt;
  &lt;/tr&gt;
  &lt;tr&gt;
    &lt;td&gt;2.&lt;/td&gt;
    &lt;th scope="row"&gt;Joetta Frere&lt;/th&gt;
    &lt;td&gt;410-306-5400&lt;/td&gt;
    &lt;td&gt;Baltimore&lt;/td&gt;
  &lt;/tr&gt;
  &lt;tr&gt;
    &lt;td&gt;3.&lt;/td&gt;
    &lt;th scope="row"&gt;David Walls&lt;/th&gt;
    &lt;td&gt;281-511-6600&lt;/td&gt;
    &lt;td&gt;New York&lt;/td&gt;
  &lt;/tr&gt;
&lt;/table&gt; </pre>
      </section>
   </section>
   <section id="tests">
      <h2>Tests</h2>
      <section class="procedure">
         <h3>Procedure</h3>
         <p>For each data table where the relationship between table header cells and table data cells needs to be specified:</p>
         <ol>
            <li>Check that all <code class="el">th</code> elements have a <code class="att">scope</code> attribute.</li>
            <li>Check that all <code class="att">scope</code> attributes have the value <code class="attval">row</code>, <code class="attval">col</code>, <code class="attval">rowgroup</code>, or <code class="attval">colgroup</code>.</li>
         </ol>
      </section>
      <section class="results">
         <h3>Expected Results</h3>
         <ul>
            <li>All checks above are true.</li>
         </ul>
      </section>
   </section>
   <section id="related">
      <h2>Related Techniques</h2>
      <ul>
         <li><a href="../html/H43">H43</a></li>
         <li><a href="../html/H51">H51</a></li>
      </ul>
   </section>
   <section id="resources">
      <h2>Resources</h2>
      
         <ul>
            <li>
               <a href="https://html.spec.whatwg.org/multipage/tables.html#attr-th-scope">HTML - the <code class="att">scope</code> attribute</a>.
            </li>
            <li>
               <a href="https://html.spec.whatwg.org/multipage/tables.html#the-th-element">HTML - the <code class="el">th</code> element</a>.
            </li>
            <li>
               <a href="https://html.spec.whatwg.org/multipage/tables.html#the-td-element">HTML - the <code class="el">td</code> element</a>.
            </li>
         </ul>
      </section>
   </body>
</html><|MERGE_RESOLUTION|>--- conflicted
+++ resolved
@@ -20,14 +20,9 @@
       <p>The objective of this technique is to associate header cells with data cells in complex tables using the <code class="att">scope</code> attribute. The <code class="att">scope</code> attribute may be used to clarify the scope of any cell used as a header. The <code class="att">scope</code> identifies whether the cell is a header for a row, column, or group of rows or columns. The values <code class="attval">row</code>, <code class="attval">col</code>, <code class="attval">rowgroup</code>, and <code class="attval">colgroup</code> identify these possible scopes respectively.</p>
       <p>For simple data tables where the header is not in the first row or column, like the one in Example 1, this technique can be used.</p>
       <div class="note">
-<<<<<<< HEAD
          <p>For simple tables that have the headers in the first row or column, it is sufficient to simply use the <code class="el">th</code> elements without <code class="att">scope</code>.</p>
          <p>For complex tables use <code class="att">id</code>s and <code class="att">headers</code> as in <a href="../html/H43">Using <code class="att">id</code> and <code class="att">headers</code> attributes to associate data cells with header cells in data tables</a>.</p>
-=======
-         <p>For simple tables that have the headers in the first row or column then it is
-              sufficient to simply use the TH elements without scope. </p>
-         <p>For complex tables use ids and headers as in <a href="../html/H43">H43</a>. </p>
->>>>>>> 003e86d8
+
          <p>Some users may find it easier to work with several simple tables than one more complex table. Authors may wish to consider whether they can convert complex tables to one or more simple tables.</p>
       </div>
    </section>

<!DOCTYPE html>
<html lang="en" xml:lang="en" xmlns="http://www.w3.org/1999/xhtml">
   <head>
      <title>Providing text alternatives for emojis, emoticons, ASCII art, and leetspeak</title>
      <link rel="stylesheet" type="text/css" href="../../css/editors.css" class="remove"></link>
   </head>
   <body>
      <h1>Providing text alternatives for emojis, emoticons, <abbr title="American Standard Code for Information Interchange">ASCII</abbr> art, and leetspeak</h1>
      <section class="meta">
         <p class="id">ID: H86</p>
         <p class="technology">Technology: html</p>
         <p class="type">Type: Technique</p>
      </section>
      <section id="applicability">
         <h2>When to Use</h2>
         <p><abbr title="HyperText Markup Language">HTML</abbr></p>
      </section>
      <section id="description">
         <h2>Description</h2>
         <p>Emojis are very popular and are frequently used online to help provide more context and expression to text-based communication. Emojis come with their own pre-defined names that might not always match what the author is intending to communicate. For example, the emoji of a black right-facing triangle (►) is described by default as <i>black right-pointing pointer</i>, which would be confusing if a designer had changed its rotation or color, or if it was being used to give the accessible name to a "play" button in a multimedia player.</p>
         
         <p>Emoticons pre-date emojis, are still used but are much less popular than they once were. Emoticons use ASCII characters to create facial expressions and other ways to communicate an emotion. Because emoticons are made from many text characters, they can be confusing for screen reader users. When possible it is better simply to use a word like "smile" or a suitable emoji instead of an emoticon. If emoticons are used they should have a text alternative.</p>

         <p>ASCII art was common on the internet before graphics became widely used. ASCII characters were arranged to form pictures, pictures of text, or graphs. Although ASCII content is not used frequently on the Web anymore, it must be remembered that, when it is used, it can be very confusing to people who are accessing the internet using screen readers. If ASCII art is used, it should also have a text explanation of what the picture is. It is also suggested that, if the ASCII picture isn't marked up as an image using <abbr title="Accessible Rich Internet Applications">ARIA</abbr>, that there is a link to skip over the art (although this is not required).</p>

         <p>Leet used to be a fairly-common part of Internet culture and slang, but is now hardly used. Leetspeak uses various combinations of characters, including numerals and special characters, to replace standard characters. Leet is often incomprehensible to people using screen readers, and therefore requires a text alternative in order to conform to <a href="https://www.w3.org/WAI/WCAG21/Understanding/non-text-content.html">Success Criterion 1.1.1 (Non-Text Content)</a>.</p>

      </section>
      <section id="examples">
         <h2>Examples</h2>
         <section class="example">
            <h3>Marking up emojis in a sentence</h3>
            <p>This shows a technique to mark up emojis with accessible names that differ from their default. Because you can't use an <code class="language-html">alt</code> attribute on a <code class="language-html">span</code> element and the <abbr title="Accessible Rich Internet Applications">ARIA</abbr> recommendation disallows accessible names on generic elements, to give the emojis accessible names they are defined as images with the ARIA <code class="language-html">role="img"</code> property which then allows the creation of an accessible name using the <code class="language-html">aria-label</code> property.</p>
<pre xml:space="preserve">&lt;p&gt;I smiled at my friend and said 
   &lt;span aria-label="you" role="img"&gt;👉🏾&lt;/span&gt;
   &lt;span aria-label="rock" role="img">🤘🏾&lt;/span&gt;!
&lt;/p&gt;</pre>
         </section>
         <section class="example">
            <h3>Four options for providing alternatives for an emoticon representing "smile"</h3>
         
<<<<<<< HEAD
            <p>Here is ASCII art with an explanation of the picture preceding it. It includes a link to skip over the ASCII art. <a href="#example-3">Skip ASCII example</a>.</p>
=======
            <p>The following shows four options for providing alternatives for an emoticon representing "smile", which is consists of a colon followed by a closing parenthesis.</p>
>>>>>>> 87ad58be
         
<pre xml:space="preserve">:) (smile)
&lt;abbr title="smile"&gt;:)&lt;/abbr&gt;
&lt;span aria-label="smile" role="img"&gt;:)&lt;/span&gt;
&lt;img alt="smile" src="smile.gif"&gt;</pre>
</section>

         <section class="example">
            <h3>Using the <code class="language-html">aria-label</code> and <code class="language-html">role="img"</code> properties</h3>
            <p>Adding the <code class="language-html">role="img"</code> property to the ASCII content's containing element defines it as an image, and the <code class="language-html">aria-label</code> property gives it the required text alternative. <a href="#ascii-butterfly">Skip to the next ASCII example</a>.</p>
<pre xml:space="preserve">
&lt;div aria-label="WCAG" role="img"&gt;
oooooo   oooooo     oooo   .oooooo.         .o.         .oooooo.    
 `888.    `888.     .8'   d8P'  `Y8b       .888.       d8P'  `Y8b   
   `888.   .8888.   .8'   888              .8"888.     888           
    `888  .8'`888. .8'    888             .8' `888.    888           
     `888.8'  `888.8'     888            .88ooo8888.   888     ooooo 
       `888'    `888'      `88b    ooo   .8'     `888.  `88.    .88'  
        `8'      `8'        `Y8bood8P'  o88o     o8888o  `Y8bood8P'
&lt;/div>        
</pre>
         </section>
      <section class="example">
         <h3 id="ascii-butterfly">ASCII art with an explanation of the picture preceding it</h3>
         <p>This example includes a link to skip over the ASCII art. <a href="#leetspeek">Skip to the Leetspeak example</a>.</p>
         
<pre xml:space="preserve">&lt;figure&gt;
  &lt;figcaption&gt;
    &lt;p&gt;Figure 1: ASCII art picture of a butterfly.
      &lt;a href="#skipbutterfly"&gt;Skip ASCII butterfly image&lt;/a&gt;
    &lt;/p&gt;
  &lt;/figcaption&gt;
                                 
                                                                LLLLLLLLLLL
                                                            __LLLLLLLLLLLLLL
                                                           LLLLLLLLLLLLLLLLL
                                                         _LLLLLLLLLLLLLLLLLL
                                                        LLLLLLLLLLLLLLLLLLLL
                                                      _LLLLLLLLLLLLLLLLLLLLL
                                                      LLLLLLLLLLLLLLLLLLLLLL
                                              L     _LLLLLLLLLLLLLLLLLLLLLLL
                                             LL     LLLLLL~~~LLLLLLLLLLLLLL
                                            _L    _LLLLL      LLLLLLLLLLLLL
                                            L~    LLL~        LLLLLLLLLLLLL
                                           LL   _LLL        _LL   LLLLLLLL
                                          LL    LL~         ~~     ~LLLLLL
                                          L   _LLL_LLLL___         _LLLLLL
                                         LL  LLLLLLLLLLLLLL      LLLLLLLL
                                         L  LLLLLLLLLLLLLLL        LLLLLL
                                        LL LLLLLLLLLLLLLLLL        LLLLL~
                  LLLLLLLL_______       L _LLLLLLLLLLLLLLLL     LLLLLLLL
                         ~~~~~~~LLLLLLLLLLLLLLLLLLLLLLLLL~       LLLLLL
                       ______________LLL  LLLLLLLLLLLLLL ______LLLLLLLLL_
                   LLLLLLLLLLLLLLLLLLLL  LLLLLLLL~~LLLLLLL~~~~~~   ~LLLLLL
             ___LLLLLLLLLL __LLLLLLLLLLLLL LLLLLLLLLLLLL____       _LLLLLL_
          LLLLLLLLLLL~~   LLLLLLLLLLLLLLL   LLLLLLLLLLLLLLLLLL     ~~~LLLLL
      __LLLLLLLLLLL     _LLLLLLLLLLLLLLLLL_  LLLLLLLLLLLLLLLLLL_       LLLLL
     LLLLLLLLLLL~       LLLLLLLLLLLLLLLLLLL   ~L ~~LLLLLLLLLLLLL      LLLLLL
   _LLLLLLLLLLLL       LLLLLLLLLLLLLLLLLLLLL_  LL      LLLLLLLLL   LLLLLLLLL
  LLLLLLLLLLLLL        LLLLLLLLLLLLL~LLLLLL~L   LL       ~~~~~       ~LLLLLL
 LLLLLLLLLLLLLLL__L    LLLLLLLLLLLL_LLLLLLL LL_  LL_            _     LLLLLL
LLLLLLLLLLLLLLLLL~     ~LLLLLLLL~~LLLLLLLL   ~L  ~LLLL          ~L   LLLLLL~
LLLLLLLLLLLLLLLL               _LLLLLLLLLL    LL  LLLLLLL___     LLLLLLLLLL
LLLLLLLLLLLLLLLL              LL~LLLLLLLL~     LL  LLLLLLLLLLLL   LLLLLLL~
LLLLLLLLLLLLLLLL_  __L       _L  LLLLLLLL      LLL_ LLLLLLLLLLLLLLLLLLLLL
 LLLLLLLLLLLLLLLLLLLL        L~  LLLLLLLL      LLLLLLL~LLLLLLLLLLLLLLLL~
  LLLLLLLLLLLLLLLLLLLL___L_ LL   LLLLLLL       LLLL     LLLLLLLLLLLLLL
   ~~LLLLLLLLLLLLLLLLLLLLLLLL     LLLLL~      LLLLL        ~~~~~~~~~
           LLLLLLLLLLLLLLLLLL_ _   LLL       _LLLLL
               ~~~~~~LLLLLLLLLL~             LLLLLL
                         LLLLL              _LLLLLL
                         LLLLL    L     L   LLLLLLL
                          LLLLL__LL    _L__LLLLLLLL
                          LLLLLLLLLL  LLLLLLLLLLLL
                           LLLLLLLLLLLLLLLLLLLLLL
                            ~LLLLLLLLLLLLLLLLL~~
                               LLLLLLLLLLLLL
                                 ~~~~~~~~~
&lt;/figure&gt;
&lt;p id="skipbutterfly"&gt;New content after the ASCII image.&lt;/p&gt;</pre>
      </section>
      <section class="example">
         <h3 id="leetspeek">Marking up Leetspeak</h3>
         <p>The following is Leetspeak for "Austin Rocks".</p>
         
<pre xml:space="preserve">
&lt;abbr title="Austin Rocks"&gt;Au5t1N r0xx0rz&lt;/abbr&gt;</pre>
      </section>
   </section>
   <section id="tests">
      <h2>Tests</h2>
      <section class="procedure">
         <h3>Procedure</h3>
         <ol>
            <li>Check to see that the content contains emojis, emoticons, ASCII art, or leetspeak.</li>
            <li>Check that each emoji has a text alternative that serves an equivalent purpose.</li>
            <li>Check that each ASCII artwork, emoticon, and / or Leetspeak either:
               <ol>
                  <li>is marked up as an image with a text alternative that serves an equivalent purpose; or</li>
                  <li>has a text alternative immediately before or after.</li>
               </ol>
            </li>
         </ol>
      </section>
      <section class="results">
         <h3>Expected Results</h3>
         <ul>
            <li>Checks 2 and 3 are true.</li>
         </ul>
      </section>
   </section>
   <section id="resources">
      <h2>Resources</h2>
      <ul>
         <li><a href="https://www.w3.org/TR/wai-aria/">ARIA Recommendation</a>.</li>
         <li><a href="https://www.w3.org/TR/accname/">Accessible Name and Description Computation</a>.</li>
      </ul>
   </section>   
</body>
</html><|MERGE_RESOLUTION|>--- conflicted
+++ resolved
@@ -39,11 +39,7 @@
          <section class="example">
             <h3>Four options for providing alternatives for an emoticon representing "smile"</h3>
          
-<<<<<<< HEAD
-            <p>Here is ASCII art with an explanation of the picture preceding it. It includes a link to skip over the ASCII art. <a href="#example-3">Skip ASCII example</a>.</p>
-=======
             <p>The following shows four options for providing alternatives for an emoticon representing "smile", which is consists of a colon followed by a closing parenthesis.</p>
->>>>>>> 87ad58be
          
 <pre xml:space="preserve">:) (smile)
 &lt;abbr title="smile"&gt;:)&lt;/abbr&gt;

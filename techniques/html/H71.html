<<<<<<< HEAD
<!DOCTYPE html><html lang="en" xml:lang="en" xmlns="http://www.w3.org/1999/xhtml"><head><title> Providing a description for groups of form controls using fieldset and legend
          elements </title><link rel="stylesheet" type="text/css" href="../../css/sources.css" class="remove"></link></head><body><h1> Providing a description for groups of form controls using fieldset and legend
          elements </h1><section class="meta"><p class="id">ID: H71</p><p class="technology">Technology: html</p><p class="type">Type: Technique</p></section><section id="applicability"><h2>When to Use</h2>
      <p>HTML and XHTML</p>
   </section><section id="description"><h2>Description</h2>
      <p>The objective of this technique is to provide a semantic grouping for related form controls. This allows users to understand the relationship of the controls and interact with the form more quickly and effectively.</p>
      <p>Form controls can be grouped by enclosing them within the <code class="el">fieldset</code> element. All controls within a given <code class="el">fieldset</code> are then related. The first element inside the <code class="el">fieldset</code> must be a <code class="el">legend</code> element, which provides a label or description for the group.  Authors should avoid nesting <code class="el">fieldsets</code> unnecessarily, as this can lead to confusion. </p>
      <p>Grouping controls is most important for related radio buttons and checkboxes. A set of radio buttons or checkboxes is related when they all submit values for a single named field. They work in the same way as selection lists, allowing the user to choose from a set of options, except selection lists are single controls while radio buttons and checkboxes are multiple controls. The individual label associated with each radio or checkbox control may not fully convey the group's descriptive context. In this situation, it is essential that they be grouped together semantically to facilitate being treated as a single control, as well as to provide an additional group level description. Often, user agents will present the value of the <code class="el">legend</code> before the label of each control to provide this description, as well as to remind users that they are part of the same group.</p>
      <p>It can also be useful to group other sets of controls less tightly related than radio buttons and checkboxes. For instance, several fields that collect a user's address might be grouped together with a legend of "Address", thus providing a group level description for these controls. As a rule of thumb, it can be said that where a group of controls within a larger form requires an additional heading to provide a description specific to that particular group, the use of fieldset and legend elements is appropriate.</p>
      <p>However, when a group of related radio buttons or checkboxes (even having values for a single named field) includes clear instructions and distinct selections (i.e. where the individual label associated with each particular control provides a sufficient description), the use of the <code class="el">fieldset</code> and <code class="el">legend</code> elements is not required. 
						<a href="../html/H44">H44</a> is sufficient in this case.</p>
      <p>Authors sometimes avoid using the <code class="el">fieldset</code> element because of the default display in the browser, which draws a border around the grouped controls. This visual grouping is also useful and authors should seriously consider retaining it (or some form of visual grouping). The visual effect can be modified in CSS by overriding the "border" property of the <code class="el">fieldset</code> and the "position" property of the <code class="el">legend</code>. </p>
   </section><section id="examples"><h2>Examples</h2>
      <section class="example">
         <h3>A multiple choice test </h3>
=======
<!DOCTYPE html>
<html lang="en" xml:lang="en" xmlns="http://www.w3.org/1999/xhtml">
   <head>
      <title>Providing a description for groups of form controls using fieldset and legend elements</title>
      <link rel="stylesheet" type="text/css" href="../../css/editors.css" class="remove"></link>
   </head>
   <body>
      <h1>Providing a description for groups of form controls using <code class="language-html">fieldset</code> and <code class="language-html">legend</code> elements</h1>
      <section class="meta">
         <p class="id">ID: H71</p>
         <p class="technology">Technology: html</p>
         <p class="type">Type: Technique</p>
      </section>
      <section id="applicability">
         <h2>When to Use</h2>
         <p><abbr title="HyperText Markup Language">HTML</abbr></p>
      </section>
      <section id="description">
         <h2>Description</h2>
         <p>The objective of this technique is to provide a semantic grouping for related form controls. This allows users to understand the relationship of the controls and interact with the form more quickly and effectively.</p>
         <p>Form controls can be grouped by enclosing them within the <code class="language-html">fieldset</code> element. All controls within a given <code class="language-html">fieldset</code> are then related. The first element inside the <code class="language-html">fieldset</code> must be a <code class="language-html">legend</code> element, which provides a label or description for the group. Authors should avoid nesting <code class="language-html">fieldset</code>s unnecessarily, as this can lead to confusion.</p>
         <p>Grouping controls is most important for related radio buttons and checkboxes. A set of radio buttons or checkboxes is related when they all submit values for a single named field. They work in the same way as selection lists, allowing the user to choose from a set of options, except selection lists are single controls while radio buttons and checkboxes are multiple controls. The individual label associated with each radio or checkbox control may not fully convey the group's descriptive context. In this situation, it is essential that they be grouped together semantically to facilitate being treated as a single control, as well as to provide an additional group level description. Often, user agents will present the value of the <code class="language-html">legend</code> before the label of each control to provide this description, as well as to remind users that they are part of the same group.</p>
         <p>It can also be useful to group other sets of controls less tightly related than radio buttons and checkboxes. For instance, several fields that collect a user's address might be grouped together with a <code class="language-html">legend</code> of "Address", thus providing a group level description for these controls. As a rule of thumb, it can be said that where a group of controls within a larger form requires an additional heading to provide a description specific to that particular group, the use of fieldset and legend elements is appropriate.</p>
         <p>However, when a group of related radio buttons or checkboxes (even having values for a single named field) includes clear instructions and distinct selections (i.e., where the individual label associated with each particular control provides a sufficient description), the use of the <code class="language-html">fieldset</code> and <code class="language-html">legend</code> elements is not required. <a href="../html/H44">H44</a> is sufficient in this case.</p>
         <p>Authors sometimes avoid using the <code class="language-html">fieldset</code> element because of the default display in the browser, which draws a border around the grouped controls. This visual grouping is also useful and authors should seriously consider retaining it (or some form of visual grouping). The visual effect can be modified in CSS by overriding the <code class="language-css">border</code> property of the <code class="language-html">fieldset</code> and the <code class="language-css">position</code> property of the <code class="language-html">legend</code>.</p>
      </section>
      <section id="examples">
         <h2>Examples</h2>
         <section class="example">
            <h3>A multiple choice test</h3>
>>>>>>> 87ad58be
         
            <p>This example shows a test item with one question and five possible answers. Each answer is represented by a radio button (<code class="language-html">input type="radio"</code>). The radio buttons are contained within a <code class="language-html">fieldset</code>. The test question is tagged with the <code class="language-html">legend</code> element. Each field has the same <code class="language-html">name</code> attribute, indicating these radio buttons are related, and should be grouped as shown. Also note that while the <code class="language-html">name</code> attributes have the same value, the <code class="language-html">id</code> attributes' values must be unique.</p>
         
<pre xml:space="preserve">&lt;fieldset&gt;
  &lt;legend&gt;The play &lt;cite&gt;Hamlet&lt;/cite&gt; was written by:&lt;/legend&gt;
  &lt;div&gt;
    &lt;input checked="checked" id="shakesp" name="hamlet" type="radio" value="a"&gt;
    &lt;label for="shakesp"&gt;William Shakespeare&lt;/label&gt;
  &lt;/div&gt;
  &lt;div&gt;
    &lt;input id="austen" name="hamlet" type="radio" value="b"&gt;
    &lt;label for="austen"&gt;Jane Austen&lt;/label&gt;
  &lt;/div&gt;
  &lt;div&gt;    
    &lt;input id="gbshaw" name="hamlet" type="radio" value="c"&gt;
    &lt;label for="gbshaw"&gt;George Bernard Shaw&lt;/label&gt;
  &lt;/div&gt;
  &lt;div&gt;
    &lt;input id="woolf" name="hamlet" type="radio" value="d"&gt;
    &lt;label for="woolf"&gt;Virginia Woolf&lt;/label&gt;
  &lt;/div&gt;
  &lt;div&gt;
    &lt;input id="dickens" name="hamlet" type="radio" value="e"&gt;
    &lt;label for="dickens"&gt;Charles Dickens&lt;/label&gt;
  &lt;/div&gt;
&lt;/fieldset&gt;</pre>
      </section>
      <section class="example">
         <h3>A set of checkboxes</h3>
         <p>The User Profile page for a Web site allows users to indicate their interests by selecting multiple checkboxes. Each checkbox (<code class="language-html">input type="checkbox"</code>) has a <code class="language-html">label</code>. The checkboxes are contained within a <code class="language-html">fieldset</code>, and the <code class="language-html">legend</code> element contains the prompt for the entire group of checkboxes.</p>
         
<pre xml:space="preserve">&lt;fieldset&gt;
  &lt;legend&gt;I am interested in the following (check all that apply):&lt;/legend&gt;
  &lt;div&gt;
    &lt;input id="photo" name="interests" type="checkbox" value="ph"&gt;
    &lt;label for="photo"&gt;Photography&lt;/label&gt;
  &lt;/div&gt;
  &lt;div&gt;    
    &lt;input checked="checked" id="watercol" name="interests" type="checkbox" value="wa"&gt;
    &lt;label for="watercol"&gt;Watercolor&lt;/label&gt;
  &lt;/div&gt;
  &lt;div&gt;  
    &lt;input checked="checked" id="acrylic" name="interests" type="checkbox" value="ac"&gt;
    &lt;label for="acrylic"&gt;Acrylic&lt;/label&gt;
  &lt;/div&gt;
&lt;/fieldset&gt;</pre>
      </section>

      <section class="example">
         <h3>Logically related controls</h3>
         <p>In this example, form fields for residential and postal addresses are distinguished by the value of the <code class="language-html">legend</code> in each <code class="language-html">fieldset</code> grouping.</p>
         
<pre xml:space="preserve">&lt;form action="/adduser" method="post"&gt;
  &lt;fieldset&gt;
    &lt;legend&gt;Your Residential Address&lt;/legend&gt;
    &lt;div&gt;
      &lt;label for="raddress"&gt;Address:&lt;/label&gt;
      &lt;input autocomplete="street-address" id="raddress" name="raddress" type="text"&gt;
    &lt;/div&gt;
    &lt;div&gt;
      &lt;label for="rzip"&gt;Postal/Zip Code:&lt;/label&gt;
      &lt;input autocomplete="postal-code" id="rzip" name="rzip" type="text"&gt;
    &lt;/div&gt;    
  &lt;/fieldset&gt;
  &lt;fieldset&gt;
    &lt;legend&gt;Your Postal Address&lt;/legend&gt;
    &lt;div&gt;    
      &lt;label for="paddress"&gt;Address:&lt;/label&gt;
      &lt;input autocomplete="street-address" id="paddress" name="paddress" type="text"&gt;
    &lt;/div&gt;
    &lt;div&gt;      
      &lt;label for="pzip"&gt;Postal/Zip Code:&lt;/label&gt;
      &lt;input autocomplete="postal-code" id="pzip" name="pzip" type="text"&gt;
    &lt;/div&gt;    
  &lt;/fieldset&gt;
&lt;/form&gt;</pre>
      </section>
   </section>
   <section id="tests">
      <h2>Tests</h2>
      <section class="procedure">
         <h3>Procedure</h3>
         <p>For groups of related controls where the individual labels for each control do not provide a sufficient description, and an additional group level description is needed:</p>
         <ol>
            <li>Check that the group of logically related <code class="language-html">input</code> or <code class="language-html">select</code> elements are contained within <code class="language-html">fieldset</code> elements.</li>
            <li>Check that each <code class="language-html">fieldset</code> has a <code class="language-html">legend</code> element that includes a description for that group.</li>
         </ol>
      </section>
      <section class="results">
         <h3>Expected Results</h3>
         <ul>
            <li>All of the checks are true.</li>
         </ul>
      </section>
   </section>
   <section id="related">
      <h2>Related Techniques</h2>
      <ul>
         <li><a href="../html/H44">H44</a></li>
         <li><a href="../html/H65">H65</a></li>
      </ul>
   </section>
   <section id="resources">
      <h2>Resources</h2>
      <ul>
         <li>
            <a href="https://html.spec.whatwg.org/multipage/form-elements.html#the-fieldset-element">HTML - the <code class="language-html">fieldset</code> element</a>.
         </li>
         <li>
            <a href="https://html.spec.whatwg.org/multipage/form-elements.html#the-legend-element">HTML - the <code class="language-html">legend</code> element</a>.
         </li>
      </ul>
      
   </section></body></html><|MERGE_RESOLUTION|>--- conflicted
+++ resolved
@@ -1,20 +1,3 @@
-<<<<<<< HEAD
-<!DOCTYPE html><html lang="en" xml:lang="en" xmlns="http://www.w3.org/1999/xhtml"><head><title> Providing a description for groups of form controls using fieldset and legend
-          elements </title><link rel="stylesheet" type="text/css" href="../../css/sources.css" class="remove"></link></head><body><h1> Providing a description for groups of form controls using fieldset and legend
-          elements </h1><section class="meta"><p class="id">ID: H71</p><p class="technology">Technology: html</p><p class="type">Type: Technique</p></section><section id="applicability"><h2>When to Use</h2>
-      <p>HTML and XHTML</p>
-   </section><section id="description"><h2>Description</h2>
-      <p>The objective of this technique is to provide a semantic grouping for related form controls. This allows users to understand the relationship of the controls and interact with the form more quickly and effectively.</p>
-      <p>Form controls can be grouped by enclosing them within the <code class="el">fieldset</code> element. All controls within a given <code class="el">fieldset</code> are then related. The first element inside the <code class="el">fieldset</code> must be a <code class="el">legend</code> element, which provides a label or description for the group.  Authors should avoid nesting <code class="el">fieldsets</code> unnecessarily, as this can lead to confusion. </p>
-      <p>Grouping controls is most important for related radio buttons and checkboxes. A set of radio buttons or checkboxes is related when they all submit values for a single named field. They work in the same way as selection lists, allowing the user to choose from a set of options, except selection lists are single controls while radio buttons and checkboxes are multiple controls. The individual label associated with each radio or checkbox control may not fully convey the group's descriptive context. In this situation, it is essential that they be grouped together semantically to facilitate being treated as a single control, as well as to provide an additional group level description. Often, user agents will present the value of the <code class="el">legend</code> before the label of each control to provide this description, as well as to remind users that they are part of the same group.</p>
-      <p>It can also be useful to group other sets of controls less tightly related than radio buttons and checkboxes. For instance, several fields that collect a user's address might be grouped together with a legend of "Address", thus providing a group level description for these controls. As a rule of thumb, it can be said that where a group of controls within a larger form requires an additional heading to provide a description specific to that particular group, the use of fieldset and legend elements is appropriate.</p>
-      <p>However, when a group of related radio buttons or checkboxes (even having values for a single named field) includes clear instructions and distinct selections (i.e. where the individual label associated with each particular control provides a sufficient description), the use of the <code class="el">fieldset</code> and <code class="el">legend</code> elements is not required. 
-						<a href="../html/H44">H44</a> is sufficient in this case.</p>
-      <p>Authors sometimes avoid using the <code class="el">fieldset</code> element because of the default display in the browser, which draws a border around the grouped controls. This visual grouping is also useful and authors should seriously consider retaining it (or some form of visual grouping). The visual effect can be modified in CSS by overriding the "border" property of the <code class="el">fieldset</code> and the "position" property of the <code class="el">legend</code>. </p>
-   </section><section id="examples"><h2>Examples</h2>
-      <section class="example">
-         <h3>A multiple choice test </h3>
-=======
 <!DOCTYPE html>
 <html lang="en" xml:lang="en" xmlns="http://www.w3.org/1999/xhtml">
    <head>
@@ -45,7 +28,6 @@
          <h2>Examples</h2>
          <section class="example">
             <h3>A multiple choice test</h3>
->>>>>>> 87ad58be
          
             <p>This example shows a test item with one question and five possible answers. Each answer is represented by a radio button (<code class="language-html">input type="radio"</code>). The radio buttons are contained within a <code class="language-html">fieldset</code>. The test question is tagged with the <code class="language-html">legend</code> element. Each field has the same <code class="language-html">name</code> attribute, indicating these radio buttons are related, and should be grouped as shown. Also note that while the <code class="language-html">name</code> attributes have the same value, the <code class="language-html">id</code> attributes' values must be unique.</p>
          

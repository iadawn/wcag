<!DOCTYPE html><html lang="en" xml:lang="en" xmlns="http://www.w3.org/1999/xhtml"><head><title>Using ARIA landmarks to identify regions of a page</title><link rel="stylesheet" type="text/css" href="../../css/sources.css" class="remove"></link></head><body><h1>Using ARIA landmarks to identify regions of a page</h1><section class="meta"><p class="id">ID: ARIA11</p><p class="technology">Technology: aria</p><p class="type">Type: Technique</p></section><section id="applicability"><h2>When to Use</h2>
      <p>Technologies that support <a href="https://www.w3.org/TR/wai-aria/">Accessible Rich Internet Applications (WAI-ARIA)</a>. </p>
   </section><section id="description"><h2>Description</h2>
      <p>The purpose of this technique is to provide programmatic access to sections of a web page.  Landmark roles (or "landmarks") programmatically identify sections of a page. Landmarks help assistive technology (AT) users orient themselves to a page and help them navigate easily to various sections of a page. 
</p>
      <p>They also provide an easy way for users of assistive technology to skip over blocks of content that are repeated on multiple pages and notify them of programmatic structure of a page. For instance, if there is a common navigation menu found on every page, landmark roles (or "landmarks") can be used to skip over it and navigate from section to section. This will save assistive technology users and keyboard users the trouble and time of tabbing through a large amount of content to find what they are really after, much like a traditional "skip links" mechanism. (Refer to User Agent Notes above for specifics of AT support). A blind user who may be familiar with a news site's menu, and is only interested in getting to the top story could easily navigate to the "main" landmark, and bypass dozens of menu links. In another circumstance, a user who is blind may want to quickly find a navigation menu, and can do so by jumping to the navigation landmark. 
</p>
      <p>Landmarks also can help sighted keyboard-only users navigate to sections of a page using a <a href="http://matatk.agrip.org.uk/landmarks/">browser plugin</a>. 
</p>
      <p>Landmarks are inserted into the page using the role attribute on an element that marks the section. The value of the attribute is the name of the landmark. These role values are listed below:
</p>
      <ul>
         <li>banner: A region that contains the prime heading or internal title of a page.
</li>
         <li>complementary: Any section of the document that supports the main content, yet is separate and meaningful on its own.
</li>
         <li>contentinfo:  A region that contains information about the parent document such as copyrights and links to privacy statements.
</li>
         <li>form: A region of the document that represents a collection of form-associated elements, some of which can represent editable values that can be submitted to a server for processing.
</li>
         <li>main: Main content in a document. In almost all cases a page will have only one role="main".
</li>
         <li>navigation: A collection of links suitable for use when navigating the document or related documents.
</li>
         <li>region: A generic region of content to which, for an author-specific purpose, it is important for users to be able to navigate. In HTML5, `section` with an accessible label maps to the region role. The region role needs an accessible label to be included as a landmark for assistive technology.
</li>

         <li>search: The search tool of a Web document.
</li>
      </ul>
      <p>There are cases when a particular landmark role could be used more than once on a page, such as on primary and secondary navigation menus. In these cases, identical roles should be disambiguated from each other using a valid technique for labelling regions (see examples below).
</p>
      <p>Landmarks should supplement native semantic markup such as HTML headings, lists and other structural markup. Landmarks are interpretable by WAI-ARIA-aware assistive technologies and are not exposed by browsers directly to users.
</p>
      <p>It is a best practice to include ALL content on the page in landmarks, so that screen reader users who rely on them to navigate from section to section do not lose track of content.
</p>
   </section><section id="examples"><h2>Examples</h2>
      <section class="example">
         <h3>Simple landmarks</h3>
         
            <p>The following example shows how landmarks might be added to an HTML4 or XHTML 1.0 document:</p>
            <pre xml:space="preserve">&lt;div id="header" role="banner"&gt;A banner image and introductory title&lt;/div&gt;
&lt;div id="sitelookup" role="search"&gt;....&lt;/div&gt;
&lt;div id="nav" role="navigation"&gt;...a list of links here ... &lt;/div&gt;
&lt;div id="content" role="main"&gt; ... Ottawa is the capital of Canada ...&lt;/div&gt;
&lt;div id="rightsideadvert" role="complementary"&gt;....an advertisement here...&lt;/div&gt;
&lt;div id="footer" role="contentinfo"&gt;(c)The Freedom Company, 123 Freedom Way, Helpville, USA&lt;/div&gt;</pre>
         
      </section>
      <section class="example">
         <h3>Multiple landmarks of the same type and aria-labelledby</h3>
         
            <p>The following example shows a best practice of how landmarks might be added to an HTML4 or XHTML 1.0 document in situations where there are more than two of the same type of landmark on the same page. For instance, if a navigation role is used multiple times on a Web page, each instance may have a unique label specified using <code class="att">aria-labelledby</code>:

</p>
            <pre xml:space="preserve">&lt;div id="leftnav" role="navigation" aria-labelledby="leftnavheading"&gt;
&lt;h2 id="leftnavheading"&gt;Institutional Links&lt;/h2&gt;
&lt;ul&gt;&lt;li&gt;...a list of links here ...&lt;/li&gt; &lt;/ul&gt;&lt;/div&gt;
&lt;div id="rightnav" role="navigation" aria-labelledby="rightnavheading"&gt;
&lt;h2 id="rightnavheading"&gt;Related topics&lt;/h2&gt;
&lt;ul&gt;&lt;li&gt;...a list of links here ...&lt;/li&gt;&lt;/ul&gt;&lt;/div&gt;</pre>
         
      </section>
      <section class="example">
         <h3>Multiple landmarks of the same type and aria-label</h3>
         
            <p>The following example shows a best practice of how landmarks might be added to an HTML4 or XHTML 1.0 document in situations where there are more than two of the same type of landmark on the same page, and there is no existing text on the page that can be referenced as the label.</p>
            <pre xml:space="preserve">&lt;div id="leftnav" role="navigation" aria-label="Primary"&gt;
&lt;ul&gt;&lt;li&gt;...a list of links here ...&lt;/li&gt;&lt;/ul&gt; &lt;/div&gt;
&lt;div id="rightnav" role="navigation" aria-label="Secondary"&gt;
&lt;ul&gt;&lt;li&gt;...a list of links here ...&lt;/li&gt; &lt;/ul&gt;&lt;/div&gt;</pre>
         
      </section>
      <section class="example">
         <h3>Search form</h3>
         
<<<<<<< HEAD
            <p>The following example shows a search form with a "search" landmark. The search role typically goes on the form element or a div surrounding the search form.</p>
=======
            <p>The following example shows a search form with a "search" landmark. The search role typically goes on the form element or a div surrounding the form.</p>
>>>>>>> e5147dfc
            <pre xml:space="preserve">&lt;form role="search"&gt;
&lt;label for="s6"&gt;search&lt;/label&gt;&lt;input id="s6" type="text" size="20"&gt;
...
&lt;/form&gt; </pre>
         
      </section>
   </section><section id="tests"><h2>Tests</h2>
      <section class="procedure"><h3>Procedure</h3>
         <ol>
            <li>Examine each element with a <a href="https://www.w3.org/TR/wai-aria/#landmark_roles">landmark role</a>.
</li>
            <li>Examine whether the landmark role attribute is applied to the section of the page that corresponds with that role. (i.e., the "navigation" role is applied to a navigation section, the "main" role is applied to where the main content begins.)
</li>
         </ol>
      </section>
      <section class="results"><h3>Expected Results</h3>
         <ul>
            <li>#1 and #2 are true.</li>
         </ul>
      </section>
   </section><section id="related"><h2>Related Techniques</h2><ul>
   	<li><a href="../general/G1">G1</a></li>
   	<li><a href="../general/G124">G124</a></li>
      <li><a href="../html/H69">H69</a></li>
      <li><a href="../client-side-script/SCR28">SCR28</a></li>
   </ul></section><section id="resources"><h2>Resources</h2>
      
         <ul>
            <li>
<<<<<<< HEAD
                  <a href="https://www.w3.org/TR/wai-aria-practices/">WAI-ARIA Authoring Practices</a> 
=======
                  <a href="https://www.w3.org/WAI/ARIA/apg/">WAI-ARIA Authoring Practices Guide</a> 
>>>>>>> e5147dfc
               </li>
            <li>
                  <a href="https://www.w3.org/TR/wai-aria/#usage_intro">Accessible Rich Internet Applications (WAI-ARIA) 1.0, Using WAI-ARIA Roles</a>
               </li>
            <li>
                  <a href="https://www.w3.org/TR/wai-aria/#states_and_properties">Accessible Rich Internet Applications (WAI-ARIA) 1.0, Supported States and Properties</a>
               </li>
            <li>
                  <a href="https://developer.paciellogroup.com/blog/2017/05/improving-access-to-landmark-navigation/">Enabling landmark-based keyboard navigation in Firefox</a>
               </li>
            <li>
               <a href="http://matatk.agrip.org.uk/landmarks/">Landmarks browser extension</a>
            </li>
         </ul>
      
   </section></body></html><|MERGE_RESOLUTION|>--- conflicted
+++ resolved
@@ -74,11 +74,8 @@
       <section class="example">
          <h3>Search form</h3>
          
-<<<<<<< HEAD
             <p>The following example shows a search form with a "search" landmark. The search role typically goes on the form element or a div surrounding the search form.</p>
-=======
-            <p>The following example shows a search form with a "search" landmark. The search role typically goes on the form element or a div surrounding the form.</p>
->>>>>>> e5147dfc
+
             <pre xml:space="preserve">&lt;form role="search"&gt;
 &lt;label for="s6"&gt;search&lt;/label&gt;&lt;input id="s6" type="text" size="20"&gt;
 ...
@@ -108,11 +105,7 @@
       
          <ul>
             <li>
-<<<<<<< HEAD
-                  <a href="https://www.w3.org/TR/wai-aria-practices/">WAI-ARIA Authoring Practices</a> 
-=======
                   <a href="https://www.w3.org/WAI/ARIA/apg/">WAI-ARIA Authoring Practices Guide</a> 
->>>>>>> e5147dfc
                </li>
             <li>
                   <a href="https://www.w3.org/TR/wai-aria/#usage_intro">Accessible Rich Internet Applications (WAI-ARIA) 1.0, Using WAI-ARIA Roles</a>

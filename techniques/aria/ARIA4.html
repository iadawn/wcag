--- conflicted
+++ resolved
@@ -37,11 +37,8 @@
            title="Help"&gt; 
  &lt;/div&gt;  
                         </pre>
-<<<<<<< HEAD
-            <p>The Authoring Practices Toolbar Pattern <a href="https://www.w3.org/TR/wai-aria-practices-1.1/#toolbar">provides a working example of a toolbar</a>.</p>
-=======
-            <p>The Authoring Practices Toolbar Pattern <a href="https://www.w3.org/WAI/ARIA/apg/patterns/toolbar/">provides a working example of a toolbar.</a>.</p>
->>>>>>> 4a730675
+
+            <p>The Authoring Practices Toolbar Pattern <a href="https://www.w3.org/WAI/ARIA/apg/patterns/toolbar/">provides a working example of a toolbar</a>.</p>
          
       </section>
       <section class="example">

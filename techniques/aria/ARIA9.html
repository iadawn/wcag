<<<<<<< HEAD
<!DOCTYPE html><html lang="en" xml:lang="en" xmlns="http://www.w3.org/1999/xhtml"><head><title>Using aria-labelledby to concatenate a name from several text nodes</title><link rel="stylesheet" type="text/css" href="../../css/sources.css" class="remove"></link></head><body><h1>Using aria-labelledby to concatenate a name from several text nodes</h1><section class="meta"><p class="id">ID: ARIA9</p><p class="technology">Technology: aria</p><p class="type">Type: Technique</p></section><section id="applicability"><h2>When to Use</h2>
      <p>Technologies that support <a href="https://www.w3.org/TR/wai-aria/">Accessible Rich Internet Applications (WAI-ARIA)</a>. </p>
   </section><section id="description"><h2>Description</h2>
      <p>The <code class="prop">aria-labelledby</code> property can be used to provide a name for all visual objects. Applied to inputs, the <code class="prop">aria-labelledby</code> property can be used to provide a name to native inputs as well as non-native elements, such as custom text inputs constructed with div contenteditable="true".</p>
      <p>One particular use of <code class="prop">aria-labelledby</code> is for text inputs in situations where a meaningful name should consist of more than one text string.</p>
      <p>Authors assign unique <code class="att">id</code>s to the strings to be concatenated as the name for the <code class="el">input</code> element. The value of the <code class="att">aria-labelledby</code> attribute is then a space-separated list of all <code class="att">id</code>s in the order in which the strings referenced should be read by screen readers. Supporting user agents will concatenate the strings referenced and read them as one continuous name for the input.</p>
      <p>The concatenation of strings can be useful for different reasons. In example 1, an input is nested within the context of a full sentence. The desired screen reader output is "Extend time-out to [ 20 ] minutes - edit with autocomplete, selected 20". Since the <code class="att">id</code> of the text input is included in the string of <code class="att">id</code>s referenced by <code class="prop">aria-labelledby</code>, the value of the input is included in the concatenated name at the right position.</p>
      <p>Another application of <code class="att">aria-labelledby</code> is when there is no space to provide a visible label next to the input, or when using native labels would create unnecessary redundancy. Here, the use <code class="att">aria-labelledby</code> makes it possible to associate visible elements on the page as a name for such inputs. This is demonstrated in example 2 where table column and row headings are concatenated into names for the text input elements inside the table.</p>
=======
<!DOCTYPE html><html lang="en" xml:lang="en" xmlns="http://www.w3.org/1999/xhtml"><head><title>Using aria-labelledby to concatenate a label from several text nodes</title><link rel="stylesheet" type="text/css" href="../../css/editors.css" class="remove"></link></head><body><h1>Using aria-labelledby to concatenate a label from several text nodes</h1><section class="meta"><p class="id">ID: ARIA9</p><p class="technology">Technology: aria</p><p class="type">Type: Technique</p></section><section id="applicability"><h2>When to Use</h2>
      <p>Technologies that support <a href="https://www.w3.org/TR/wai-aria/">Accessible Rich Internet Applications (WAI-ARIA)</a>. </p>
   </section><section id="description"><h2>Description</h2>
      <p>The <code class="language-html">aria-labelledby</code> property can be used to label all visual objects. Applied to inputs, the <code class="language-html">aria-labelledby</code> property can be used to label native inputs as well as non-native elements, such as custom text inputs constructed with div contenteditable="true".</p>
      <p>One particular use of <code class="language-html">aria-labelledby</code> is for text inputs in situations where a meaningful label should consist of more than one label string.</p>
      <p>Authors assign unique <code class="language-html">id</code>s to the label strings to be concatenated as the label for the <code class="language-html">input</code> element. The value of the <code class="language-html">aria-labelledby</code> attribute is then a space-separated list of all <code class="language-html">id</code>s in the order in which the label strings referenced should be read by screen readers. Supporting user agents will concatenate the label strings referenced and read them as one continuous label of the input.</p>
      <p>The concatenation of label strings can be useful for different reasons. In example 1, an input is nested within the context of a full sentence. The desired screen reader output is "Extend time-out to [ 20 ] minutes - edit with autocomplete, selected 20". Since the <code class="language-html">id</code> of the text input is included in the string of <code class="language-html">id</code>s referenced by aria-labelledby, the value of the input is included in the concatenated label at the right position.</p>
      <p>Another application of <code class="language-html">aria-labelledby</code> is when there is no space to provide a visible label next to the input, or when using native labels would create unnecessary redundancy. Here, the use <code class="language-html">aria-labelledby</code> makes it possible to associate visible elements on the page as label for such inputs. This is demonstrated in example 2 where table column and row headings are concatenated into labels for the text input elements inside the table.</p>
>>>>>>> ce68656b
      <div class="note">
         <p>The <a href="https://www.w3.org/TR/html-aapi/#accessible-name-and-description-calculation">ARIA accessible name and description calculation</a> specifies that the string specified in <code class="language-html">aria-labelledby</code> should replace rather than add to the content of the element that carries the property. So adding the <code class="language-html">aria-labelledby</code> property to a native label should replace the text content inside that label unless the label itself is referenced as part of the sequence of <code class="language-html">id</code>s in <code class="language-html">aria-labelledby</code>.</p>
      </div>
   </section><section id="examples"><h2>Examples</h2>
      <section class="example">
         <h3> A time-out input field with concatenated label</h3>
         
            <p>A text input allows users to extend the default time before a time-out occurs.</p>
<<<<<<< HEAD
            <p>The string "Extend time-out to" is contained in a native <code class="el">label</code> element and is associated with the input with the input by id="timeout-duration" . This label is associated with this input using the for/id association only on user agents that don't support ARIA. On user agents that support ARIA, the for/id association is ignored and the name for the input is provided only by <code class="att">aria-labelledby</code>, per the <a href="https://www.w3.org/TR/html-aapi/#accessible-name-and-description-calculation">accessible name and description calculation</a> in the HTML to Platform Accessibility APIs Implementation Guide.</p>
            <p>The <code class="att">aria-labelledby</code> attribute on the text input references three elements: (1) the <code class="el">span</code> containing the native label, (2) the text input containing the default text '20' (recall that this input is not labelled with the for/id associated label text), and (3) the string 'minutes' contained in a <code class="el">span</code>. These elements should be concatenated to provide the full name for the text input</p>
            <div class="note">
               <p>The use of tabindex="-1" on the <code class="el">span</code> element is not meant to support focusing by scripts - here, it merely serves to ensure that some browsers (IE9, IE10) will include the <code class="el">span</code> element in the accessibility tree, thus making it available for reference by <code class="att">aria-labelledby</code>. For more details see <a href="https://msdn.microsoft.com/en-us/library/ie/gg701963%28v=vs.85%29.aspx#Accessible_HTML_Elements">Accessible HTML Elements</a>
               </p>
            </div>
            <pre xml:space="preserve">&lt;form&gt;
&lt;p&gt;&lt;span id="timeout-label" tabindex="-1"&gt;&lt;label for="timeout-duration"&gt;Extend time-out to&lt;/label&gt;&lt;/span&gt;
&lt;input type="text" size="3" id="timeout-duration" value="20" 
    aria-labelledby="timeout-label timeout-duration timeout-unit"&gt;
&lt;span id="timeout-unit" tabindex="-1"&gt; minutes&lt;/span&gt;&lt;/p&gt;
&lt;/form&gt;</pre>
=======
            <p>The string "Extend time-out to" is contained in a native <code class="language-html">label</code> element and is associated with the input with the input by id="timeout-duration" . This label is associated with this input using the for/id association only on user agents that don't support ARIA. On user agents that support ARIA, the for/id association is ignored and the label for the input is provided only by <code class="language-html">aria-labelledby</code>, per the <a href="https://www.w3.org/TR/html-aapi/#accessible-name-and-description-calculation">accessible name and description calculation</a> in the HTML to Platform Accessibility APIs Implementation Guide.</p>
            <p>The <code class="language-html">aria-labelledby</code> attribute on the text input references three elements: (1) the <code class="language-html">span</code> containing the native label, (2) the text input containing the default text '20' (recall that this input is not labelled with the for/id associated label text), and (3) the string 'minutes' contained in a <code class="language-html">span</code>. These elements should be concatenated to provide the full label for the text input</p>
<pre xml:space="preserve"><code class="language-html">&lt;div&gt;
  &lt;span id="timeout-label"&gt;
    &lt;label for="timeout-duration"&gt;Extend time-out to&lt;/label&gt;
  &lt;/span&gt;
  &lt;input type="text" size="3" id="timeout-duration" value="20" 
   aria-labelledby="timeout-label timeout-duration timeout-unit"&gt;
  &lt;span id="timeout-unit"&gt; minutes&lt;/span&gt;
&lt;/div&gt;</code></pre>
>>>>>>> ce68656b
            <p class="working-example">Working example, <a href="../../working-examples/aria-labelledby-time-out-input-concatenated-label/">Time-out input field with concatenated label</a>, adapted from Easy ARIA tip #2: aria-labelledby and aria-describedby, an example put together by Marco Zehe.</p>
         
      </section>
      <section class="example">
         <h3>A simple data table with text inputs</h3>
         
            <p>A simple data table containing text inputs. The input labels are concatenated through <code class="language-html">aria-labelledby</code> referencing the respective column and row headers.</p>
<pre xml:space="preserve"><code class="language-html">&lt;table&gt;
  &lt;tr&gt;
    &lt;td&gt;&lt;/td&gt;
    &lt;th id="tpayer"&gt;Taxpayer&lt;/th&gt;
    &lt;th id="sp"&gt;Spouse&lt;/th&gt;
  &lt;/tr&gt;
  &lt;tr&gt;
    &lt;th id="gross"&gt;W2 Gross&lt;/th&gt;
    &lt;td&gt;&lt;input type="text" size="20" aria-labelledby="tpayer gross"&gt;&lt;/td&gt;
    &lt;td&gt;&lt;input type="text" size="20" aria-labelledby="sp gross"&gt;&lt;/td&gt;
  &lt;/tr&gt;
  &lt;tr&gt;
    &lt;th id="divi"&gt;Dividends&lt;/th&gt;
    &lt;td&gt;&lt;input type="text" size="20" aria-labelledby="tpayer divi"&gt;&lt;/td&gt;
    &lt;td&gt;&lt;input type="text" size="20" aria-labelledby="sp divi"&gt;&lt;/td&gt;
  &lt;/tr&gt;
&lt;/table&gt;</code></pre>
            <p class="working-example">Working example, <a href="../../working-examples/aria-labelledby-table-text-inputs/">Using aria-labelledby for simple table with text inputs</a>, based on an example by Jim Thatcher.</p>
         
      </section>
      <section class="example">
         <h3>A conference workshop booking table</h3>
         
<<<<<<< HEAD
            <p>A conference workshop booking table with two parallel tracks allows users to select the workshop they want to attend. When tabbing through the checkbox inputs in the table, the track (1 or 2), the title, and the speaker of the workshop followed by the adjacent checkbox label "Attend" are provided as concatenated name for the checkboxes via <code class="att">aria-labelledby</code>.</p>
            <p>Some browser / screen reader combinations (e.g. Mozilla Firefox and NVDA) will in addition speak the relevant table cell headers.</p>
            <pre xml:space="preserve">&lt;h1&gt;Dinosaur Conference workshops timetable Thursday, 14.  &amp; Friday, 15. March 2013&lt;/h1&gt;
=======
            <p>A conference workshop booking table with two parallel tracks allows users to select the workshop they want to attend. When tabbing through the checkbox inputs in the table, the track (1 or 2), the title, and the speaker of the workshop followed by the adjacent checkbox label "Attend" are provided as concatenated label for the checkboxes via <code class="language-html">aria-labelledby</code>.</p>
<pre xml:space="preserve"><code class="language-html">&lt;h1&gt;Dinosaur Conference workshops timetable Thursday, 14 &amp; Friday, 15 March 2013&lt;/h1&gt;
>>>>>>> ce68656b
&lt;table&gt;
  &lt;caption&gt;Dinosaur Conference workshop booking table&lt;/caption&gt;
  &lt;tr&gt;
    &lt;td rowspan="2"&gt;&lt;/td&gt;
    &lt;th colspan="2" scope="colgroup"&gt;Thursday&lt;/th&gt;
    &lt;th colspan="2" scope="colgroup"&gt;Friday&lt;/th&gt;
  &lt;/tr&gt;
  &lt;tr&gt;
    &lt;th scope="col" id="am1"&gt;9 to 12 AM&lt;/th&gt;
    &lt;th scope="col" id="pm1"&gt;2 to 5 PM&lt;/th&gt;
    &lt;th scope="col" id="am2"&gt;9 to 12 AM&lt;/th&gt;
    &lt;th scope="col" id="pm2"&gt;2 to 5 PM&lt;/th&gt;
  &lt;/tr&gt;
  &lt;tr&gt;
    &lt;th id="track1" scope="row"&gt;track 1&lt;/th&gt;
    &lt;td&gt;
      &lt;h2 id="title-TM1"&gt;The Paleozoic era &lt;/h2&gt;
      &lt;p&gt;2 places left&lt;/p&gt;
      &lt;input type="checkbox" id="TM1" aria-labelledby="title-TM1 track1 am1 TM1-att"&gt;
      &lt;label id="TM1-att" for="TM1"&gt;Attend&lt;/label&gt;
    &lt;/td&gt;
    &lt;td&gt;
      &lt;h2 id="title-TA1"&gt;The Mesozoic era overview&lt;/h2&gt;
      &lt;p&gt;2 places left&lt;/p&gt;
      &lt;input type="checkbox" id="TA1" aria-labelledby="title-TA1 track1 am2 TA1-att"&gt;
      &lt;label id="TA1-att" for="TA1"&gt;Attend&lt;/label&gt;
    &lt;/td&gt;
    &lt;td&gt;
      &lt;h2 id="title-FM1"&gt;The Triassic period, rise of the dinosaurs&lt;/h2&gt;
      &lt;p&gt;1 place left&lt;/p&gt;
      &lt;input type="checkbox" id="FM1" aria-labelledby="title-FM1 track1 pm1 FM1-att"&gt;
      &lt;label id="FM1-att" for="FM1"&gt;Attend&lt;/label&gt;
    &lt;/td&gt;
    &lt;td&gt;
      &lt;h2 id="title-FA1"&gt;The Jurassic period&lt;/h2&gt;
      &lt;p&gt;11 places left&lt;/p&gt;
      &lt;input type="checkbox" id="FA1" aria-labelledby="title-FA1 track1 pm2 FA1-att"&gt;
      &lt;label id="FA1-att" for="FA1"&gt;Attend&lt;/label&gt;
    &lt;/td&gt;
  &lt;/tr&gt;
  &lt;tr&gt;
    &lt;th id="track2" scope="row"&gt;track 2&lt;/th&gt;
    &lt;td&gt;
      &lt;h2 id="title-TM2"&gt;The Cretaceous period&lt;/h2&gt;
      &lt;p&gt;18 places left&lt;/p&gt;
      &lt;input type="checkbox" id="TM2" aria-labelledby="title-TM2 track2 am1 TM2-att"&gt;
      &lt;label id="TM2-att" for="TM2"&gt;Attend&lt;/label&gt;
   &lt;/td&gt;
   &lt;td&gt;
      &lt;h2 id="title-TA2"&gt;The end of the dinosaurs&lt;/h2&gt;
      &lt;p&gt;2 places left&lt;/p&gt;
      &lt;input type="checkbox" id="TA2" aria-labelledby="title-TA2 track2 am2 TA2-att"&gt;
      &lt;label id="TA2-att" for="TA2"&gt;Attend&lt;/label&gt;
    &lt;/td&gt;
    &lt;td&gt;
      &lt;h2 id="title-FM2"&gt;First discoveries of dinosaurs&lt;/h2&gt;
      &lt;p&gt;2 places left&lt;/p&gt;
      &lt;input type="checkbox" id="FM2" aria-labelledby="title-FM2 track2 pm1 FM2-att"&gt;
      &lt;label id="FM2-att" for="FM2"&gt;Attend&lt;/label&gt;
    &lt;/td&gt;
    &lt;td&gt;
      &lt;h2 id="title-FA2"&gt;Emerging scholarship&lt;/h2&gt;
      &lt;p&gt;19 places left&lt;/p&gt;
      &lt;input type="checkbox" id="FA2" aria-labelledby="title-FA2 track2 pm2 FA2-att"&gt;
      &lt;label id="FA2-att" for="FA2"&gt;Attend&lt;/label&gt;
    &lt;/td&gt;
  &lt;/tr&gt;
&lt;/table&gt;</code></pre>
            <p class="working-example">Working example: <a href="../../working-examples/aria-labelledby-workshop-booking-timetable/">Conference workshop booking timetable</a>.</p>
         
      </section>
   </section><section id="tests"><h2>Tests</h2>
      <section class="procedure"><h3>Procedure</h3>
         <p>For inputs that use <code class="language-html">aria-labelledby</code>:</p>
         <ol>
            <li>Check that <code class="language-html">id</code>s referenced in <code class="language-html">aria-labelledby</code> are unique and match the <code class="language-html">id</code>s of the text nodes that together provide the label</li>
            <li>Check that the concatenated content of elements referenced by <code class="language-html">aria-labelledby</code> is descriptive for the purpose or function of the element labeled</li>
         </ol>
      </section>
      <section class="results"><h3>Expected Results</h3>
         <ul>
            <li>
               <p>#1 and #2 are true.</p>
               <p>If this is a sufficient technique for a success criterion, failing this test procedure does not necessarily mean that the success criterion has not been satisfied in some other way, only that this technique has not been successfully implemented and can not be used to claim conformance.</p>
            </li>
         </ul>
      </section>
   </section><section id="related"><h2>Related Techniques</h2><ul>
      <li><a href="../aria/ARIA6">ARIA6</a></li>
      <li><a href="../aria/ARIA16">ARIA16</a></li>
   </ul></section><section id="resources"><h2>Resources</h2>
      
         <ul>
            <li> 
               <a href="https://www.w3.org/TR/html-aam/">HTML Accessibility API Mappings</a>
               </li>
            <li>
                  <a href="https://www.w3.org/WAI/ARIA/apg/">WAI-ARIA Authoring Practices Guide</a> 
               </li>
            <li>
                  <a href="https://www.w3.org/TR/aria-in-html/">Using WAI-ARIA in HTML</a>: Section 2.7 aria-labelledby and aria-describedby</li>
         </ul>
      
   </section>
</body></html><|MERGE_RESOLUTION|>--- conflicted
+++ resolved
@@ -1,13 +1,3 @@
-<<<<<<< HEAD
-<!DOCTYPE html><html lang="en" xml:lang="en" xmlns="http://www.w3.org/1999/xhtml"><head><title>Using aria-labelledby to concatenate a name from several text nodes</title><link rel="stylesheet" type="text/css" href="../../css/sources.css" class="remove"></link></head><body><h1>Using aria-labelledby to concatenate a name from several text nodes</h1><section class="meta"><p class="id">ID: ARIA9</p><p class="technology">Technology: aria</p><p class="type">Type: Technique</p></section><section id="applicability"><h2>When to Use</h2>
-      <p>Technologies that support <a href="https://www.w3.org/TR/wai-aria/">Accessible Rich Internet Applications (WAI-ARIA)</a>. </p>
-   </section><section id="description"><h2>Description</h2>
-      <p>The <code class="prop">aria-labelledby</code> property can be used to provide a name for all visual objects. Applied to inputs, the <code class="prop">aria-labelledby</code> property can be used to provide a name to native inputs as well as non-native elements, such as custom text inputs constructed with div contenteditable="true".</p>
-      <p>One particular use of <code class="prop">aria-labelledby</code> is for text inputs in situations where a meaningful name should consist of more than one text string.</p>
-      <p>Authors assign unique <code class="att">id</code>s to the strings to be concatenated as the name for the <code class="el">input</code> element. The value of the <code class="att">aria-labelledby</code> attribute is then a space-separated list of all <code class="att">id</code>s in the order in which the strings referenced should be read by screen readers. Supporting user agents will concatenate the strings referenced and read them as one continuous name for the input.</p>
-      <p>The concatenation of strings can be useful for different reasons. In example 1, an input is nested within the context of a full sentence. The desired screen reader output is "Extend time-out to [ 20 ] minutes - edit with autocomplete, selected 20". Since the <code class="att">id</code> of the text input is included in the string of <code class="att">id</code>s referenced by <code class="prop">aria-labelledby</code>, the value of the input is included in the concatenated name at the right position.</p>
-      <p>Another application of <code class="att">aria-labelledby</code> is when there is no space to provide a visible label next to the input, or when using native labels would create unnecessary redundancy. Here, the use <code class="att">aria-labelledby</code> makes it possible to associate visible elements on the page as a name for such inputs. This is demonstrated in example 2 where table column and row headings are concatenated into names for the text input elements inside the table.</p>
-=======
 <!DOCTYPE html><html lang="en" xml:lang="en" xmlns="http://www.w3.org/1999/xhtml"><head><title>Using aria-labelledby to concatenate a label from several text nodes</title><link rel="stylesheet" type="text/css" href="../../css/editors.css" class="remove"></link></head><body><h1>Using aria-labelledby to concatenate a label from several text nodes</h1><section class="meta"><p class="id">ID: ARIA9</p><p class="technology">Technology: aria</p><p class="type">Type: Technique</p></section><section id="applicability"><h2>When to Use</h2>
       <p>Technologies that support <a href="https://www.w3.org/TR/wai-aria/">Accessible Rich Internet Applications (WAI-ARIA)</a>. </p>
    </section><section id="description"><h2>Description</h2>
@@ -16,7 +6,6 @@
       <p>Authors assign unique <code class="language-html">id</code>s to the label strings to be concatenated as the label for the <code class="language-html">input</code> element. The value of the <code class="language-html">aria-labelledby</code> attribute is then a space-separated list of all <code class="language-html">id</code>s in the order in which the label strings referenced should be read by screen readers. Supporting user agents will concatenate the label strings referenced and read them as one continuous label of the input.</p>
       <p>The concatenation of label strings can be useful for different reasons. In example 1, an input is nested within the context of a full sentence. The desired screen reader output is "Extend time-out to [ 20 ] minutes - edit with autocomplete, selected 20". Since the <code class="language-html">id</code> of the text input is included in the string of <code class="language-html">id</code>s referenced by aria-labelledby, the value of the input is included in the concatenated label at the right position.</p>
       <p>Another application of <code class="language-html">aria-labelledby</code> is when there is no space to provide a visible label next to the input, or when using native labels would create unnecessary redundancy. Here, the use <code class="language-html">aria-labelledby</code> makes it possible to associate visible elements on the page as label for such inputs. This is demonstrated in example 2 where table column and row headings are concatenated into labels for the text input elements inside the table.</p>
->>>>>>> ce68656b
       <div class="note">
          <p>The <a href="https://www.w3.org/TR/html-aapi/#accessible-name-and-description-calculation">ARIA accessible name and description calculation</a> specifies that the string specified in <code class="language-html">aria-labelledby</code> should replace rather than add to the content of the element that carries the property. So adding the <code class="language-html">aria-labelledby</code> property to a native label should replace the text content inside that label unless the label itself is referenced as part of the sequence of <code class="language-html">id</code>s in <code class="language-html">aria-labelledby</code>.</p>
       </div>
@@ -25,20 +14,6 @@
          <h3> A time-out input field with concatenated label</h3>
          
             <p>A text input allows users to extend the default time before a time-out occurs.</p>
-<<<<<<< HEAD
-            <p>The string "Extend time-out to" is contained in a native <code class="el">label</code> element and is associated with the input with the input by id="timeout-duration" . This label is associated with this input using the for/id association only on user agents that don't support ARIA. On user agents that support ARIA, the for/id association is ignored and the name for the input is provided only by <code class="att">aria-labelledby</code>, per the <a href="https://www.w3.org/TR/html-aapi/#accessible-name-and-description-calculation">accessible name and description calculation</a> in the HTML to Platform Accessibility APIs Implementation Guide.</p>
-            <p>The <code class="att">aria-labelledby</code> attribute on the text input references three elements: (1) the <code class="el">span</code> containing the native label, (2) the text input containing the default text '20' (recall that this input is not labelled with the for/id associated label text), and (3) the string 'minutes' contained in a <code class="el">span</code>. These elements should be concatenated to provide the full name for the text input</p>
-            <div class="note">
-               <p>The use of tabindex="-1" on the <code class="el">span</code> element is not meant to support focusing by scripts - here, it merely serves to ensure that some browsers (IE9, IE10) will include the <code class="el">span</code> element in the accessibility tree, thus making it available for reference by <code class="att">aria-labelledby</code>. For more details see <a href="https://msdn.microsoft.com/en-us/library/ie/gg701963%28v=vs.85%29.aspx#Accessible_HTML_Elements">Accessible HTML Elements</a>
-               </p>
-            </div>
-            <pre xml:space="preserve">&lt;form&gt;
-&lt;p&gt;&lt;span id="timeout-label" tabindex="-1"&gt;&lt;label for="timeout-duration"&gt;Extend time-out to&lt;/label&gt;&lt;/span&gt;
-&lt;input type="text" size="3" id="timeout-duration" value="20" 
-    aria-labelledby="timeout-label timeout-duration timeout-unit"&gt;
-&lt;span id="timeout-unit" tabindex="-1"&gt; minutes&lt;/span&gt;&lt;/p&gt;
-&lt;/form&gt;</pre>
-=======
             <p>The string "Extend time-out to" is contained in a native <code class="language-html">label</code> element and is associated with the input with the input by id="timeout-duration" . This label is associated with this input using the for/id association only on user agents that don't support ARIA. On user agents that support ARIA, the for/id association is ignored and the label for the input is provided only by <code class="language-html">aria-labelledby</code>, per the <a href="https://www.w3.org/TR/html-aapi/#accessible-name-and-description-calculation">accessible name and description calculation</a> in the HTML to Platform Accessibility APIs Implementation Guide.</p>
             <p>The <code class="language-html">aria-labelledby</code> attribute on the text input references three elements: (1) the <code class="language-html">span</code> containing the native label, (2) the text input containing the default text '20' (recall that this input is not labelled with the for/id associated label text), and (3) the string 'minutes' contained in a <code class="language-html">span</code>. These elements should be concatenated to provide the full label for the text input</p>
 <pre xml:space="preserve"><code class="language-html">&lt;div&gt;
@@ -49,7 +24,6 @@
    aria-labelledby="timeout-label timeout-duration timeout-unit"&gt;
   &lt;span id="timeout-unit"&gt; minutes&lt;/span&gt;
 &lt;/div&gt;</code></pre>
->>>>>>> ce68656b
             <p class="working-example">Working example, <a href="../../working-examples/aria-labelledby-time-out-input-concatenated-label/">Time-out input field with concatenated label</a>, adapted from Easy ARIA tip #2: aria-labelledby and aria-describedby, an example put together by Marco Zehe.</p>
          
       </section>
@@ -80,14 +54,8 @@
       <section class="example">
          <h3>A conference workshop booking table</h3>
          
-<<<<<<< HEAD
-            <p>A conference workshop booking table with two parallel tracks allows users to select the workshop they want to attend. When tabbing through the checkbox inputs in the table, the track (1 or 2), the title, and the speaker of the workshop followed by the adjacent checkbox label "Attend" are provided as concatenated name for the checkboxes via <code class="att">aria-labelledby</code>.</p>
-            <p>Some browser / screen reader combinations (e.g. Mozilla Firefox and NVDA) will in addition speak the relevant table cell headers.</p>
-            <pre xml:space="preserve">&lt;h1&gt;Dinosaur Conference workshops timetable Thursday, 14.  &amp; Friday, 15. March 2013&lt;/h1&gt;
-=======
             <p>A conference workshop booking table with two parallel tracks allows users to select the workshop they want to attend. When tabbing through the checkbox inputs in the table, the track (1 or 2), the title, and the speaker of the workshop followed by the adjacent checkbox label "Attend" are provided as concatenated label for the checkboxes via <code class="language-html">aria-labelledby</code>.</p>
 <pre xml:space="preserve"><code class="language-html">&lt;h1&gt;Dinosaur Conference workshops timetable Thursday, 14 &amp; Friday, 15 March 2013&lt;/h1&gt;
->>>>>>> ce68656b
 &lt;table&gt;
   &lt;caption&gt;Dinosaur Conference workshop booking table&lt;/caption&gt;
   &lt;tr&gt;

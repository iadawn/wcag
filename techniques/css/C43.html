--- conflicted
+++ resolved
@@ -27,11 +27,7 @@
 				<h3>Using CSS <code class="language-css">scroll-padding</code> to un-obscure content</h3>
 				<p>This example shows a situation where there is a fixed-position banner at the bottom of the screen that is covering up the site footer, which contains a link. This type of fixed-position banner is a common design for cookie-consent banners.</p>
         <aside class="note">
-<<<<<<< HEAD
           <p>This example demonstrates a technique to un-obscure content underneath a fixed-position banner. To prevent the page becoming unusable at smaller screen sizes, the banner becomes un-fixed. To observe the <code class="language-css">scroll-padding</code> effect you will need to use a viewport over 800px wide.</p>
-=======
-          <p>This example demonstrates a technique to un-obscure content underneath a fixed-position banner. To prevent the page becoming unusable at smaller screen sizes, the banner becomes un-fixed. To observe the scroll-margin effect you will need to use a viewport over 1120px wide.</p>
->>>>>>> fa43a1c4
         </aside>
 				<p>Working example: <a href="../../working-examples/css-padding-focus-not-obscured/">Using CSS <code class="language-css">scroll-padding</code> to un-obscure content</a>.</p>
 <pre><code>&lt;!doctype html&gt;
@@ -92,47 +88,25 @@
     .fixed-position-banner {
       background:var(--banner-background);
       border:3px solid var(--banner-border);
-<<<<<<< HEAD
       margin-block-end:0.5rem;
       padding:1rem 1rem 5rem;
-=======
-      height:12rem;
-      inset-block-end:0;      
-      margin-block-end:1rem;
-      padding:1rem;
->>>>>>> fa43a1c4
       position:relative;
       width:calc(100vw - 1rem);
+    }
 
-<<<<<<< HEAD
     @media (min-width: 50rem) {
       html {
         padding-bottom:var(--height-dialog);
         scroll-padding-bottom:var(--scroll-padding);
-     }
+      }
 
      .fixed-position-banner {
         margin-block-end:0;
         position:fixed;
         inset:auto 0 0 0;
-=======
-    @media (min-width:70rem), (min-height:60rem) {
-      .fixed-position-banner {
-        margin-block-end:0;
-        position:fixed; 
-      }
-
-      .banner-open {
-        margin-block-end:14rem;
-      }
-
-      .banner-open footer a {
-        scroll-margin-block-end:15.5rem;
->>>>>>> fa43a1c4
       }
     } 
-      ...
-    }
+    ...
   &lt;/style&gt;
 &lt;/head&gt;
 &lt;body&gt;
@@ -213,14 +187,8 @@
 		<section id="resources">
 			<h2>Resources</h2>
 			<ol>
-<<<<<<< HEAD
 				<li><a href="https://www.w3.org/TR/css-box/#padding"><abbr title="World Wide Web Consortium">W3C</abbr> - CSS padding</a>.</li>
 				<li><a href="https://www.w3.org/TR/css-scroll-snap/#scroll-padding">W3C - CSS the <code class="language-css">scroll-padding</code> property</a>.</li>
-=======
-				<li><a href="https://www.w3.org/TR/css-box/#margins"><abbr title="World Wide Web Consortium">W3C</abbr> - CSS margins</a>.</li>
-				<li><a href="https://www.w3.org/TR/css-scroll-snap/#scroll-margin">W3C - CSS the <code class="language-css">scroll-margin</code> property</a>.</li>
-				<li><a href="https://developer.mozilla.org/en-US/docs/Web/CSS/:has"><abbr title="Mozilla Developer Network">MDN</abbr> - <code class="language-css">:has()</code> property</a>.</li>
->>>>>>> fa43a1c4
 			</ol>
 
 		</section>

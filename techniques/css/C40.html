--- conflicted
+++ resolved
@@ -22,42 +22,13 @@
 
 			<p>Authors may apply this technique to sites that use a variety of different colored backgrounds. Although it is possible to create different colored focus indicators for different parts of a page, this can be time consuming and it can be easy to miss some components. However, if the focus indicator uses two highly-contrasting colors - a light color and a dark color - then the same indicator can be re-used, since at least one of the two colors will always have enough contrast against any background color.</p>
 
-<<<<<<< HEAD
-			<p>Although it is possible to create individual CSS classes to address the different buttons across a site, this can be time consuming and easy to miss some types of interactive content. However, if the focus indicator is two colors - a light color and a dark color - then it will always have sufficient contrast against any background color. Currently, this can be done by combining the <code class="language-css">box-shadow</code> property with the <code class="language-css">outline</code> property on the <code class="language-css">focus</code> indicator.</p>
-=======
 			<p>As long as the two indicator colors have a contrast ratio of at least 9:1 with each other, at least one of the two colors is guaranteed to meet 3:1 contrast with any solid background color.</p>
->>>>>>> fa43a1c4
 
 			<p class="note">This technique only guarantees that an indicator will pass if the entire indicator is drawn over the background, not within the boundary of the focused component, and if the entire background behind the indicator is one single, solid color. For example, if the background is an image or gradient, or if the indicator is partially overlaid on top of a different UI component, it may still be necessary to compare the indicator pixel-by-pixel against the background.</p>
 
-<<<<<<< HEAD
-			<div class="note">
-				<p>If it can be determined that the two-color focus indicator CSS takes precedence then the test can be applied programmatically rather than by manually focusing on each interface component.</p>
-			</div>
-		
-		</section>
-		<section id="examples">
-			<h2>Examples</h2>
-			<p>The examples demonstrate a simple implementation where focus styles are applied to all links and inputs. In use on a more complex website care would need to be taken that these styles are not overridden by more specific styles.</p>
-      
-			<section class="example">
-			<h3>A thicker light and dark indicator</h3>
-			<pre><code class="language-css">*:focus { 
-  /* ensure high-contrast mode still has an indicator */
-  outline: 2px transparent solid;
+			<p>In CSS, two-color indicators can be implemented by combining the <code class="language-css">outline</code> and <code class="language-css">box-shadow</code> properties with the <code class="language-css">:focus</code> or <code class="language-css">:focus-visible</code> pseudo-classes.</p>
 
-  /* Apply a thick yellow box-shadow with 
-  a thin dark blue indicator in the middle */
-  box-shadow: 0 0 0 2px #F9F9D1, 0 0 0 4px #396196, 0 0 0 6px #F9F9D1;
-}</code></pre>
-			<p class="working-example"><a href="../../working-examples/css-two-focus-colors/lined.html">Working example of a thicker light and dark indicator</a>.</p>
-        
-		</section>
-
-=======
-			<p>In CSS, two-color indicators can be implemented by combining the <code>outline</code> and <code>box-shadow</code> properties with the <code>:focus</code> or <code>:focus-visible</code> pseudo-classes.</p>
-
-			<p class="note">Avoid setting <code>outline: none</code> to use <code>box-shadow</code> on its own. User agents commonly suppress the <code>box-shadow</code> property in forced-color modes, so authors should avoid relying on <code>box-shadow</code> alone to implement focus indicators. If <code>box-shadow</code> only styling is required, consider combining it with an <code>outline: 2px transparent solid</code> property to ensure compatibility with forced-color modes.</p>
+			<p class="note">Avoid setting <code class="language-css">outline: none</code> to use <code class="language-css">box-shadow</code> on its own. User agents commonly suppress the <code class="language-css">box-shadow</code> property in forced-color modes, so authors should avoid relying on <code class="language-css">box-shadow</code> alone to implement focus indicators. If <code class="language-css">box-shadow</code> only styling is required, consider combining it with an <code class="language-css">outline: 2px transparent solid</code> property to ensure compatibility with forced-color modes.</p>
 		</section>
 		<section id="examples">
 			<h2>Examples</h2>
@@ -66,7 +37,7 @@
 			<section class="example">
 				<h3>A thick two-color indicator</h3>
 				<p>In this example, the indicator consists of two solid bands of color. Because each color band is 2 CSS pixels thick, either color band is large enough to meet the minimum indicator size requirement on its own. As long as one of the two colors has 3:1 change contrast with the pixels behind and around the focus indicator, the indicator will satisfy both the Focus Appearance and Non-Text Contrast success criteria.</p>
-				<pre><code>*:focus {
+				<pre><code class="language-css">*:focus {
 	/* inner indicator */
 	outline: 2px #F9F9F9 solid;
 	outline-offset: 0;
@@ -75,7 +46,6 @@
 }</code></pre>
 				<p class="working-example"><a href="../../working-examples/css-two-focus-colors/">Working example of a thick two-color indicator</a></p>
 			</section>
->>>>>>> fa43a1c4
 		</section>
 		<section id="tests">
 			<h2>Tests</h2>

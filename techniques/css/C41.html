<!DOCTYPE html>
<html xmlns="http://www.w3.org/1999/xhtml" lang="en">
	<head>
		<title>Creating a strong focus indicator within the component</title>
		<link rel="stylesheet" type="text/css" href="../../css/editors.css"/>
	</head>
	<body>
		<h1>Creating a strong focus indicator within the component</h1>
		<section id="meta">
			<h2>Metadata</h2>
			<p id="id"></p>
			<p id="technology">CSS</p>
			<p id="type"></p>
		</section>
		<section id="applicability">
			<h2>When to Use</h2>
			<p>All technologies that support CSS.</p>
		</section>
		<section id="description">
			<h2>Description</h2>
			<p>The objective of this technique is to create a highly visible focus indicator that has sufficient contrast against the internal background color of a component.</p>	
		
		</section>
		<section id="examples">
			<h2>Examples</h2>
			<p>The examples demonstrate a simple implementation where a focus styles is applied to blue background. As the indicator is contained inside the component, you can be sure it maintains contrast whatever background the component is placed on</p>

			<section class="example">
				<h3>Inner border</h3>
				<p>HTML</p>
                <pre><code>&lt;button&gt;Example button&lt;/button&gt;</code></pre>
                
                <p>CSS to provide the indicator. It narrows the scope to buttons within the <code>main</code> element.</p>
                <pre><code>button { 
    background-color: #236AB8 /* medium-dark blue */
    color: white;
    padding: 10px;
}
main button:focus { 
    outline: 3px #fff5be solid; /* light yellow */
    outline-offset: -4px;
}</code></pre>

                <figure id="focus-indicator-inside">
                    <img src="../../understanding/img/focus-indicator-innerline-strong.png" alt="Three blue buttons with a dark border, the middle button showing a bright yellow outline inside the button." width="300" />
                    <figcaption>The default and focused states of the button.</figcaption>
                </figure>
        
			</section>
      
		</section>
		<section id="tests">
			<h2>Tests</h2>
			
			<section class="test-procedure">
				<h3>Procedure</h3>
				<p>For each focusable user interface element: </p>
				<ol>
                    <li>Place keyboard focus on each focusable user interface element on the page using the keyboard.</li>
                    <li>Check that the focus indicator area is at least the size of a 2 CSS px border around the component.</li>
                    <li>Check that the change of contrast of the indicator between focused and unfocused states has a ratio of 4.5:1 for the minimum focus indicator area.</li>
				</ol>
			</section>
			<section class="test-results">
				<h3>Expected Results</h3>
				<ul>
					<li>#2 and #3 are true.</li>
				</ul>
<<<<<<< HEAD
				<p>The required change of contrast for <a href="../../understanding/focus-appearance-minimum">Focus Appearance (Minimum)</a> is 3:1, this technique also applies to <a href="../../understanding/focus-appearance-enhanced">Focus Appearance (Enhanced)</a>, which has a higher requirement of 4.5:1.</p>
=======
				<p>The required change of contrast for <a href="../../understanding/22/focus-appearance-minimum.html">Focus Appearance Minimum</a> is 3:1, this technique goes slightly beyond the minumum requirement.</p>
>>>>>>> 6b88a4bd
			</section>
		</section>
		<section id="related">
			<h2>Related Techniques</h2>
			<ul>
				<li><a href="../general/G195">G195</a></li>
			</ul>
		</section>
		<section id="resources">
			<h2>Resources</h2>
			<ul>
				<li><a href="https://developer.mozilla.org/en-US/docs/Web/CSS/:focus">The :focus pseudo-class on the Mozilla Developer Network</a></li>
				<li><a href="https://developer.mozilla.org/en-US/docs/Web/CSS/:focus-visible">The :focus-visible pseudo-class on the Mozilla Developer Network</a></li>
			</ul>
		</section>
	</body>
</html><|MERGE_RESOLUTION|>--- conflicted
+++ resolved
@@ -66,11 +66,7 @@
 				<ul>
 					<li>#2 and #3 are true.</li>
 				</ul>
-<<<<<<< HEAD
-				<p>The required change of contrast for <a href="../../understanding/focus-appearance-minimum">Focus Appearance (Minimum)</a> is 3:1, this technique also applies to <a href="../../understanding/focus-appearance-enhanced">Focus Appearance (Enhanced)</a>, which has a higher requirement of 4.5:1.</p>
-=======
-				<p>The required change of contrast for <a href="../../understanding/22/focus-appearance-minimum.html">Focus Appearance Minimum</a> is 3:1, this technique goes slightly beyond the minumum requirement.</p>
->>>>>>> 6b88a4bd
+				<p>The required change of contrast for <a href="../../understanding/focus-appearance-minimum.html">Focus Appearance (Minimum)</a> is 3:1, this technique goes slightly beyond the minumum requirement.</p>
 			</section>
 		</section>
 		<section id="related">

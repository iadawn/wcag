<!DOCTYPE html>
<html xmlns="http://www.w3.org/1999/xhtml" lang="en" xml:lang="en">
	<head>
		<meta charset="UTF-8"/>
		<meta name="viewport" content="width=device-width, initial-scale=1, shrink-to-fit=no"/>
		
		<title>Techniques for WCAG 2.1</title>
		<link rel="stylesheet" type="text/css" href="https://www.w3.org/StyleSheets/TR/2016/base"/>
		<link rel="stylesheet" type="text/css" href="techniques.css"/>
	</head>
	<body>
		<div class="head">
			<a href="https://www.w3.org/" class="logo">
				<img alt="W3C" src="https://www.w3.org/StyleSheets/TR/2016/logos/W3C" width="72" height="48"/>
			</a>
			<h1 id="title" class="title p-name">Techniques for WCAG 2.1</h1>
			<h2>Updated <span class="generate-date"/></h2>
			
			<ul id="masthead">
				<li><strong>Authors:</strong> <a href="https://www.w3.org/WAI/GL/">Accessibility Guidelines Working Group</a></li>
				<li><strong>Editors:</strong> <a href="mailto:group-ag-chairs@w3.org">Alastair Campbell, Michael Cooper, Andrew Kirkpatrick</a></li>
				<li><strong>Editors' Draft:</strong> <a href="https://w3c.github.io/wcag/understanding/">https://w3c.github.io/wcag/techniques/</a></li>
				<li><strong>Official Version:</strong> <a href="https://www.w3.org/WAI/WCAG21/Understanding/">https://www.w3.org/WAI/WCAG21/techniques/</a></li>
				<li><strong>File Issues</strong>: <a href="https://github.com/w3c/wcag/issues/">https://github.com/w3c/wcag/issues/</a></li>
			</ul>
			
			<p class="copyright">
				<a href="https://www.w3.org/Consortium/Legal/ipr-notice#Copyright">Copyright</a> ©
				2017-2018
				
				<a href="https://www.w3.org/"><abbr title="World Wide Web Consortium">W3C</abbr></a><sup>®</sup>
				(<a href="https://www.csail.mit.edu/"><abbr title="Massachusetts Institute of Technology">MIT</abbr></a>,
				<a href="https://www.ercim.eu/"><abbr title="European Research Consortium for Informatics and Mathematics">ERCIM</abbr></a>,
				<a href="https://www.keio.ac.jp/">Keio</a>, <a href="http://ev.buaa.edu.cn/">Beihang</a>).
				
				<abbr title="World Wide Web Consortium">W3C</abbr> <a href="https://www.w3.org/Consortium/Legal/ipr-notice#Legal_Disclaimer">liability</a>,
				<a href="https://www.w3.org/Consortium/Legal/ipr-notice#W3C_Trademarks">trademark</a> and
				<a rel="license" href="https://www.w3.org/Consortium/Legal/copyright-documents">document use</a>
				rules apply.
			</p>
			<hr title="Separator for header"/>
		</div>
		<section id="abstract">
			<h2>Abstract</h2>
			<p>This <em>Techniques for WCAG 2.1</em> document provides guidance for web content authors and evaluators on meeting <a href="https://www.w3.org/TR/WCAG21/">Web Content Accessibility Guidelines (WCAG) 2.1</a> success criteria. It is part of a series of documents published by the W3C Web Accessibility Initiative (WAI) to support WCAG 2.1. For an introduction to WCAG, supporting technical documents, and educational material, see <a href="https://www.w3.org/WAI/intro/wcag">Web Content Accessibility Guidelines (WCAG) Overview</a>.</p>
			<p>Techniques are informative—that means they are not required. The basis for determining conformance to WCAG 2.1 is the success criteria from the <a href="https://www.w3.org/TR/WCAG21/">WCAG 2.1 standard</a>—not the techniques. <strong>For important information about techniques, please see the <a href="https://www.w3.org/WAI/WCAG21/Understanding/understanding-techniques.html">Understanding Techniques for WCAG Success Criteria</a> section of Understanding WCAG 2.1.</strong></p>
			<p><em>Techniques for WCAG 2.1</em> is not intended to be used as a stand-alone document. Instead, it is expected that content authors will usually use <a href="https://www.w3.org/WAI/WCAG21/quickref/">How to Meet WCAG 2.0: A customizable quick reference</a> to read the WCAG success criteria, and follow links from there to specific topics in Understanding WCAG 2.0 and to specific techniques.</p>		</section>
		<section id="sotd">
			<h2>Status of This Document</h2>
			<p>This is the official version of "Understanding WCAG 2.1", and is referenced by <a href="https://www.w3.org/TR/WCAG21/">Web Content Accessibility Guidelines 2.1</a>. This resource is maintained as needed to update interpretive guidance and reference techniques to meet the guidelines.</p>
			<p>To comment, <a href="https://github.com/w3c/wcag/issues/new">file an issue in the <abbr title="World Wide Web Consortium">W3C</abbr> WCAG 2.1 GitHub repository</a>. Although the proposed Success Criteria in this document reference issues tracking discussion, the Working Group requests that public comments be filed as new issues, one issue per discrete comment. It is free to create a GitHub account to file issues. If filing issues in GitHub is not feasible, send email to <a href="mailto:public-agwg-comments@w3.org?subject=WCAG%202.1%20public%20comment">public-agwg-comments@w3.org</a> (<a href="https://lists.w3.org/Archives/Public/public-agwg-comments/">comment archive</a>). </p>
		</section>
		<section id="introduction">
			<h2>Introduction to Techniques for WCAG 2.1</h2>
			<p>This <em>Techniques for WCAG 2.1</em> document provides guidance for web content authors and evaluators on meeting <a href="https://www.w3.org/TR/WCAG21/">Web Content Accessibility Guidelines (WCAG) 2.1</a>success criteria. It is part of a series of documents published by the W3C Web Accessibility Initiative (WAI) to support WCAG 2.1. For an introduction to WCAG, supporting technical documents, and educational material, see <a href="https://www.w3.org/WAI/intro/wcag">Web Content Accessibility Guidelines (WCAG) Overview</a>.</p>
			<p>WCAG 2.1 itself is a stable document that does not change. This <em>Techniques for WCAG 2.1</em> document is updated periodically to cover more current best practices and changes in technologies and tools.</p>
			<p>Techniques are informative—that means they are not required. The basis for determining conformance to WCAG 2.1 is the success criteria from the <a href="https://www.w3.org/TR/WCAG21/">WCAG 2.1 standard</a>—not the techniques.</p>
			<div class="note">
				<p>W3C cautions against requiring W3C's sufficient techniques. The only thing that should be required is meeting the WCAG 2.1 success criteria. To learn more, see:</p>
				<ul>
					<li>
						<p><a href="https://www.w3.org/WAI/WCAG20/wcag2faq.html#techsnot">What would be the negative consequences of allowing <em>only</em> W3C's published techniques to be used for conformance to WCAG 2?</a> in the WCAG 2 FAQ</p>
					</li>
				</ul>
			</div>
			<p><em>Techniques for WCAG 2.1</em> is not intended to be used as a stand-alone document. Instead, it is expected that content authors will usually use <a href="https://www.w3.org/WAI/WCAG21/quickref/">How to Meet WCAG 2.1: A customizable quick reference</a> to read the WCAG success criteria, and follow links from there to specific topics in Understanding WCAG 2.1 and to specific techniques.</p>
			<p>Publication of techniques for a specific technology does not imply that the technology can be used in all situations to create content that meets WCAG 2.1 success criteria and conformance requirements. Developers need to be aware of the limitations of specific technologies and provide content in a way that is accessible to people with disabilities. </p>
			<p><strong>For important information about techniques, please see the <a class="understanding" href="../Understanding/understanding-techniques">Understanding Techniques for WCAG Success Criteria</a> section of Understanding WCAG 2.1.</strong></p>
		</section>

		<div data-include="toc.html" data-include-replace="true"></div>

		<section id="changelog">
			<h2>Change Log</h2>
			<p>A list of new, removed or significantly updated techniques:</p>
			<ol>
<<<<<<< HEAD
        <li><time datetime="2019-09-12">Sept 12th 2019</time>: Added <a href="./techniques/failures/F105">Failure of Success Criterion 2.5.1 due to providing functionality via a path-based gesture without simple pointer alternative</a></li>
        <li><time datetime="2019-09-12">Sept 12th 2019</time>: Added <a href="./techniques/failures/F106">Failure due to inability to deactivate motion actuation</a></li>
        <li><time datetime="2019-08-06">Aug 6th 2019</time>: Added <a href="./techniques/failures/F102">Failure of Success Criterion 1.4.10 due to content disappearing and not being available when content has reflowed</a></li>
=======
				<li><time datetime="2019-09-03">Sept 3rd 2019</time>: Added <a href="./techniques/failures/F104">Failure of Success Criterion 1.4.12 due to clipped or overlapped content when text spacing is adjusted</a></li>
				<li><time datetime="2019-09-03">Sept 3rd 2019</time>: Added <a href="./techniques/failures/F103">Failure of Success Criterion 4.1.3 due to providing status messages that cannot be programmatically determined through role or properties</a></li>
				<li><time datetime="2019-08-06">Aug 6th 2019</time>: Added <a href="./techniques/failures/F102">Failure of Success Criterion 1.4.10 due to content disappearing and not being available when content has reflowed</a></li>
>>>>>>> a50fb847
				<li><time datetime="2019-07-16">Jul 16th 2019</time>: Added <a href="./techniques/general/G216">Providing single point activation for a control slider</a></li>
				<li><time datetime="2019-07-16">Jul 16th 2019</time>: Added <a href="./techniques/general/G215">Providing controls to achieve the same result as path based or multipoint gestures</a></li>
				<li><time datetime="2019-07-16">Jul 16th 2019</time>: Added <a href="./techniques/failures/F100">Failure of Success Criterion 1.3.4 due to showing a message asking to reorient device</a></li>
				<li><time datetime="2019-07-16">Jul 16th 2019</time>: Added <a href="./techniques/general/G214">Using a control to allow access to content in different orientations which is otherwise restricted</a></li>
				<li><time datetime="2019-07-10">Jul 10th 2019</time>: Added <a href="./techniques/css/C40">Creating a two-color focus indicator to ensure sufficient contrast</a></li>
				<li><time datetime="2019-07-10">Jul 10th 2019</time>: Added <a href="./techniques/failures/F99">Failure of Success Criterion 2.1.4 due to implementing character key shortcuts that cannot be turned off or remapped</a></li>
				<li><time datetime="2019-07-10">Jul 10th 2019</time>: Added <a href="./client-side-script/SCR39">Making content on focus or hover hoverable, dismissible, and persistent</a></li>
				<li><time datetime="2019-06-18">Jun 18th 2019</time>: Added <a href="./general/G212">Using native controls to ensure functionality is triggered on the up-event</a></li>
				<li><time datetime="2019-06-11">Jun 11 2019</time>: Added <a href="./failures/F98">Failure of Success Criterion 2.5.6 due to interactions being limited to touch-only on touchscreen devices</a></li>
				<li><time datetime="2019-06-18">Jun 18th 2019</time>: Added <a href="./general/G213">Provide conventional controls and an application setting for motion activated input</a></li>
				<li><time datetime="2019-05-25">May 25th 2019</time>: Added <a href="./aria/ARIA24">Semantically identifying a font icon with role="img"</a></li>
				<li><time datetime="2019-04-20">Apr 26th 2019</time>: Added <a href="./failures/F97">Failure due to locking the orientation to landscape or portrait view</a></li>
				<li><time datetime="2019-02-26">Feb 26th 2019</time>: Removed <a href="./failures/F52">F52</a> from SC 3.2.1 (still attached to SC 3.2.5)</li>
				<li><time datetime="2019-02-26">Feb 26th 2019</time>: Added <a href="./general/G209">Provide sufficient contrast at the boundaries between adjoining colors</a></li>
				<li><time datetime="2019-01-10">Jan 10th 2019</time>: Added <a href="./css/C39">Using the CSS reduce-motion query to prevent motion</a></li>
				<li><time datetime="2018-12-14">Dec 14th 2018</time>: Added <a href="./general/G207">Ensuring that a contrast ratio of 3:1 is provided for icons</a></li>
				<li><time datetime="2018-11-13">Nov 30th 2018</time>: Added <a href="./css/C38">Using CSS width, max-width and flexbox to fit labels and inputs</a></li>
				<li><time datetime="2018-11-30">Nov 30th 2018</time>: Added <a href="./failures/F95">F95 of 1.4.13 due to content shown on hover not being hoverable</a></li>
				<li><time datetime="2018-11-13">Nov 13th 2018</time>: Added <a href="./css/C34">C34 Using media queries to un-fixing sticky headers / footers</a></li>
				<li><time datetime="2018-11-13">Nov 13th 2018</time>: Added <a href="./css/C36">C36 Allowing for text spacing override</a></li>
				<li><time datetime="2018-11-13">Nov 13th 2018</time>: Added <a href="./css/C37">C37 Using CSS max-width and height to fit images</a></li>
				<li><time datetime="2018-11-30">Nov 30th 2018</time>: Added <a href="./general/G207">G207 Ensuring that drag-and-drop actions can be cancelled</a></li>
				<li><time datetime="2018-11-30">Nov 30th 2018</time>: Added <a href="./failures/F95">F95 Failure of Success Criterion 1.4.13 due to content shown on hover not being hoverable</a></li>
				<li><time datetime="2018-11-30">Nov 30th 2018</time>: Added <a href="./failures/F96">F96 Failure of Success Criterion 2.5.3 due to &quot;accessible name&quot; not containing the visible label text</a></li>
				<li><time datetime="2018-11-30">Nov 30th 2018</time>: Added <a href="./css/C38">C38 Using CSS width, max-width and flexbox to fit labels and inputs</a></li>
				<li><time datetime="2018-12-14">Dec 14th 2018</time>: Added <a href="./general/G207">G207 Ensuring that a contrast ratio of 3:1 is provided for icons</a></li>
			</ol>
			<p>For a more detailed view of recent changes to the informative documents see the <a href="https://github.com/w3c/wcag/commits/master">github updates</a>.</p>
		</section>
		<div data-include="../acknowledgements.html" data-include-replace="true">
			<p>Acknowledgements</p>
		</div>
	</body>
</html><|MERGE_RESOLUTION|>--- conflicted
+++ resolved
@@ -74,15 +74,11 @@
 			<h2>Change Log</h2>
 			<p>A list of new, removed or significantly updated techniques:</p>
 			<ol>
-<<<<<<< HEAD
         <li><time datetime="2019-09-12">Sept 12th 2019</time>: Added <a href="./techniques/failures/F105">Failure of Success Criterion 2.5.1 due to providing functionality via a path-based gesture without simple pointer alternative</a></li>
         <li><time datetime="2019-09-12">Sept 12th 2019</time>: Added <a href="./techniques/failures/F106">Failure due to inability to deactivate motion actuation</a></li>
-        <li><time datetime="2019-08-06">Aug 6th 2019</time>: Added <a href="./techniques/failures/F102">Failure of Success Criterion 1.4.10 due to content disappearing and not being available when content has reflowed</a></li>
-=======
 				<li><time datetime="2019-09-03">Sept 3rd 2019</time>: Added <a href="./techniques/failures/F104">Failure of Success Criterion 1.4.12 due to clipped or overlapped content when text spacing is adjusted</a></li>
 				<li><time datetime="2019-09-03">Sept 3rd 2019</time>: Added <a href="./techniques/failures/F103">Failure of Success Criterion 4.1.3 due to providing status messages that cannot be programmatically determined through role or properties</a></li>
 				<li><time datetime="2019-08-06">Aug 6th 2019</time>: Added <a href="./techniques/failures/F102">Failure of Success Criterion 1.4.10 due to content disappearing and not being available when content has reflowed</a></li>
->>>>>>> a50fb847
 				<li><time datetime="2019-07-16">Jul 16th 2019</time>: Added <a href="./techniques/general/G216">Providing single point activation for a control slider</a></li>
 				<li><time datetime="2019-07-16">Jul 16th 2019</time>: Added <a href="./techniques/general/G215">Providing controls to achieve the same result as path based or multipoint gestures</a></li>
 				<li><time datetime="2019-07-16">Jul 16th 2019</time>: Added <a href="./techniques/failures/F100">Failure of Success Criterion 1.3.4 due to showing a message asking to reorient device</a></li>

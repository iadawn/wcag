<?xml version="1.0" encoding="UTF-8"?>
<!-- This is a build file for Apache ant (http://ant.apache.org/). This has been tested with Ant 1.7. -->
<project name="wcag" basedir="." default="usage">
	
	<description>Generate WCAG 2.1 and related documents</description>
	
	<!-- Load overriding properties -->
	<xmlproperty file="build.properties" keeproot="false" semanticattributes="true"/>
	
	<!-- The following properties need to be set appropriately before doing a build - they should all be overridden by the above property file, but are kept here to serve as defaults -->
	<property name="outputdir" location="." description="Directory within which the output folders are created, normally &quot;../YYYY&quot; unless doing TR in which case it is &quot;../../../TR/&lt;YYYY&gt;&quot;"/>
	<property name="uri.prefix" value="file:///" description="Prefix if any that must be prepended to URIs to make it resolve on the platform"/>
	
	<property name="xslt.factory" value="net.sf.saxon.TransformerFactoryImpl" description="Class name of the XSLT transformer factory, which sets which XSLT engine to use; must be an XSLT 2.0 processor"/>
	<property name="classpath.saxon" value="lib/saxon9he.jar" description="Path to Saxon jar in order to run XSLT 2.0"/>
	
	<!-- The following properties usually do not need to be adjusted -->
	<property name="inputdir.guidelines" location="guidelines"/>
	<property name="inputdir.understanding" location="understanding"/>
	<property name="inputdir.techniques" location="techniques"/>
	
	<property name="outputdir.guidelines" location="${outputdir}/guidelines"/>
	<property name="outputdir.understanding" location="${outputdir}/understanding"/>
	<property name="outputdir.techniques" location="${outputdir}/techniques"/>
	
	<taskdef resource="net/sf/antcontrib/antcontrib.properties">
		<classpath>
			<pathelement location="lib/ant-contrib-0.6.jar" />
		</classpath>
	</taskdef>
	
	<target name="usage">
		<echo level="info">Usage: &quot;ant &lt;target&gt;&quot; to execute a build task
			Enter &quot;ant -projecthelp&quot; to get list of available build tasks</echo>
	</target>
	
	<target name="init"></target>
	
	<target name="clean" description="Clean up any temp files">
		<delete file="${inputdir.guidelines}/index-flat.html" failonerror="false"/>
		<delete file="${inputdir.guidelines}/wcag.xml" failonerror="false"/>
		<delete file="${inputdir.guidelines}/wcag.json" failonerror="false"/>
		<delete file="${inputdir.guidelines}/versions.xml" failonerror="false"/>
		<delete file="${inputdir.techniques}/techniques.xml" failonerror="false"/>
		<delete file="${inputdir.techniques}/technique-associations.xml" failonerror="false"/>
		<delete file="output.html" failonerror="false"/>
		<delete dir="output" failonerror="false"/>
		<delete dir="input" failonerror="false"/>
	</target>
	
	<target name="flatten" depends="init" description="Build a copy of guidelines with all data-include files incorporated">
		<makeurl file="${basedir}/guidelines/" property="base.guidelines"/>
		<xslt in="${inputdir.guidelines}/index.html" out="${inputdir.guidelines}/index-flat.html" style="xslt/flatten-document.xslt">
			<classpath path="${classpath.saxon}"/>
			<factory name="${xslt.factory}"/>
			<param name="base.dir" expression="${base.guidelines}"/>
		</xslt>
	</target>
	
	<target name="guidelines-xml" depends="flatten" description="Build an XML representation of the guidelines">
		<xslt in="${inputdir.guidelines}/index-flat.html" out="${inputdir.guidelines}/wcag.xml" style="xslt/generate-structure-xml.xslt">
			<classpath path="${classpath.saxon}"/>
			<factory name="${xslt.factory}"/>
		</xslt>
	</target>
	
	<target name="guidelines-versions" description="Create XML list of which WCAG version introduces which guidelines">
		<local name="output.file"/>
		<property name="output.file" value="${inputdir.guidelines}/versions.xml"/>
		<echo file="${output.file}"><![CDATA[<versions>
]]></echo>
		<for param="current.dir">
			<path><dirset dir="understanding" includes="*"/></path>
			<sequential>
				<local name="version"/>
				<basename file="@{current.dir}" property="version"/>
				<echo file="${output.file}" append="yes"><![CDATA[	<version name="${version}">
]]></echo>
				<for param="current.file">
					<path><fileset dir="@{current.dir}" includes="*"/></path>
					<sequential>
						<local name="id"/>
						<basename file="@{current.file}" property="id" suffix="html"/>
						<echo file="${output.file}" append="yes"><![CDATA[		<id id="${id}"/>
]]></echo>
					</sequential>
				</for>
				<echo file="${output.file}" append="yes"><![CDATA[	</version>
]]></echo>
			</sequential>
		</for>
		<echo file="${output.file}" append="yes"><![CDATA[</versions>
]]></echo>
	</target>
	
	<target name="guidelines" depends="init">
		<mkdir dir="output/guidelines/22"/>
		<copy file="guidelines/guidelines.css" todir="output/guidelines/22"/>
		<copy file="guidelines/relative-luminance.xml" todir="output/guidelines/22"/>
		<exec executable="curl">
			<arg value="&quot;https://labs.w3.org/spec-generator/?type=respec&amp;url=https://raw.githack.com/w3c/wcag/master/guidelines/index.html&quot;"/>
			<arg value="-o"/>
			<arg value="output/guidelines/22/index.html"/>
			<arg value="-f"/>
			<arg value="--retry"/>
			<arg value="3"/>
		</exec>
	</target>
	
	<!-- Techniques -->
	<target name="techniques-list" description="Create XML list of all the technique files">
		<local name="output.file"/>
		<property name="output.file" value="${inputdir.techniques}/techniques.xml"/>
		<echo file="${output.file}"><![CDATA[<techniques>
]]></echo>
		<for param="current.dir">
			<path><dirset dir="techniques" includes="*"/></path>
			<sequential>
				<local name="technology"/>
				<basename file="@{current.dir}" property="technology"/>
				<echo file="${output.file}" append="yes"><![CDATA[	<technology name="${technology}">
]]></echo>
				<for param="current.file">
					<path><fileset dir="@{current.dir}" includes="*"/></path>
					<sequential>
						<local name="technique"/>
						<basename file="@{current.file}" property="technique" suffix="html"/>
						<echo file="${output.file}" append="yes"><![CDATA[		<technique id="${technique}">
]]></echo>
						<local name="technique.title"/>
						<loadfile srcFile="@{current.file}" property="technique.title">
							<filterchain>
								<linecontainsregexp>
									<regexp pattern="&lt;/?h1>"/>
								</linecontainsregexp>
								<striplinebreaks/>
								<replaceregex pattern=".*&lt;h1>(.*?)&lt;/h1>.*" replace="\1"/>
								<replaceregex pattern="\s\s+" replace=" "/>
							</filterchain>
						</loadfile>
						<echo file="${output.file}" append="yes"><![CDATA[			<title>${technique.title}</title>
]]></echo>
						<echo file="${output.file}" append="yes"><![CDATA[		</technique>
]]></echo>
					</sequential>
				</for>
				<echo file="${output.file}" append="yes"><![CDATA[	</technology>
]]></echo>
			</sequential>
		</for>
		<echo file="${output.file}" append="yes"><![CDATA[</techniques>
]]></echo>
	</target>
	
	<target name="techniques-association" depends="flatten, guidelines-xml" description="Build an XML structure of all techniques">
		<makeurl file="${basedir}/techniques" property="techniques.dir"/>
		<makeurl file="${basedir}/understanding" property="understanding.dir"/>
		<xslt in="${inputdir.guidelines}/wcag.xml" out="${inputdir.techniques}/technique-associations.xml" style="xslt/generate-technique-associations.xslt">
			<classpath path="${classpath.saxon}"/>
			<factory name="${xslt.factory}"/>
			<param name="techniques.dir" expression="${techniques.dir}"/>
			<param name="understanding.dir" expression="${understanding.dir}"/>
		</xslt>
	</target>
	
	<target name="techniques" depends="techniques-list, techniques-association, techniques-index">
		<makeurl file="${basedir}/techniques/" property="base.techniques"/>
		<makeurl file="${basedir}/techniques/technique-associations.xml" property="associations.file"/>
		<mkdir dir="${basedir}/output/techniques/"/>
		<local name="output.dir"/>
		<makeurl file="${basedir}/output/techniques/" property="output.dir"/>
		<echo message="Outputting Techniques to ${output.dir}"/>
		<xslt in="${inputdir.techniques}/techniques.xml" out="output.html" style="xslt/generate-techniques.xslt" force="true">
			<classpath path="${classpath.saxon}"/>
			<factory name="${xslt.factory}"/>
			<param name="techniques.dir" expression="${base.techniques}"/>
			<param name="associations.file" expression="${associations.file}"/>
			<param name="output.dir" expression="${output.dir}"/>
			<param name="loc.guidelines" expression="https://www.w3.org/TR/WCAG21/" if="publication"/>
			<param name="loc.understanding" expression="https://www.w3.org/WAI/WCAG21/Understanding/" if="publication"/>
			<param name="loc.techniques" expression="https://www.w3.org/WAI/WCAG21/Techniques/" if="publication"/>
			<param name="loc.guidelines" expression="https://w3c.github.io/wcag/guidelines/" if="editors"/>
			<param name="loc.understanding" expression="https://w3c.github.io/wcag/understanding/" if="editors"/>
			<param name="loc.techniques" expression="https://w3c.github.io/wcag/techniques/" if="editors"/>
		</xslt>
		<copy file="techniques/techniques.css" todir="output/techniques/"/>
		<copy file="css/slicenav.css" todir="output/techniques/"/>
		<copy todir="output/techniques/">
			<fileset dir="techniques" includes="**/img/*"/>
		</copy>
	</target>
	
	<target name="techniques-toc" depends="techniques-list" description="Generate the TOC for Techniques">
		<xslt in="${inputdir.techniques}/techniques.xml" out="techniques/toc.html" style="xslt/generate-techniques-toc.xslt" force="true">
			<classpath path="${classpath.saxon}"/>
			<factory name="${xslt.factory}"/>
		</xslt>
	</target>
	
	<target name="techniques-index" depends="techniques-toc" description="Flatten the techniques index file">
		<makeurl file="${basedir}/techniques/" property="base.techniques"/>
		<mkdir dir="${basedir}/output/techniques/"/>
		<xslt in="${inputdir.techniques}/index.html" out="${basedir}/output/techniques/index.html" style="xslt/flatten-document.xslt" force="true">
			<classpath path="${classpath.saxon}"/>
			<factory name="${xslt.factory}"/>
			<param name="base.dir" expression="${base.techniques}"/>
			<param name="loc.guidelines" expression="https://www.w3.org/TR/WCAG21/" if="publication"/>
			<param name="loc.understanding" expression="https://www.w3.org/WAI/WCAG21/Understanding/" if="publication"/>
			<param name="loc.techniques" expression="https://www.w3.org/WAI/WCAG21/Techniques/" if="publication"/>
			<param name="loc.guidelines" expression="https://w3c.github.io/wcag/guidelines/" if="editors"/>
			<param name="loc.understanding" expression="https://w3c.github.io/wcag/understanding/" if="editors"/>
			<param name="loc.techniques" expression="https://w3c.github.io/wcag/techniques/" if="editors"/>
		</xslt>
	</target>
	
	<!-- Understanding -->
	<target name="understanding" depends="guidelines-xml, guidelines-versions, techniques-list, understanding-index" description="Generate formatted Understanding docs">
		<makeurl file="${basedir}/understanding/" property="base.understanding"/>
		<mkdir dir="${basedir}/output/understanding/"/>
		<local name="output.dir"/>
		<makeurl file="${basedir}/output/understanding/" property="output.dir"/>
		<echo message="Outputting Understanding to ${output.dir}"/>
		<xslt in="${inputdir.guidelines}/wcag.xml" out="output.html" style="xslt/generate-understanding.xslt" force="true">
			<classpath path="${classpath.saxon}"/>
			<factory name="${xslt.factory}"/>
			<param name="base.dir" expression="${base.understanding}"/>
			<param name="output.dir" expression="${output.dir}"/>
			<param name="loc.guidelines" expression="https://www.w3.org/TR/WCAG21/" if="publication"/>
			<param name="loc.understanding" expression="https://www.w3.org/WAI/WCAG21/Understanding/" if="publication"/>
			<param name="loc.techniques" expression="https://www.w3.org/WAI/WCAG21/Techniques/" if="publication"/>
			<param name="loc.guidelines" expression="https://w3c.github.io/wcag/guidelines/" if="editors"/>
			<param name="loc.understanding" expression="https://w3c.github.io/wcag/understanding/" if="editors"/>
			<param name="loc.techniques" expression="https://w3c.github.io/wcag/techniques/" if="editors"/>
		</xslt>
		<copy file="understanding/understanding.css" todir="output/understanding/"/>
		<copy file="css/slicenav.css" todir="output/understanding/"/>
		<copy todir="output/understanding/img/">
			<fileset dir="understanding/21/img"/>
		</copy>
	</target>
	
	<target name="understanding-toc" depends="guidelines-xml" description="Generate the TOC for Understanding">
		<xslt in="${inputdir.guidelines}/wcag.xml" out="understanding/toc.html" style="xslt/generate-understanding-toc.xslt" force="true">
			<classpath path="${classpath.saxon}"/>
			<factory name="${xslt.factory}"/>
		</xslt>
	</target>
	
	<target name="understanding-index" depends="understanding-toc" description="Flatten the understanding index file">
		<makeurl file="${basedir}/understanding/" property="base.understanding"/>
		<mkdir dir="${basedir}/output/understanding/"/>
		<xslt in="${inputdir.understanding}/index.html" out="${basedir}/output/understanding/index.html" style="xslt/flatten-document.xslt" force="true">
			<classpath path="${classpath.saxon}"/>
			<factory name="${xslt.factory}"/>
			<param name="base.dir" expression="${base.understanding}"/>
			<param name="loc.guidelines" expression="https://www.w3.org/TR/WCAG21/" if="publication"/>
			<param name="loc.understanding" expression="https://www.w3.org/WAI/WCAG21/Understanding/" if="publication"/>
			<param name="loc.techniques" expression="https://www.w3.org/WAI/WCAG21/Techniques/" if="publication"/>
			<param name="loc.guidelines" expression="https://w3c.github.io/wcag/guidelines/" if="editors"/>
			<param name="loc.understanding" expression="https://w3c.github.io/wcag/understanding/" if="editors"/>
			<param name="loc.techniques" expression="https://w3c.github.io/wcag/techniques/" if="editors"/>
		</xslt>
	</target>
	
<<<<<<< HEAD
	<!-- Requirements -->
	<target name="requirements" depends="init">
		<mkdir dir="output/requirements/22"/>
		<exec executable="curl">
			<arg value="&quot;https://labs.w3.org/spec-generator/?type=respec&amp;url=https://raw.githack.com/w3c/wcag/master/requirements/22/index.html&quot;"/>
			<arg value="-o"/>
			<arg value="output/requirements/22/index.html"/>
			<arg value="-f"/>
			<arg value="--retry"/>
			<arg value="3"/>
		</exec>
=======
	<target name="understanding-flatten" depends="guidelines-xml" description="Generate temp files for Understanding with includes included">
		<makeurl file="${basedir}/understanding/" property="base.understanding"/>
		<mkdir dir="${basedir}/input/understanding/"/>
		<local name="output.dir"/>
		<makeurl file="${basedir}/input/understanding/" property="output.dir"/>
		<xslt in="${inputdir.guidelines}/wcag.xml" out="output.html" style="xslt/flatten-understanding.xslt" force="true">
			<classpath path="${classpath.saxon}"/>
			<factory name="${xslt.factory}"/>
			<param name="base.dir" expression="${base.understanding}"/>
			<param name="output.dir" expression="${output.dir}"/>
		</xslt>
		
>>>>>>> b9ba4e7d
	</target>
	
	<!-- Publish -->
	<target name="deploy" depends="init, understanding-toc, techniques-toc" description="Generate content ready to deploy to gh-pages">
		<property name="editors" value="true"/>
		<antcall target="guidelines"/>
		<antcall target="techniques"/>
		<antcall target="understanding"/>
		<antcall target="requirements"/>
		<copy todir="output/working-examples/">
			<fileset dir="working-examples/"/>
		</copy>
	</target>
	
	<target name="publish-w3c" depends="init, understanding-toc, techniques-toc" description="Publish resources to w3c">
		<property name="publication" value="true"/>
		<antcall target="techniques"/>
		<antcall target="understanding"/>
		<copy todir="../../../smartcvs/WWW/WAI/WCAG21/">
			<fileset dir="output/"/>
			<globmapper from="*index.html" to="*Overview.html"/>
		</copy>
		<copy todir="../../../smartcvs/WWW/WAI/WCAG21/">
			<fileset dir="output" excludes="index.html **/index.html"/>
		</copy>
		<copy todir="../../../smartcvs/WWW/WAI/WCAG21/working-examples/">
			<fileset dir="working-examples/"/>
			<globmapper from="*index.html" to="*Overview.html"/>
		</copy>
		<copy todir="../../../smartcvs/WWW/WAI/WCAG21/working-examples/">
			<fileset dir="working-examples/" excludes="index.html **/index.html"/>
		</copy>
	</target>
	
	<!-- JSON -->
	<target name="json" depends="init, guidelines-xml, techniques-list, techniques-association">
		<xslt in="${inputdir.guidelines}/wcag.xml" out="${inputdir.guidelines}/wcag.json" style="xslt/xml-to-json.xslt" force="true">
			<classpath path="${classpath.saxon}"/>
			<factory name="${xslt.factory}"/>
		</xslt>
	</target>
	
	<!-- Everything -->
	<target name="all" depends="init, understanding, techniques" description="Generate entire suite"/>
	
	<!-- === Sanity check === -->
	<target name="sanity" depends="init" description="Identifies inconsistencies in documents"></target>
	
</project><|MERGE_RESOLUTION|>--- conflicted
+++ resolved
@@ -262,7 +262,20 @@
 		</xslt>
 	</target>
 	
-<<<<<<< HEAD
+	<target name="understanding-flatten" depends="guidelines-xml" description="Generate temp files for Understanding with includes included">
+		<makeurl file="${basedir}/understanding/" property="base.understanding"/>
+		<mkdir dir="${basedir}/input/understanding/"/>
+		<local name="output.dir"/>
+		<makeurl file="${basedir}/input/understanding/" property="output.dir"/>
+		<xslt in="${inputdir.guidelines}/wcag.xml" out="output.html" style="xslt/flatten-understanding.xslt" force="true">
+			<classpath path="${classpath.saxon}"/>
+			<factory name="${xslt.factory}"/>
+			<param name="base.dir" expression="${base.understanding}"/>
+			<param name="output.dir" expression="${output.dir}"/>
+		</xslt>
+		
+	</target>
+	
 	<!-- Requirements -->
 	<target name="requirements" depends="init">
 		<mkdir dir="output/requirements/22"/>
@@ -274,20 +287,6 @@
 			<arg value="--retry"/>
 			<arg value="3"/>
 		</exec>
-=======
-	<target name="understanding-flatten" depends="guidelines-xml" description="Generate temp files for Understanding with includes included">
-		<makeurl file="${basedir}/understanding/" property="base.understanding"/>
-		<mkdir dir="${basedir}/input/understanding/"/>
-		<local name="output.dir"/>
-		<makeurl file="${basedir}/input/understanding/" property="output.dir"/>
-		<xslt in="${inputdir.guidelines}/wcag.xml" out="output.html" style="xslt/flatten-understanding.xslt" force="true">
-			<classpath path="${classpath.saxon}"/>
-			<factory name="${xslt.factory}"/>
-			<param name="base.dir" expression="${base.understanding}"/>
-			<param name="output.dir" expression="${output.dir}"/>
-		</xslt>
-		
->>>>>>> b9ba4e7d
 	</target>
 	
 	<!-- Publish -->
